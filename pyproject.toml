--- conflicted
+++ resolved
@@ -69,11 +69,6 @@
 pytest-cov = "^4.0.0"
 pylint = "^3.1.0"
 matplotlib = "^3.7.0"
-<<<<<<< HEAD
-qibojit = { git = "https://github.com/qiboteam/qibojit.git"}
-qibotn = { git = "https://github.com/qiboteam/qibotn.git"}
-=======
->>>>>>> 24acee03
 tensorflow = { version = "^2.16.1", markers = "sys_platform == 'linux'" }
 torch = "^2.1.1"
 qibojit = { git = "https://github.com/qiboteam/qibojit.git", branch="clifford_simulator_numba" }
@@ -96,14 +91,8 @@
 [tool.poetry.group.cuda11.dependencies]
 cupy-cuda11x = "^12.0.0"
 cuquantum-python-cu11 = "^23.3.0"
-<<<<<<< HEAD
-qibojit = { git = "https://github.com/qiboteam/qibojit.git"}
-qibotn = { git = "https://github.com/qiboteam/qibotn.git"}
-
-=======
 qibojit = { git = "https://github.com/qiboteam/qibojit.git", branch="clifford_simulator_numba" }
 qibotn = { git = "https://github.com/qiboteam/qibotn.git" }
->>>>>>> 24acee03
 
 [tool.poetry.group.cuda12]
 optional = true
@@ -111,13 +100,8 @@
 [tool.poetry.group.cuda12.dependencies]
 cupy-cuda12x = "^12.0.0"
 cuquantum-python-cu12 = "^23.3.0"
-<<<<<<< HEAD
-qibojit = { git = "https://github.com/qiboteam/qibojit.git"}
-qibotn = { git = "https://github.com/qiboteam/qibotn.git"}
-=======
 qibojit = { git = "https://github.com/qiboteam/qibojit.git", branch="clifford_simulator_numba" }
 qibotn = { git = "https://github.com/qiboteam/qibotn.git" }
->>>>>>> 24acee03
 
 [tool.poetry.extras]
 tensorflow = ["tensorflow"]
