--- conflicted
+++ resolved
@@ -32,11 +32,11 @@
 tabulate = "^0.9.0"
 openqasm3 = { version = "^1.0.1", extras = ["parser"] }
 qulacs = { version = "^0.6.4", optional = true, python = "<3.13" }
-<<<<<<< HEAD
-qbraid = { version = "^0.10.0", optional = true, extras = ["qir"] }
-=======
-qbraid = { version = "^0.10.0", optional = true, extras = ["cudaq"] }
->>>>>>> 01258fae
+qbraid = [
+  { version = "^0.10.0", optional = true, extras = ["qir"], markers = "extra == 'qir'" },
+  { version = "^0.10.0", optional = true, extras = ["cudaq"], markers = "extra == 'cudaq'" },
+  { version = "^0.10.0", optional = true, extras = ["cudaq, qir"], markers = "extra == 'cudaq' and extra == 'qir'" },
+]
 
 [tool.poetry.group.dev]
 optional = true
@@ -75,11 +75,7 @@
 # qiboml = { git  = "https://github.com/qiboteam/qiboml.git" }
 stim = "^1.12.0"
 qulacs = { version = "^0.6.4", python = "<3.13" }
-<<<<<<< HEAD
-qbraid = { version = "^0.10.0", extras = ["qir"] }
-=======
-qbraid = { version = "^0.10.0", optional = true, extras = ["cudaq"] }
->>>>>>> 01258fae
+qbraid = { version = "^0.10.0", extras = ["cudaq", "qir"] }
 
 [tool.poe.tasks]
 test = "pytest"
@@ -112,11 +108,8 @@
 [tool.poetry.extras]
 qinfo = ["stim"]
 qulacs = ["qulacs"]
-<<<<<<< HEAD
+cudaq = ["qbraid"]
 qir = ["qbraid"]
-=======
-cudaq = ["qbraid"]
->>>>>>> 01258fae
 
 [tool.pylint.main]
 ignored-modules = ["cvxpy", "torch"]
