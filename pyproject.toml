--- conflicted
+++ resolved
@@ -68,13 +68,8 @@
 pylint = "^3.0.3"
 matplotlib = "^3.7.0"
 qibojit = { git = "https://github.com/qiboteam/qibojit.git" }
-<<<<<<< HEAD
-tensorflow = { version = "^2.14.1", markers = "sys_platform == 'linux'" }
-torch = "^2.2.0"
-=======
 tensorflow = { version = "^2.14.1,<2.16", markers = "sys_platform == 'linux'" }
 qibotn = { git = "https://github.com/qiboteam/qibotn.git" }
->>>>>>> b9911604
 
 [tool.poe.tasks]
 test = "pytest"
