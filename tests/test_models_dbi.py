--- conflicted
+++ resolved
@@ -61,7 +61,6 @@
         mode=DoubleBracketGeneratorType.group_commutator,
     )
 
-<<<<<<< HEAD
     for s in np.linspace(0.001, 0.01, NSTEPS):
         u = dbi.eval_dbr_unitary(s,d=d, mode=DoubleBracketGeneratorType.single_commutator)
         v = dbi.eval_dbr_unitary(s,d=d, mode=DoubleBracketGeneratorType.group_commutator)
@@ -77,27 +76,6 @@
     from qibo.hamiltonians import SymbolicHamiltonian
     from qibo import symbols
     from numpy.linalg import norm
-    h_input = SymbolicHamiltonian( symbols.X(0) + symbols.Z(0) * symbols.X(1) + symbols.Y(2) 
-                              + symbols.Y(1) * symbols.Y(2)+ symbols.Z(0), nqubits = 3, backend = backend )
-
-    evolution_oracle = EvolutionOracle(h_input, "ZX",
-                        mode_evolution_oracle = EvolutionOracleType.hamiltonian_simulation)
-    
-=======
-    for s in np.linspace(0, 0.01, NSTEPS):
-        u = dbi.eval_dbr_unitary(s, mode=DoubleBracketRotationType.single_commutator)
-        v = dbi.eval_dbr_unitary(s, mode=DoubleBracketRotationType.group_commutator)
-
-        assert np.linalg.norm(u - v) < 10 * s * np.linalg.norm(h0) * np.linalg.norm(d)
-
-
-@pytest.mark.parametrize("nqubits", [3])
-def test_dbi_evolution_oracle(t_step, eps):
-    from numpy.linalg import norm
-
-    from qibo import symbols
-    from qibo.hamiltonians import SymbolicHamiltonian
-
     h_x = SymbolicHamiltonian(
         symbols.X(0)
         + symbols.Z(0) * symbols.X(1)
@@ -112,7 +90,6 @@
         h_input, "ZX", mode_evolution_oracle=EvolutionOracleType.hamiltonian_simulation
     )
 
->>>>>>> 8a8a5fac
     evolution_oracle.eps_trottersuzuki = eps
 
     U_hamiltonian_simulation = evolution_oracle.circuit(t_step).unitary()
