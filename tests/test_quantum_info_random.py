"""Tests for the quantum_info.random_ensembles module."""

from functools import reduce

import numpy as np
import pytest

from qibo import Circuit, gates, matrices
from qibo.config import PRECISION_TOL
from qibo.quantum_info.metrics import purity
from qibo.quantum_info.random_ensembles import (
    random_clifford,
    random_density_matrix,
    random_gaussian_matrix,
    random_hermitian,
    random_pauli,
    random_pauli_hamiltonian,
    random_quantum_channel,
    random_statevector,
    random_stochastic_matrix,
    random_unitary,
    uniform_sampling_U3,
)


@pytest.mark.parametrize("seed", [None, 10, np.random.default_rng(10)])
def test_uniform_sampling_U3(backend, seed):
    with pytest.raises(TypeError):
        uniform_sampling_U3("1", seed=seed, backend=backend)
    with pytest.raises(ValueError):
        uniform_sampling_U3(0, seed=seed, backend=backend)
    with pytest.raises(TypeError):
        uniform_sampling_U3(2, seed="1", backend=backend)

    X = backend.cast(matrices.X, dtype=matrices.X.dtype)
    Y = backend.cast(matrices.Y, dtype=matrices.Y.dtype)
    Z = backend.cast(matrices.Z, dtype=matrices.Z.dtype)

    ngates = int(1e3)
    phases = uniform_sampling_U3(ngates, seed=seed, backend=backend)

    # expectation values in the 3 directions should be the same
    expectation_values = []
    for row in phases:
        row = [float(phase) for phase in row]
        circuit = Circuit(1)
        circuit.add(gates.U3(0, *row))
        state = backend.execute_circuit(circuit).state()

        expectation_values.append(
            [
                backend.conj(state) @ X @ state,
                backend.conj(state) @ Y @ state,
                backend.conj(state) @ Z @ state,
            ]
        )
    expectation_values = backend.cast(expectation_values)

    expectation_values = backend.mean(expectation_values, axis=0)

    backend.assert_allclose(expectation_values[0], expectation_values[1], atol=1e-1)
    backend.assert_allclose(expectation_values[0], expectation_values[2], atol=1e-1)


@pytest.mark.parametrize("seed", [None, 10, np.random.default_rng(10)])
def test_random_gaussian_matrix(backend, seed):
    with pytest.raises(TypeError):
        dims = np.array([2])
        random_gaussian_matrix(dims, backend=backend)
    with pytest.raises(TypeError):
        dims = 2
        rank = np.array([2])
        random_gaussian_matrix(dims, rank, backend=backend)
    with pytest.raises(ValueError):
        dims = -1
        random_gaussian_matrix(dims, backend=backend)
    with pytest.raises(ValueError):
        dims, rank = 2, 4
        random_gaussian_matrix(dims, rank, backend=backend)
    with pytest.raises(ValueError):
        dims, rank = 2, -1
        random_gaussian_matrix(dims, rank, backend=backend)
    with pytest.raises(ValueError):
        dims, stddev = 2, -1
        random_gaussian_matrix(dims, stddev=stddev, backend=backend)
    with pytest.raises(TypeError):
        dims = 2
        random_gaussian_matrix(dims, seed=0.1, backend=backend)

    # just runs the function with no tests
    random_gaussian_matrix(4, seed=seed, backend=backend)


def test_random_hermitian(backend):
    with pytest.raises(TypeError):
        dims = 2
        random_hermitian(dims, semidefinite="True", backend=backend)
    with pytest.raises(TypeError):
        dims = 2
        random_hermitian(dims, normalize="True", backend=backend)
    with pytest.raises(TypeError):
        dims = np.array([1])
        random_hermitian(dims, backend=backend)
    with pytest.raises(ValueError):
        dims = 0
        random_hermitian(dims, backend=backend)
    with pytest.raises(TypeError):
        dims = 2
        random_hermitian(dims, seed=0.1, backend=backend)

    # test if function returns Hermitian operator
    dims = 4
    matrix = random_hermitian(dims, backend=backend)
    matrix_dagger = backend.conj(matrix).T
    norm = float(backend.calculate_norm_density_matrix(matrix - matrix_dagger, order=2))
    backend.assert_allclose(norm < PRECISION_TOL, True)

    # test if function returns semidefinite Hermitian operator
    dims = 4
    matrix = random_hermitian(dims, semidefinite=True, backend=backend)
    matrix_dagger = backend.conj(matrix).T
    norm = float(backend.calculate_norm_density_matrix(matrix - matrix_dagger, order=2))
    backend.assert_allclose(norm < PRECISION_TOL, True)

    eigenvalues = np.linalg.eigvalsh(backend.to_numpy(matrix))
    eigenvalues = np.real(eigenvalues)
    backend.assert_allclose(all(eigenvalues >= 0), True)

    # test if function returns normalized Hermitian operator
    dims = 4
    matrix = random_hermitian(dims, normalize=True, backend=backend)
    matrix_dagger = backend.conj(matrix).T
    norm = float(backend.calculate_norm_density_matrix(matrix - matrix_dagger, order=2))
    backend.assert_allclose(norm < PRECISION_TOL, True)

    eigenvalues = np.linalg.eigvalsh(backend.to_numpy(matrix))
    eigenvalues = np.real(eigenvalues)
    backend.assert_allclose(all(eigenvalues <= 1), True)

    # test if function returns normalized and semidefinite Hermitian operator
    dims = 4
    matrix = random_hermitian(dims, semidefinite=True, normalize=True, backend=backend)
    matrix_dagger = backend.conj(matrix).T
    norm = float(backend.calculate_norm(matrix - matrix_dagger, order=2))
    backend.assert_allclose(norm < PRECISION_TOL, True)

    eigenvalues = np.linalg.eigvalsh(backend.to_numpy(matrix))
    eigenvalues = np.real(eigenvalues)
    backend.assert_allclose(all(eigenvalues >= 0), True)
    backend.assert_allclose(all(eigenvalues <= 1), True)


@pytest.mark.parametrize("measure", [None, "haar"])
def test_random_unitary(backend, measure):
    with pytest.raises(TypeError):
        dims = np.array([1])
        random_unitary(dims, measure=measure, backend=backend)
    with pytest.raises(TypeError):
        dims = 2
        random_unitary(dims, measure=1, backend=backend)
    with pytest.raises(ValueError):
        dims = 0
        random_unitary(dims, measure=measure, backend=backend)
    with pytest.raises(ValueError):
        dims = 2
        random_unitary(dims, measure="gaussian", backend=backend)
    with pytest.raises(TypeError):
        dims = 2
        random_unitary(dims=2, measure=measure, seed=0.1, backend=backend)

    # tests if operator is unitary (measure == "haar")
    dims = 4
    matrix = random_unitary(dims, measure=measure, backend=backend)
    matrix_dagger = backend.conj(matrix).T
    matrix_inv = (
<<<<<<< HEAD
        backend.inverse(matrix) if backend.name == "pytorch" else np.linalg.inv(matrix)
=======
        backend.np.inverse(matrix)
        if backend.platform == "pytorch"
        else np.linalg.inv(matrix)
>>>>>>> bbf0ccf3
    )
    norm = float(
        backend.calculate_norm_density_matrix(matrix_inv - matrix_dagger, order=2)
    )
    backend.assert_allclose(norm < PRECISION_TOL, True)


@pytest.mark.parametrize("order", ["row", "column"])
@pytest.mark.parametrize("rank", [None, 4])
@pytest.mark.parametrize("measure", [None, "haar", "bcsz"])
@pytest.mark.parametrize(
    "representation",
    [
        "chi",
        "chi-IZXY",
        "choi",
        "kraus",
        "liouville",
        "pauli",
        "pauli-IZXY",
        "stinespring",
    ],
)
def test_random_quantum_channel(backend, representation, measure, rank, order):
    with pytest.raises(TypeError):
        test = random_quantum_channel(4, representation=True, backend=backend)
    with pytest.raises(ValueError):
        test = random_quantum_channel(4, representation="Choi", backend=backend)
    with pytest.raises(NotImplementedError):
        test = random_quantum_channel(4, measure="bcsz", order="system")

    # All subroutines are already tested elsewhere,
    # so here we only execute them once for coverage
    random_quantum_channel(
        4,
        rank=rank,
        representation=representation,
        measure=measure,
        order=order,
        backend=backend,
    )


@pytest.mark.parametrize("seed", [None, 10, np.random.default_rng(10)])
def test_random_statevector(backend, seed):
    with pytest.raises(TypeError):
        dims = "10"
        random_statevector(dims, backend=backend)
    with pytest.raises(ValueError):
        dims = 0
        random_statevector(dims, backend=backend)
    with pytest.raises(TypeError):
        dims = 2
        random_statevector(dims, seed=0.1, backend=backend)

    # tests if random statevector is a pure state
    dims = 4
    state = random_statevector(dims, seed=seed, backend=backend)
    backend.assert_allclose(
        abs(purity(state, backend=backend) - 1.0) < PRECISION_TOL, True
    )


@pytest.mark.parametrize("normalize", [False, True])
@pytest.mark.parametrize("basis", [None, "pauli-IXYZ", "pauli-IZXY"])
@pytest.mark.parametrize("metric", ["hilbert-schmidt", "ginibre", "bures"])
@pytest.mark.parametrize("pure", [False, True])
@pytest.mark.parametrize("dims", [2, 4])
def test_random_density_matrix(backend, dims, pure, metric, basis, normalize):
    with pytest.raises(TypeError):
        test = random_density_matrix(dims=np.array([1]), backend=backend)
    with pytest.raises(ValueError):
        test = random_density_matrix(dims=0, backend=backend)
    with pytest.raises(TypeError):
        test = random_density_matrix(dims=2, rank=np.array([1]), backend=backend)
    with pytest.raises(ValueError):
        test = random_density_matrix(dims=2, rank=3, backend=backend)
    with pytest.raises(ValueError):
        test = random_density_matrix(dims=2, rank=0, backend=backend)
    with pytest.raises(TypeError):
        test = random_density_matrix(dims=2, pure="True", backend=backend)
    with pytest.raises(TypeError):
        test = random_density_matrix(dims=2, metric=1, backend=backend)
    with pytest.raises(ValueError):
        test = random_density_matrix(dims=2, metric="gaussian", backend=backend)
    with pytest.raises(TypeError):
        test = random_density_matrix(dims=2, metric=metric, basis=True)
    with pytest.raises(ValueError):
        test = random_density_matrix(dims=2, metric=metric, basis="Pauli")
    with pytest.raises(TypeError):
        test = random_density_matrix(dims=2, metric=metric, normalize="True")
    with pytest.raises(TypeError):
        random_density_matrix(dims=4, seed=0.1, backend=backend)

    if basis is None and normalize is True:
        with pytest.raises(ValueError):
            test = random_density_matrix(dims=dims, normalize=True)
    else:
        norm_function = (
            backend.calculate_norm_density_matrix
            if basis is None
            else backend.calculate_norm
        )
        state = random_density_matrix(
            dims,
            pure=pure,
            metric=metric,
            basis=basis,
            normalize=normalize,
            backend=backend,
        )
        if basis is None and normalize is False:
            backend.assert_allclose(
                np.real(np.trace(backend.to_numpy(state))) <= 1.0 + PRECISION_TOL, True
            )
            backend.assert_allclose(
                np.real(np.trace(backend.to_numpy(state))) >= 1.0 - PRECISION_TOL, True
            )
            backend.assert_allclose(
                purity(state, backend=backend) <= 1.0 + PRECISION_TOL, True
            )
            if pure is True:
                backend.assert_allclose(
                    purity(state, backend=backend) >= 1.0 - PRECISION_TOL, True
                )
            norm = np.abs(
                backend.to_numpy(norm_function(state - backend.conj(state).T, order=2))
            )
            backend.assert_allclose(norm < PRECISION_TOL, True)
        else:
            normalization = 1.0 if normalize is False else 1.0 / np.sqrt(dims)
            backend.assert_allclose(state[0], normalization)
            assert all(
                np.abs(backend.to_numpy(exp_value)) <= normalization
                for exp_value in state[1:]
            )


@pytest.mark.parametrize("seed", [10])
@pytest.mark.parametrize("density_matrix", [False, True])
@pytest.mark.parametrize("return_circuit", [True, False])
@pytest.mark.parametrize("nqubits", [1, 2])
def test_random_clifford(backend, nqubits, return_circuit, density_matrix, seed):
    with pytest.raises(TypeError):
        test = random_clifford(
            nqubits="1", return_circuit=return_circuit, backend=backend
        )
    with pytest.raises(ValueError):
        test = random_clifford(
            nqubits=-1, return_circuit=return_circuit, backend=backend
        )
    with pytest.raises(TypeError):
        test = random_clifford(nqubits, return_circuit="True", backend=backend)
    with pytest.raises(TypeError):
        test = random_clifford(
            nqubits, return_circuit=return_circuit, seed=0.1, backend=backend
        )

    result_single = matrices.Z @ matrices.H

    result_two = np.kron(matrices.H, matrices.S) @ np.kron(matrices.S, matrices.Y)
    result_two = np.kron(matrices.S @ matrices.X, matrices.I) @ result_two
    result_two = matrices.CNOT @ matrices.CZ @ result_two

    result = result_single if nqubits == 1 else result_two
    result = backend.cast(result, dtype=result.dtype)

    matrix = random_clifford(
        nqubits,
        return_circuit=return_circuit,
        density_matrix=density_matrix,
        seed=seed,
        backend=backend,
    )

    if return_circuit:
        matrix = matrix.unitary(backend)

    backend.assert_allclose(matrix, result, atol=PRECISION_TOL)


def test_random_pauli_errors(backend):
    with pytest.raises(TypeError):
        q, depth = "1", 1
        random_pauli(q, depth, backend=backend)
    with pytest.raises(ValueError):
        q, depth = -1, 1
        random_pauli(q, depth, backend=backend)
    with pytest.raises(ValueError):
        q = [0, 1, -3]
        depth = 1
        random_pauli(q, depth, backend=backend)
    with pytest.raises(TypeError):
        q, depth = 1, "1"
        random_pauli(q, depth, backend=backend)
    with pytest.raises(ValueError):
        q, depth = 1, 0
        random_pauli(q, depth, backend=backend)
    with pytest.raises(TypeError):
        q, depth, max_qubits = 1, 1, "1"
        random_pauli(q, depth, max_qubits=max_qubits, backend=backend)
    with pytest.raises(ValueError):
        q, depth, max_qubits = 1, 1, 0
        random_pauli(q, depth, max_qubits=max_qubits, backend=backend)
    with pytest.raises(ValueError):
        q, depth, max_qubits = 4, 1, 3
        random_pauli(q, depth, max_qubits=max_qubits, backend=backend)
    with pytest.raises(ValueError):
        q = [0, 1, 3]
        depth = 1
        max_qubits = 2
        random_pauli(q, depth, max_qubits=max_qubits, backend=backend)
    with pytest.raises(TypeError):
        q, depth = 1, 1
        random_pauli(q, depth, return_circuit="True", backend=backend)
    with pytest.raises(TypeError):
        q, depth = 2, 1
        subset = np.array([0, 1])
        random_pauli(q, depth, subset=subset, backend=backend)
    with pytest.raises(TypeError):
        q, depth = 2, 1
        subset = ["I", 0]
        random_pauli(q, depth, subset=subset, backend=backend)
    with pytest.raises(TypeError):
        q, depth = 1, 1
        random_pauli(q, depth, seed=0.1, backend=backend)


def test_pauli_single(backend):
    result = np.array([[1.0 + 0.0j, 0.0 + 0.0j], [0.0 + 0.0j, -1.0 + 0.0j]])
    result = backend.cast(result, dtype=result.dtype)

    matrix = random_pauli(0, 1, 1, seed=10, backend=backend).unitary(backend=backend)
    matrix = backend.cast(matrix, dtype=matrix.dtype)

    backend.assert_allclose(
        np.abs(
            backend.to_numpy(
                backend.calculate_norm_density_matrix(matrix - result, order=2)
            )
        )
        < PRECISION_TOL,
        True,
    )


@pytest.mark.parametrize("qubits", [2, [0, 1], np.array([0, 1])])
@pytest.mark.parametrize("depth", [2])
@pytest.mark.parametrize("max_qubits", [None])
@pytest.mark.parametrize("subset", [None, ["I", "X"]])
@pytest.mark.parametrize("return_circuit", [True, False])
@pytest.mark.parametrize("density_matrix", [False, True])
@pytest.mark.parametrize("seed", [10])
def test_random_pauli(
    backend, qubits, depth, max_qubits, subset, return_circuit, density_matrix, seed
):
    result_complete_set = np.array(
        [
            [0.0 + 0.0j, 1.0 + 0.0j, 0.0 + 0.0j, 0.0 + 0.0j],
            [1.0 + 0.0j, 0.0 + 0.0j, 0.0 + 0.0j, 0.0 + 0.0j],
            [0.0 + 0.0j, 0.0 + 0.0j, 0.0 + 0.0j, 1.0 + 0.0j],
            [0.0 + 0.0j, 0.0 + 0.0j, 1.0 + 0.0j, 0.0 + 0.0j],
        ]
    )
    result_complete_set = backend.cast(
        result_complete_set, dtype=result_complete_set.dtype
    )
    result_subset = backend.identity_density_matrix(2, normalize=False)

    matrix = random_pauli(
        qubits, depth, max_qubits, subset, return_circuit, density_matrix, seed, backend
    )

    if return_circuit:
        matrix = matrix.unitary(backend=backend)
        matrix = backend.cast(matrix, dtype=matrix.dtype)
        if subset is None:
            backend.assert_allclose(
                float(
                    backend.calculate_norm_density_matrix(
                        matrix - result_complete_set, order=2
                    )
                )
                < PRECISION_TOL,
                True,
            )
        else:
            backend.assert_allclose(
                float(
                    backend.calculate_norm_density_matrix(
                        matrix - result_subset, order=2
                    )
                )
                < PRECISION_TOL,
                True,
            )
    else:
        matrix = backend.transpose(matrix, (1, 0, 2, 3))
        matrix = [reduce(backend.kron, row) for row in matrix]
        matrix = reduce(backend.matmul, matrix)

        if subset is None:
            backend.assert_allclose(
                float(
                    backend.calculate_norm_density_matrix(
                        matrix - result_complete_set, order=2
                    )
                )
                < PRECISION_TOL,
                True,
            )
        else:
            backend.assert_allclose(
                float(
                    backend.calculate_norm_density_matrix(
                        matrix - result_subset, order=2
                    )
                )
                < PRECISION_TOL,
                True,
            )


@pytest.mark.parametrize("pauli_order", ["IXYZ", "IZXY"])
@pytest.mark.parametrize("normalize", [False, True])
@pytest.mark.parametrize("max_eigenvalue", [2, 3])
@pytest.mark.parametrize("nqubits", [2, 3, 4])
def test_random_pauli_hamiltonian(
    backend, nqubits, max_eigenvalue, normalize, pauli_order
):
    with pytest.raises(TypeError):
        random_pauli_hamiltonian(nqubits=[1], backend=backend)
    with pytest.raises(ValueError):
        random_pauli_hamiltonian(nqubits=0, backend=backend)
    with pytest.raises(TypeError):
        random_pauli_hamiltonian(nqubits=2, max_eigenvalue=[2], backend=backend)
    with pytest.raises(TypeError):
        random_pauli_hamiltonian(nqubits=2, normalize="True", backend=backend)
    with pytest.raises(ValueError):
        random_pauli_hamiltonian(
            nqubits=2, normalize=True, max_eigenvalue=1, backend=backend
        )
    with pytest.raises(TypeError):
        random_pauli_hamiltonian(
            nqubits, max_eigenvalue=None, normalize=True, backend=backend
        )

    _, eigenvalues = random_pauli_hamiltonian(
        nqubits, max_eigenvalue, normalize, pauli_order, backend=backend
    )

    if normalize is True:
        backend.assert_allclose(
            np.abs(backend.to_numpy(eigenvalues[0])) < PRECISION_TOL, True
        )
        backend.assert_allclose(
            np.abs(backend.to_numpy(eigenvalues[1]) - 1) < PRECISION_TOL, True
        )
        backend.assert_allclose(
            np.abs(backend.to_numpy(eigenvalues[-1]) - max_eigenvalue) < PRECISION_TOL,
            True,
        )


def test_random_stochastic_matrix(backend):
    with pytest.raises(TypeError):
        dims = np.array([1])
        random_stochastic_matrix(dims, backend=backend)
    with pytest.raises(ValueError):
        dims = 0
        random_stochastic_matrix(dims, backend=backend)
    with pytest.raises(TypeError):
        dims = 2
        random_stochastic_matrix(dims, bistochastic="True", backend=backend)
    with pytest.raises(TypeError):
        dims = 2
        random_stochastic_matrix(dims, diagonally_dominant="True", backend=backend)
    with pytest.raises(TypeError):
        dims = 2
        random_stochastic_matrix(dims, precision_tol=1, backend=backend)
    with pytest.raises(ValueError):
        dims, precision_tol = 2, -0.1
        random_stochastic_matrix(dims, precision_tol=precision_tol, backend=backend)
    with pytest.raises(TypeError):
        dims = 2
        max_iterations = 1.1
        random_stochastic_matrix(dims, max_iterations=max_iterations, backend=backend)
    with pytest.raises(ValueError):
        dims = 2
        max_iterations = -1
        random_stochastic_matrix(dims, max_iterations=max_iterations, backend=backend)
    with pytest.raises(TypeError):
        dims = 4
        random_stochastic_matrix(dims, seed=0.1, backend=backend)

    # tests if matrix is row-stochastic
    dims = 4
    matrix = random_stochastic_matrix(dims, backend=backend)
    sum_rows = backend.sum(matrix, axis=1)

    backend.assert_allclose(all(sum_rows < 1 + PRECISION_TOL), True)
    backend.assert_allclose(all(sum_rows > 1 - PRECISION_TOL), True)

    # tests if matrix is diagonally dominant
    dims = 4
    matrix = random_stochastic_matrix(
        dims, diagonally_dominant=True, max_iterations=1000, backend=backend
    )

    sum_rows = backend.sum(matrix, axis=1)

    backend.assert_allclose(all(sum_rows < 1 + PRECISION_TOL), True)
    backend.assert_allclose(all(sum_rows > 1 - PRECISION_TOL), True)

    backend.assert_allclose(all(2 * backend.diag(matrix) - sum_rows > 0), True)

    # tests if matrix is bistochastic
    dims = 4
    matrix = random_stochastic_matrix(dims, bistochastic=True, backend=backend)
    sum_rows = backend.sum(matrix, axis=1)
    column_rows = backend.sum(matrix, axis=0)

    backend.assert_allclose(all(sum_rows < 1 + PRECISION_TOL), True)
    backend.assert_allclose(all(sum_rows > 1 - PRECISION_TOL), True)

    backend.assert_allclose(all(column_rows < 1 + PRECISION_TOL), True)
    backend.assert_allclose(all(column_rows > 1 - PRECISION_TOL), True)

    # tests if matrix is bistochastic and diagonally dominant
    dims = 4
    matrix = random_stochastic_matrix(
        dims,
        bistochastic=True,
        diagonally_dominant=True,
        max_iterations=1000,
        backend=backend,
    )
    sum_rows = backend.sum(matrix, axis=1)
    column_rows = backend.sum(matrix, axis=0)

    backend.assert_allclose(all(sum_rows < 1 + PRECISION_TOL), True)
    backend.assert_allclose(all(sum_rows > 1 - PRECISION_TOL), True)

    backend.assert_allclose(all(column_rows < 1 + PRECISION_TOL), True)
    backend.assert_allclose(all(column_rows > 1 - PRECISION_TOL), True)

    backend.assert_allclose(all(2 * backend.diag(matrix) - sum_rows > 0), True)
    backend.assert_allclose(all(2 * backend.diag(matrix) - column_rows > 0), True)

    # tests warning for max_iterations
    dims = 4
    random_stochastic_matrix(dims, bistochastic=True, max_iterations=1, backend=backend)<|MERGE_RESOLUTION|>--- conflicted
+++ resolved
@@ -173,13 +173,8 @@
     matrix = random_unitary(dims, measure=measure, backend=backend)
     matrix_dagger = backend.conj(matrix).T
     matrix_inv = (
-<<<<<<< HEAD
-        backend.inverse(matrix) if backend.name == "pytorch" else np.linalg.inv(matrix)
-=======
-        backend.np.inverse(matrix)
-        if backend.platform == "pytorch"
-        else np.linalg.inv(matrix)
->>>>>>> bbf0ccf3
+        backend.inverse(matrix)
+        # backend.inverse(matrix) if backend.platform == "pytorch" else np.linalg.inv(matrix)
     )
     norm = float(
         backend.calculate_norm_density_matrix(matrix_inv - matrix_dagger, order=2)
