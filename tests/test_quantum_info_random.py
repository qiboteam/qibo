--- conflicted
+++ resolved
@@ -147,21 +147,10 @@
     # tests if operator is unitary (measure == "haar")
     dims = 4
     matrix = random_unitary(dims, measure=measure, backend=backend)
-<<<<<<< HEAD
     matrix_dagger = backend.conj(matrix).T
     matrix_inv = backend.inv(matrix)
     norm = float(backend.matrix_norm(matrix_inv - matrix_dagger, order=2))
     backend.assert_allclose(norm < PRECISION_TOL, True)
-=======
-    matrix_dagger = backend.np.conj(matrix).T
-    matrix_inv = (
-        backend.np.inverse(matrix)
-        if backend.platform == "pytorch"
-        else np.linalg.inv(matrix)
-    )
-    norm = float(backend.calculate_matrix_norm(matrix_inv - matrix_dagger, order=2))
-    assert norm < 1e-6
->>>>>>> 50cf4074
 
 
 @pytest.mark.parametrize("order", ["row", "column"])
@@ -324,18 +313,9 @@
     matrix = random_pauli(0, 1, 1, seed=10, backend=backend).unitary(backend=backend)
     matrix = backend.cast(matrix, dtype=matrix.dtype)
 
-<<<<<<< HEAD
     backend.assert_allclose(
-        np.abs(backend.to_numpy(backend.matrix_norm(matrix - result, order=2)))
-        < PRECISION_TOL,
+        backend.abs(backend.matrix_norm(matrix - result, order=2)) < PRECISION_TOL,
         True,
-=======
-    assert (
-        np.abs(
-            backend.to_numpy(backend.calculate_matrix_norm(matrix - result, order=2))
-        )
-        < PRECISION_TOL
->>>>>>> 50cf4074
     )
 
 
@@ -360,9 +340,6 @@
     result_complete_set = backend.cast(
         result_complete_set, dtype=result_complete_set.dtype
     )
-<<<<<<< HEAD
-    result_subset = backend.identity(4)
-=======
     result_subset = backend.cast(
         np.array(
             [
@@ -373,7 +350,6 @@
             ]
         )
     )
->>>>>>> 50cf4074
 
     matrix = random_pauli(
         qubits, depth, max_qubits, subset, return_circuit, density_matrix, seed, backend
@@ -383,18 +359,9 @@
         matrix = matrix.unitary(backend=backend)
         matrix = backend.cast(matrix, dtype=matrix.dtype)
         if subset is None:
-<<<<<<< HEAD
-            backend.assert_allclose(
+            assert (
                 float(backend.matrix_norm(matrix - result_complete_set, order=2))
-                < PRECISION_TOL,
-                True,
-=======
-            assert (
-                float(
-                    backend.calculate_matrix_norm(matrix - result_complete_set, order=2)
-                )
                 < PRECISION_TOL
->>>>>>> 50cf4074
             )
         else:
             backend.assert_allclose(
@@ -414,16 +381,9 @@
                 True,
             )
         else:
-<<<<<<< HEAD
-            backend.assert_allclose(
+            assert (
                 float(backend.matrix_norm(matrix - result_subset, order=2))
-                < PRECISION_TOL,
-                True,
-=======
-            assert (
-                float(backend.calculate_matrix_norm(matrix - result_subset, order=2))
                 < PRECISION_TOL
->>>>>>> 50cf4074
             )
 
 
