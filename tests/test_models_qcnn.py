import math

import numpy as np
import pytest

import qibo
from qibo import gates
from qibo.models import Circuit
from qibo.models.qcnn import QuantumCNN

num_angles = 21
angles0 = [i * math.pi / num_angles for i in range(num_angles)]


def test_classifier_circuit2():
    """ """
    nqubits = 2
    nlayers = int(nqubits / 2)
    init_state = np.ones(2**nqubits) / np.sqrt(2**nqubits)  #

    qcnn = QuantumCNN(nqubits, nlayers, nclasses=2)  # , params=angles0)

    angles = [0] + angles0

    circuit = qcnn.Classifier_circuit(angles)
    qcnn.set_circuit_params(
        angles, has_bias=True
    )  # only to test line 209-210 in qcnn.py

    # circuit = qcnn._circuit
    statevector = circuit(init_state).state()
    real_vector = get_real_vector2()

    # to compare statevector and real_vector
    np.testing.assert_allclose(statevector.real, real_vector.real, atol=1e-5)
    np.testing.assert_allclose(statevector.imag, real_vector.imag, atol=1e-5)


def get_real_vector2():
    nqubits = 2
    bits = range(nqubits)
    init_state = np.ones(2**nqubits) / np.sqrt(2**nqubits)  #
    angles = angles0

    # convolution
    k = 0
    a = np.dot(
        one_qubit_unitary(nqubits, bits[0], angles[k : k + 3]).unitary(), init_state
    )
    k += 3
    a = np.dot(one_qubit_unitary(nqubits, bits[1], angles[k : k + 3]).unitary(), a)
    k += 3
    a = np.dot(RZZ_unitary(nqubits, bits[0], bits[1], angles[k]).unitary(), a)
    k += 1
    a = np.dot(RYY_unitary(nqubits, bits[0], bits[1], angles[k]).unitary(), a)
    k += 1
    a = np.dot(RXX_unitary(nqubits, bits[0], bits[1], angles[k]).unitary(), a)
    k += 1
    a = np.dot(one_qubit_unitary(nqubits, bits[0], angles[k : k + 3]).unitary(), a)
    k += 3
    a = np.dot(one_qubit_unitary(nqubits, bits[1], angles[k : k + 3]).unitary(), a)
    k += 3
    # pooling
    ksink = k
    a = np.dot(one_qubit_unitary(nqubits, bits[1], angles[k : k + 3]).unitary(), a)
    k += 3
    a = np.dot(one_qubit_unitary(nqubits, bits[0], angles[k : k + 3]).unitary(), a)
    a = np.dot(CNOT_unitary(nqubits, bits[0], bits[1]).unitary(), a)
    a = np.dot(
        one_qubit_unitary(nqubits, bits[1], angles[ksink : ksink + 3])
        .invert()
        .unitary(),
        a,
    )

    return a


def test_classifier_circuit4():
    """ """
    nqubits = 4
    nlayers = int(nqubits / 2)
    init_state = np.ones(2**nqubits) / np.sqrt(2**nqubits)  #

    qcnn = QuantumCNN(nqubits, nlayers, nclasses=2)
    angles = [0] + angles0 + angles0

    circuit = qcnn.Classifier_circuit(angles)
    statevector = circuit(init_state).state()
    real_vector = get_real_vector4()

    # to compare statevector and real_vector
    np.testing.assert_allclose(statevector.real, real_vector.real, atol=1e-5)
    np.testing.assert_allclose(statevector.imag, real_vector.imag, atol=1e-5)


def get_real_vector4():
    nqubits = 4
    init_state = np.ones(2**nqubits) / np.sqrt(2**nqubits)  #
    angles = angles0
    bits = range(nqubits)
    # convolution - layer 1
    # to declare matrix array a

    b0 = 0
    b1 = 1
    k = 0
    a = np.dot(
        one_qubit_unitary(nqubits, bits[b0], angles[k : k + 3]).unitary(), init_state
    )
    k += 3
    a = np.dot(one_qubit_unitary(nqubits, bits[b1], angles[k : k + 3]).unitary(), a)
    k += 3
    a = np.dot(RZZ_unitary(nqubits, bits[b0], bits[b1], angles[k]).unitary(), a)
    k += 1
    a = np.dot(RYY_unitary(nqubits, bits[b0], bits[b1], angles[k]).unitary(), a)
    k += 1
    a = np.dot(RXX_unitary(nqubits, bits[b0], bits[b1], angles[k]).unitary(), a)
    k += 1
    a = np.dot(one_qubit_unitary(nqubits, bits[b0], angles[k : k + 3]).unitary(), a)
    k += 3
    a = np.dot(one_qubit_unitary(nqubits, bits[b1], angles[k : k + 3]).unitary(), a)

    b0 = 2
    b1 = 3
    k = 0
    a = np.dot(one_qubit_unitary(nqubits, bits[b0], angles[k : k + 3]).unitary(), a)
    k += 3
    a = np.dot(one_qubit_unitary(nqubits, bits[b1], angles[k : k + 3]).unitary(), a)
    k += 3
    a = np.dot(RZZ_unitary(nqubits, bits[b0], bits[b1], angles[k]).unitary(), a)
    k += 1
    a = np.dot(RYY_unitary(nqubits, bits[b0], bits[b1], angles[k]).unitary(), a)
    k += 1
    a = np.dot(RXX_unitary(nqubits, bits[b0], bits[b1], angles[k]).unitary(), a)
    k += 1
    a = np.dot(one_qubit_unitary(nqubits, bits[b0], angles[k : k + 3]).unitary(), a)
    k += 3
    a = np.dot(one_qubit_unitary(nqubits, bits[b1], angles[k : k + 3]).unitary(), a)

    b0 = 1
    b1 = 2
    k = 0
    a = np.dot(one_qubit_unitary(nqubits, bits[b0], angles[k : k + 3]).unitary(), a)
    k += 3
    a = np.dot(one_qubit_unitary(nqubits, bits[b1], angles[k : k + 3]).unitary(), a)
    k += 3
    a = np.dot(RZZ_unitary(nqubits, bits[b0], bits[b1], angles[k]).unitary(), a)
    k += 1
    a = np.dot(RYY_unitary(nqubits, bits[b0], bits[b1], angles[k]).unitary(), a)
    k += 1
    a = np.dot(RXX_unitary(nqubits, bits[b0], bits[b1], angles[k]).unitary(), a)
    k += 1
    a = np.dot(one_qubit_unitary(nqubits, bits[b0], angles[k : k + 3]).unitary(), a)
    k += 3
    a = np.dot(one_qubit_unitary(nqubits, bits[b1], angles[k : k + 3]).unitary(), a)

    b0 = 3
    b1 = 0
    k = 0
    a = np.dot(one_qubit_unitary(nqubits, bits[b0], angles[k : k + 3]).unitary(), a)
    k += 3
    a = np.dot(one_qubit_unitary(nqubits, bits[b1], angles[k : k + 3]).unitary(), a)
    k += 3
    a = np.dot(RZZ_unitary(nqubits, bits[b0], bits[b1], angles[k]).unitary(), a)
    k += 1
    a = np.dot(RYY_unitary(nqubits, bits[b0], bits[b1], angles[k]).unitary(), a)
    k += 1
    a = np.dot(RXX_unitary(nqubits, bits[b0], bits[b1], angles[k]).unitary(), a)
    k += 1
    a = np.dot(one_qubit_unitary(nqubits, bits[b0], angles[k : k + 3]).unitary(), a)
    k += 3
    a = np.dot(one_qubit_unitary(nqubits, bits[b1], angles[k : k + 3]).unitary(), a)

    # pooling - layer 1
    k = 15  # k+=3
    ksink = k
    a = np.dot(one_qubit_unitary(nqubits, bits[2], angles[k : k + 3]).unitary(), a)
    k += 3
    a = np.dot(one_qubit_unitary(nqubits, bits[0], angles[k : k + 3]).unitary(), a)
    a = np.dot(CNOT_unitary(nqubits, bits[0], bits[2]).unitary(), a)
    a = np.dot(
        one_qubit_unitary(nqubits, bits[2], angles[ksink : ksink + 3])
        .invert()
        .unitary(),
        a,
    )

    k = 15  # k+=3
    ksink = k
    a = np.dot(one_qubit_unitary(nqubits, bits[3], angles[k : k + 3]).unitary(), a)
    k += 3
    a = np.dot(one_qubit_unitary(nqubits, bits[1], angles[k : k + 3]).unitary(), a)
    a = np.dot(CNOT_unitary(nqubits, bits[1], bits[3]).unitary(), a)
    a = np.dot(
        one_qubit_unitary(nqubits, bits[3], angles[ksink : ksink + 3])
        .invert()
        .unitary(),
        a,
    )

    # convolution - layer 2
    k = 0
    a = np.dot(one_qubit_unitary(nqubits, bits[2], angles[k : k + 3]).unitary(), a)
    k += 3
    a = np.dot(one_qubit_unitary(nqubits, bits[3], angles[k : k + 3]).unitary(), a)
    k += 3
    a = np.dot(RZZ_unitary(nqubits, bits[2], bits[3], angles[k]).unitary(), a)
    k += 1
    a = np.dot(RYY_unitary(nqubits, bits[2], bits[3], angles[k]).unitary(), a)
    k += 1
    a = np.dot(RXX_unitary(nqubits, bits[2], bits[3], angles[k]).unitary(), a)
    k += 1
    a = np.dot(one_qubit_unitary(nqubits, bits[2], angles[k : k + 3]).unitary(), a)
    k += 3
    a = np.dot(one_qubit_unitary(nqubits, bits[3], angles[k : k + 3]).unitary(), a)
    k += 3

    # pooling - layer 2
    ksink = k
    a = np.dot(one_qubit_unitary(nqubits, bits[3], angles[k : k + 3]).unitary(), a)
    k += 3
    a = np.dot(one_qubit_unitary(nqubits, bits[2], angles[k : k + 3]).unitary(), a)
    a = np.dot(CNOT_unitary(nqubits, bits[2], bits[3]).unitary(), a)
    a = np.dot(
        one_qubit_unitary(nqubits, bits[3], angles[ksink : ksink + 3])
        .invert()
        .unitary(),
        a,
    )

    return a


def one_qubit_unitary(nqubits, bit, symbols):
    c = Circuit(nqubits)
    c.add(gates.RX(bit, symbols[0]))
    c.add(gates.RY(bit, symbols[1]))
    c.add(gates.RZ(bit, symbols[2]))

    return c


def RXX_unitary(nqubits, bit0, bit1, angle):
    c = Circuit(nqubits)
    c.add(gates.RXX(bit0, bit1, angle))

    return c


def RYY_unitary(nqubits, bit0, bit1, angle):
    c = Circuit(nqubits)
    c.add(gates.RYY(bit0, bit1, angle))

    return c


def RZZ_unitary(nqubits, bit0, bit1, angle):
    c = Circuit(nqubits)
    c.add(gates.RZZ(bit0, bit1, angle))

    return c


def CNOT_unitary(nqubits, bit0, bit1):
    c = Circuit(nqubits)
    c.add(gates.CNOT(bit0, bit1))

    return c


def test_1_qubit_classifier_circuit_error():
    try:
        QuantumCNN(nqubits=1, nlayers=1, nclasses=2)
    except:
        pass


<<<<<<< HEAD
def test_qcnn_training():
=======
def test_two_qubit_ansatz(backend):
    c = Circuit(2)
    c.add(gates.H(0))
    c.add(gates.RX(0, 0))
    c.add(gates.CNOT(1, 0))
    test_qcnn = QuantumCNN(4, 2, 2, twoqubitansatz=c)


@pytest.mark.parametrize("backend", [("numpy"), ("qibojit")])
def test_qcnn_training(backend):
>>>>>>> 40e39d19
    import random

    # generate 2 random states and labels for pytest
    data = np.zeros([2, 16])
    for i in range(2):
        data_i = np.random.rand(16)
        data[i] = data_i / np.linalg.norm(data_i)
    labels = [[1], [-1]]

    # test qcnn training
    testbias = np.zeros(1)
    testangles = [random.uniform(0, 2 * np.pi) for i in range(21 * 2)]
    init_theta = np.concatenate((testbias, testangles))
    test_qcnn = QuantumCNN(nqubits=4, nlayers=1, nclasses=2, params=init_theta)
    testcircuit = test_qcnn._circuit
    result = test_qcnn.minimize(
        init_theta, data=data, labels=labels, nshots=10000, method="Powell"
    )

    # test Predictions function
    predictions = []
    for n in range(len(data)):
        predictions.append(test_qcnn.predict(data[n], nshots=10000)[0])

    # test Accuracy function
    predictions.append(1)
    labels = np.array([[1], [-1], [1]])
    test_qcnn.Accuracy(labels, predictions)


def test_two_qubit_ansatz():
    c = Circuit(2)
    c.add(gates.H(0))
    c.add(gates.RX(0, 0))
    c.add(gates.CNOT(1, 0))
    test_qcnn = QuantumCNN(4, 2, 2, twoqubitansatz=c)


<<<<<<< HEAD
def test_two_qubit_ansatz_training():
    # test qibojit case (copy initial state as quick-fix for in-place update)
    qibo.set_backend("qibojit")

=======

@pytest.mark.parametrize("backend", [("numpy"), ("qibojit")])
def test_two_qubit_ansatz_training(backend):
>>>>>>> 40e39d19
    c = Circuit(2)
    c.add(gates.H(0))
    c.add(gates.RX(0, 0))
    c.add(gates.CNOT(1, 0))
    test_qcnn = QuantumCNN(4, 2, 2, twoqubitansatz=c)

    data = np.zeros([2, 16])
    for i in range(2):
        data_i = np.random.rand(16)
        data[i] = data_i / np.linalg.norm(data_i)
    labels = [[1], [-1]]

    totalNParams = test_qcnn.nparams_layer * 2
    init_theta = [
        0 for i in range(totalNParams + 1)
    ]  # totalNParams+1 to account for bias parameter.

    result = test_qcnn.minimize(
        init_theta, data=data, labels=labels, nshots=10000, method="Powell"
    )

    # test Predictions function
    predictions = []
    for n in range(len(data)):
        predictions.append(test_qcnn.predict(data[n], nshots=10000)[0])

    # test Accuracy function
    predictions.append(1)
    labels = np.array([[1], [-1], [1]])
    test_qcnn.Accuracy(labels, predictions)<|MERGE_RESOLUTION|>--- conflicted
+++ resolved
@@ -276,9 +276,6 @@
         pass
 
 
-<<<<<<< HEAD
-def test_qcnn_training():
-=======
 def test_two_qubit_ansatz(backend):
     c = Circuit(2)
     c.add(gates.H(0))
@@ -286,10 +283,9 @@
     c.add(gates.CNOT(1, 0))
     test_qcnn = QuantumCNN(4, 2, 2, twoqubitansatz=c)
 
-
 @pytest.mark.parametrize("backend", [("numpy"), ("qibojit")])
+
 def test_qcnn_training(backend):
->>>>>>> 40e39d19
     import random
 
     # generate 2 random states and labels for pytest
@@ -328,16 +324,9 @@
     test_qcnn = QuantumCNN(4, 2, 2, twoqubitansatz=c)
 
 
-<<<<<<< HEAD
-def test_two_qubit_ansatz_training():
-    # test qibojit case (copy initial state as quick-fix for in-place update)
-    qibo.set_backend("qibojit")
-
-=======
-
 @pytest.mark.parametrize("backend", [("numpy"), ("qibojit")])
+
 def test_two_qubit_ansatz_training(backend):
->>>>>>> 40e39d19
     c = Circuit(2)
     c.add(gates.H(0))
     c.add(gates.RX(0, 0))
