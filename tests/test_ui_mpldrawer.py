"""Test that Qibo matplotlib drawer"""

import pytest
<<<<<<< HEAD
import matplotlib.pyplot
=======

>>>>>>> b14cf28a
from qibo import Circuit, gates
from qibo.ui import plot_circuit


# defining a dummy circuit
def circuit(nqubits=2):
    c = Circuit(nqubits)
    c.add(gates.H(0))
    c.add(gates.CNOT(0, 1))
    c.add(gates.M(0))
    c.add(gates.M(1))
    return c


def test_plot_circuit():
    circ = circuit()
    ax, _ = plot_circuit(circ)
    assert  ax.title == ax.title

@pytest.mark.parametrize("style", ['default'])
def test_plot_params(style):
    dict_style = _plot_params(style)
    assert dict_style['facecolor'] == dict_style['facecolor']
<|MERGE_RESOLUTION|>--- conflicted
+++ resolved
@@ -1,31 +1,28 @@
-"""Test that Qibo matplotlib drawer"""
-
-import pytest
-<<<<<<< HEAD
-import matplotlib.pyplot
-=======
-
->>>>>>> b14cf28a
-from qibo import Circuit, gates
-from qibo.ui import plot_circuit
-
-
-# defining a dummy circuit
-def circuit(nqubits=2):
-    c = Circuit(nqubits)
-    c.add(gates.H(0))
-    c.add(gates.CNOT(0, 1))
-    c.add(gates.M(0))
-    c.add(gates.M(1))
-    return c
-
-
-def test_plot_circuit():
-    circ = circuit()
-    ax, _ = plot_circuit(circ)
-    assert  ax.title == ax.title
-
-@pytest.mark.parametrize("style", ['default'])
-def test_plot_params(style):
-    dict_style = _plot_params(style)
-    assert dict_style['facecolor'] == dict_style['facecolor']
+"""Test that Qibo matplotlib drawer"""
+
+import pytest
+import matplotlib.pyplot
+from qibo import Circuit, gates
+from qibo.ui import plot_circuit
+
+
+# defining a dummy circuit
+def circuit(nqubits=2):
+    c = Circuit(nqubits)
+    c.add(gates.H(0))
+    c.add(gates.CNOT(0, 1))
+    c.add(gates.M(0))
+    c.add(gates.M(1))
+    return c
+
+
+def test_plot_circuit():
+    circ = circuit()
+    ax, _ = plot_circuit(circ)
+    assert ax.title == ax.title
+
+
+@pytest.mark.parametrize("style", ["default"])
+def test_plot_params(style):
+    dict_style = _plot_params(style)
+    assert dict_style["facecolor"] == dict_style["facecolor"]