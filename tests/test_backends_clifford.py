--- conflicted
+++ resolved
@@ -91,22 +91,14 @@
 def test_single_qubit_gates(backend, gate):
     clifford_bkd = construct_clifford_backend(backend)
     circuit = Circuit(3, density_matrix=True)
-<<<<<<< HEAD
     circuit_numpy = Circuit(3, density_matrix=True)
-=======
-    circuit_numpy = circuit.copy(deep=True)
->>>>>>> 7ce458a2
     qubits = np.random.randint(3, size=2)
     H_qubits = np.random.choice(range(3), size=2, replace=False)
     circuit.add(gates.H(q) for q in H_qubits)
     if gate == "Unitary":
         circuit_numpy.add(gates.H(q) for q in H_qubits)
-<<<<<<< HEAD
-        matrix = random_clifford(1, return_circuit=False, backend=numpy_bkd)
-=======
         matrix = random_clifford(1, return_circuit=True, backend=numpy_bkd)
         matrix = matrix.unitary(numpy_bkd)
->>>>>>> 7ce458a2
         gate1_numpy = gates.Unitary(matrix, qubits[0])
         gate2_numpy = gates.Unitary(matrix, qubits[1])
         gate1 = gates.Unitary(backend.cast(matrix, dtype=matrix.dtype), qubits[0])
@@ -134,22 +126,14 @@
 def test_two_qubits_gates(backend, gate):
     clifford_bkd = construct_clifford_backend(backend)
     circuit = Circuit(5, density_matrix=True)
-<<<<<<< HEAD
     circuit_numpy = Circuit(5, density_matrix=True)
-=======
-    circuit_numpy = circuit.copy(deep=True)
->>>>>>> 7ce458a2
     qubits = np.random.choice(range(5), size=4, replace=False).reshape(2, 2)
     H_qubits = np.random.choice(range(5), size=3, replace=False)
     circuit.add(gates.H(q) for q in H_qubits)
     if gate == "Unitary":
         circuit_numpy.add(gates.H(q) for q in H_qubits)
-<<<<<<< HEAD
-        matrix = random_clifford(2, return_circuit=False, backend=numpy_bkd)
-=======
         matrix = random_clifford(2, return_circuit=True, backend=numpy_bkd)
         matrix = matrix.unitary(numpy_bkd)
->>>>>>> 7ce458a2
         gate1_numpy = gates.Unitary(matrix, *qubits[0])
         gate2_numpy = gates.Unitary(matrix, *qubits[1])
         gate1 = gates.Unitary(backend.cast(matrix, dtype=matrix.dtype), *qubits[0])
@@ -192,11 +176,7 @@
 
     circuit = random_clifford(nqubits, seed=1, backend=backend)
     circuit.density_matrix = True
-<<<<<<< HEAD
-    circuit_copy = circuit.copy()
-=======
     circuit_copy = circuit.copy(deep=True)
->>>>>>> 7ce458a2
     circuit.add(gates.M(*MEASURED_QUBITS))
     circuit_copy.add(gates.M(*MEASURED_QUBITS))
 
@@ -377,24 +357,14 @@
     noise.add(DepolarizingError(0.3), noisy_gates[0].__class__)
 
     circuit.add(gates.M(*range(nqubits)))
-<<<<<<< HEAD
-    circuit_copy = circuit.copy()
-=======
     circuit_copy = circuit.copy(deep=True)
->>>>>>> 7ce458a2
 
     circuit = noise.apply(circuit)
     circuit_copy = noise.apply(circuit_copy)
 
-<<<<<<< HEAD
-    numpy_bkd.set_seed(2024)
-    numpy_result = numpy_bkd.execute_circuit(circuit)
-    clifford_result = clifford_bkd.execute_circuit(circuit_copy)
-=======
     numpy_bkd.set_seed(seed)
     numpy_result = numpy_bkd.execute_circuit(circuit, nshots=int(1e4))
     clifford_result = clifford_bkd.execute_circuit(circuit_copy, nshots=int(1e4))
->>>>>>> 7ce458a2
 
     backend.assert_allclose(
         clifford_result.probabilities(),
