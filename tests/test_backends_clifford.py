--- conflicted
+++ resolved
@@ -171,29 +171,15 @@
     clifford_bkd = construct_clifford_backend(backend)
     clifford_bkd.set_seed(seed)
 
-<<<<<<< HEAD
     circuit = random_clifford(nqubits, seed=seed, density_matrix=True, backend=backend)
-    circuit_copy = circuit.copy()
+    circuit_copy = circuit.copy(deep=True)
     MEASURED_QUBITS = np.random.choice(list(range(nqubits)), size=2, replace=False)
     prob_qubits = np.random.choice(MEASURED_QUBITS, size=prob_qubits, replace=False)
     circuit.add(gates.M(*MEASURED_QUBITS))
     circuit_copy.add(gates.M(*MEASURED_QUBITS))
     numpy_result = numpy_bkd.execute_circuit(circuit, nshots=nshots)
     clifford_result = clifford_bkd.execute_circuit(circuit_copy, nshots=nshots)
-=======
-    circuit = random_clifford(nqubits, seed=1, backend=backend)
-    circuit.density_matrix = True
-    circuit_copy = circuit.copy(deep=True)
-    circuit.add(gates.M(*MEASURED_QUBITS))
-    circuit_copy.add(gates.M(*MEASURED_QUBITS))
-
-    numpy_bkd.set_seed(2024)
-    numpy_result = numpy_bkd.execute_circuit(circuit, nshots=nshots)
-
-    clifford_bkd.set_seed(2024)
-    clifford_result = clifford_bkd.execute_circuit(circuit_copy, nshots=nshots)
-
->>>>>>> 26a76242
+
     backend.assert_allclose(backend.cast(numpy_result.state()), clifford_result.state())
     clifford_prob = clifford_result.probabilities(prob_qubits)
     numpy_prob = backend.cast(numpy_result.probabilities(prob_qubits))
@@ -212,10 +198,7 @@
         backend.assert_allclose(np_count / nshots, clif_count / nshots, atol=1e-1)
 
 
-<<<<<<< HEAD
-@pytest.mark.parametrize("seed", [2024])
-def test_collapsing_measurements(backend, seed):
-=======
+
 @pytest.mark.parametrize("sizes_and_counts", [(1, 1), (2, 2), (3, 3)])
 def test_apply_unitary(backend, sizes_and_counts):
     nqubits = 5
@@ -257,7 +240,6 @@
 def test_collapsing_measurements(backend):
     seed = 17 if backend.platform in ("cupy", "cuquantum") else 40
     backend.set_seed(seed)
->>>>>>> 26a76242
     clifford_bkd = construct_clifford_backend(backend)
     np.random.seed(seed)
     numpy_bkd.set_seed(seed)
@@ -285,13 +267,8 @@
     numpy_res = numpy_bkd.execute_circuit(c2, nshots=1000)
 
     backend.assert_allclose(
-<<<<<<< HEAD
         clifford_res.probabilities(measured_qubits),
         backend.cast(numpy_res.probabilities(measured_qubits)),
-=======
-        clifford_res.probabilities(),
-        backend.cast(numpy_res.probabilities(), dtype="float64"),
->>>>>>> 26a76242
         atol=1e-1,
     )
 
@@ -349,12 +326,7 @@
 
 @pytest.mark.parametrize("seed", [2025])
 def test_noise_channels(backend, seed):
-<<<<<<< HEAD
     numpy_bkd.set_seed(seed)
-=======
-    pytest.skip("Issue with measurements. See issue #1598 and PR #1639.")
-
->>>>>>> 26a76242
     backend.set_seed(seed)
 
     clifford_bkd = construct_clifford_backend(backend)
@@ -362,23 +334,6 @@
 
     nqubits = 3
 
-<<<<<<< HEAD
-    circuit = random_clifford(nqubits, density_matrix=False, seed=seed, backend=backend)
-
-    noise = NoiseModel()
-    noisy_gates = [circuit.queue[0]]
-    noise.add(PauliError([("X", 0.3)]), gates.H)
-    noise.add(DepolarizingError(0.3), noisy_gates[0].__class__)
-
-    circuit_copy = circuit.copy()
-    non_noisy = circuit.copy()
-    non_noisy.add(gates.M(*range(nqubits)))
-    circuit.add(gates.M(*range(nqubits)))
-    circuit_copy.add(gates.M(*range(nqubits)))
-
-    circuit = noise.apply(circuit)
-    circuit_copy = noise.apply(circuit_copy)
-=======
     circuit = random_clifford(nqubits, density_matrix=True, seed=seed, backend=backend)
 
     noise = NoiseModel()
@@ -386,19 +341,15 @@
     noise.add(PauliError([("X", 0.3)]), gates.H)
     noise.add(DepolarizingError(0.3), noisy_gates[0].__class__)
 
+    circuit_copy = circuit.copy(deep=True)
     circuit.add(gates.M(*range(nqubits)))
-    circuit_copy = circuit.copy(deep=True)
+    circuit_copy.add(gates.M(*range(nqubits)))
 
     circuit = noise.apply(circuit)
     circuit_copy = noise.apply(circuit_copy)
 
-    numpy_bkd.set_seed(seed)
     numpy_result = numpy_bkd.execute_circuit(circuit, nshots=int(1e4))
     clifford_result = clifford_bkd.execute_circuit(circuit_copy, nshots=int(1e4))
->>>>>>> 26a76242
-
-    numpy_result = numpy_bkd.execute_circuit(circuit)
-    clifford_result = clifford_bkd.execute_circuit(circuit_copy)
     backend.assert_allclose(
         clifford_result.probabilities(),
         backend.cast(numpy_result.probabilities(), dtype="float64"),
