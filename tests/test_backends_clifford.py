--- conflicted
+++ resolved
@@ -315,15 +315,9 @@
 def test_bitflip_noise(backend, seed):
     backend.set_seed(seed)
     clifford_bkd = construct_clifford_backend(backend)
-<<<<<<< HEAD
-    circuit = random_clifford(5, seed=rng, backend=backend)
-    circuit_copy = circuit.copy()
-    qubits = rng.choice(range(3), size=2, replace=False)
-=======
     circuit = random_clifford(5, seed=seed, backend=backend)
     circuit_copy = circuit.copy()
     qubits = backend.np.random.choice(range(3), size=2, replace=False)
->>>>>>> 50cf4074
     circuit.add(gates.M(*qubits, p0=0.1, p1=0.5))
     circuit_copy.add(gates.M(*qubits, p0=0.1, p1=0.5))
     numpy_res = numpy_bkd.execute_circuit(circuit_copy)
