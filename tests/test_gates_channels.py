--- conflicted
+++ resolved
@@ -262,15 +262,10 @@
     initial_state = random_density_matrix(2**3, backend=backend)
     initial_state_r = partial_trace(initial_state, (2,), backend=backend)
     channel = gates.DepolarizingChannel((0, 1), lam)
-<<<<<<< HEAD
-    final_state = channel.apply_density_matrix(backend, np.copy(initial_state), 3)
-    final_state_r = partial_trace(final_state, (2,), backend=backend)
-=======
     final_state = channel.apply_density_matrix(
         backend, backend.np.copy(initial_state), 3
     )
-    final_state_r = backend.partial_trace_density_matrix(final_state, (2,), 3)
->>>>>>> 59af33c7
+    final_state_r = partial_trace(final_state, (2,), backend=backend)
     target_state_r = (1 - lam) * initial_state_r + lam * backend.cast(
         np.identity(4)
     ) / 4
