--- conflicted
+++ resolved
@@ -226,7 +226,8 @@
         smallc.add(gates.Unitary(unitaries[0], 0).controlled_by(1))
         smallc.add(gates.Unitary(unitaries[1], 1).controlled_by(0))
     else:
-        smallc.add(gates.Unitary(unitaries[0], 0))
+        smallc.add(gates.Unitary(unitaries[0], 0))  92%   29, 50
+src/qibo/symbols.py                                         54      0   100%
         smallc.add(gates.Unitary(unitaries[1], 1))
     smallc.add(gates.CNOT(0, 1))
 
@@ -321,15 +322,4 @@
         else:
             test_frequencies = Counter({"11": 618, "10": 169, "01": 185, "00": 52})
 
-<<<<<<< HEAD
-=======
-    test_probabilities = backend.cast(test_probabilities, dtype=float)
-    print(result.probabilities())
-    backend.assert_allclose(
-        float(backend.calculate_norm(result.probabilities() - test_probabilities))
-        < PRECISION_TOL,
-        True,
-    )
-
->>>>>>> 327462ab
     assert result.frequencies() == test_frequencies