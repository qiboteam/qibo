--- conflicted
+++ resolved
@@ -2004,7 +2004,6 @@
 
 
 @pytest.mark.parametrize(
-<<<<<<< HEAD
     "gate, qubits, params",
     [
         ["X", (1,), ()],
@@ -2021,7 +2020,9 @@
     gate = gate(*qubits, *params)
 
     backend.assert_allclose(gate.matrix(backend), backend.matrix(gate))
-=======
+
+
+@pytest.mark.parametrize(
     "gate",
     [
         gates.RX(0, 0.123),
@@ -2035,5 +2036,4 @@
     target_gradient = (
         -1j * gate.generator_eigenvalue() * (generator @ gate.matrix(backend))
     )
-    backend.assert_allclose(gate.gradient(backend).matrix(backend), target_gradient)
->>>>>>> 79fbb2d4
+    backend.assert_allclose(gate.gradient(backend).matrix(backend), target_gradient)