--- conflicted
+++ resolved
@@ -13,19 +13,11 @@
 # backends to be tested
 BACKENDS = [
     "numpy",
-<<<<<<< HEAD
     #    "pytorch",
     #    "qibojit-numba",
     #    "qibojit-cupy",
     #    "qibojit-cuquantum",
     #    "qiboml-tensorflow",
-=======
-    "qibojit-numba",
-    "qibojit-cupy",
-    "qibojit-cuquantum",
-    "qiboml-tensorflow",
-    "qiboml-pytorch",
->>>>>>> bbf0ccf3
 ]
 # multigpu configurations to be tested (only with qibojit-cupy)
 ACCELERATORS = [
