import numpy as np
import pytest

from qibo import matrices
from qibo.config import PRECISION_TOL
from qibo.quantum_info.random_ensembles import random_density_matrix, random_statevector
from qibo.quantum_info.superoperator_transformations import (
    chi_to_choi,
    chi_to_kraus,
    chi_to_liouville,
    chi_to_pauli,
    chi_to_stinespring,
    choi_to_chi,
    choi_to_kraus,
    choi_to_liouville,
    choi_to_pauli,
    choi_to_stinespring,
    kraus_to_chi,
    kraus_to_choi,
    kraus_to_liouville,
    kraus_to_pauli,
    kraus_to_stinespring,
    kraus_to_unitaries,
    liouville_to_chi,
    liouville_to_choi,
    liouville_to_kraus,
    liouville_to_pauli,
    liouville_to_stinespring,
    pauli_to_chi,
    pauli_to_choi,
    pauli_to_kraus,
    pauli_to_liouville,
    pauli_to_stinespring,
    stinespring_to_chi,
    stinespring_to_choi,
    stinespring_to_kraus,
    stinespring_to_liouville,
    stinespring_to_pauli,
    to_chi,
    to_choi,
    to_liouville,
    to_pauli_liouville,
    unvectorization,
    vectorization,
)


@pytest.mark.parametrize("order", ["row", "column", "system"])
@pytest.mark.parametrize("nqubits", [1, 2, 3])
def test_vectorization(backend, nqubits, order):
    with pytest.raises(TypeError):
        vectorization(np.array([[0.0, 0.0], [0.0, 0.0], [0.0, 0.0]]), backend=backend)
    with pytest.raises(TypeError):
        vectorization(
            np.array([[[0.0, 0.0], [0.0, 0.0]], [[0.0, 0.0]]], dtype="object"),
            backend=backend,
        )
    with pytest.raises(TypeError):
        vectorization(np.array([]), backend=backend)
    with pytest.raises(TypeError):
        vectorization(random_statevector(4, backend=backend), order=1, backend=backend)
    with pytest.raises(ValueError):
        vectorization(
            random_statevector(4, backend=backend), order="1", backend=backend
        )

    dim = 2**nqubits

    if nqubits == 1:
        if order == "system" or order == "column":
            matrix_test = [0, 2, 1, 3]
        else:
            matrix_test = [0, 1, 2, 3]
    elif nqubits == 2:
        if order == "row":
            matrix_test = np.arange(dim**2)
        elif order == "column":
            matrix_test = np.arange(dim**2)
            matrix_test = np.reshape(matrix_test, (dim, dim))
            matrix_test = np.reshape(matrix_test, (1, -1), order="F")[0]
        else:
            matrix_test = [0, 4, 1, 5, 8, 12, 9, 13, 2, 6, 3, 7, 10, 14, 11, 15]
    else:
        if order == "row":
            matrix_test = np.arange(dim**2)
        elif order == "column":
            matrix_test = np.arange(dim**2)
            matrix_test = np.reshape(matrix_test, (dim, dim))
            matrix_test = np.reshape(matrix_test, (1, -1), order="F")[0]
        else:
            matrix_test = [
                0,
                8,
                1,
                9,
                16,
                24,
                17,
                25,
                2,
                10,
                3,
                11,
                18,
                26,
                19,
                27,
                32,
                40,
                33,
                41,
                48,
                56,
                49,
                57,
                34,
                42,
                35,
                43,
                50,
                58,
                51,
                59,
                4,
                12,
                5,
                13,
                20,
                28,
                21,
                29,
                6,
                14,
                7,
                15,
                22,
                30,
                23,
                31,
                36,
                44,
                37,
                45,
                52,
                60,
                53,
                61,
                38,
                46,
                39,
                47,
                54,
                62,
                55,
                63,
            ]
    matrix_test = backend.cast(matrix_test)

    dim = 2**nqubits
    matrix = np.arange(dim**2).reshape((dim, dim))
    matrix = vectorization(matrix, order, backend=backend)

    backend.assert_allclose(matrix, matrix_test, atol=PRECISION_TOL)


@pytest.mark.parametrize("order", ["row", "column", "system"])
@pytest.mark.parametrize("nqubits", [2, 3, 4, 5])
def test_unvectorization(backend, nqubits, order):
    with pytest.raises(TypeError):
        unvectorization(
            random_density_matrix(2**nqubits, backend=backend), backend=backend
        )
    with pytest.raises(TypeError):
        unvectorization(
            random_statevector(4**nqubits, backend=backend), order=1, backend=backend
        )
    with pytest.raises(ValueError):
        unvectorization(
            random_statevector(4**2, backend=backend), order="1", backend=backend
        )

    dim = 2**nqubits
    matrix_test = random_density_matrix(dim, backend=backend)

    matrix = vectorization(matrix_test, order, backend)
    matrix = unvectorization(matrix, order, backend)

    backend.assert_allclose(matrix_test, matrix, atol=PRECISION_TOL)


test_a0 = np.sqrt(0.4) * matrices.X
test_a1 = np.sqrt(0.6) * matrices.Z
test_kraus = [((0,), test_a0), ((0,), test_a1)]
test_superop = np.array(
    [
        [0.6 + 0.0j, 0.0 + 0.0j, 0.0 + 0.0j, 0.4 + 0.0j],
        [0.0 + 0.0j, -0.6 + 0.0j, 0.4 + 0.0j, 0.0 + 0.0j],
        [0.0 + 0.0j, 0.4 + 0.0j, -0.6 + 0.0j, 0.0 + 0.0j],
        [0.4 + 0.0j, 0.0 + 0.0j, 0.0 + 0.0j, 0.6 + 0.0j],
    ]
)
test_non_CP = np.array(
    [
        [0.20031418, 0.37198771, 0.05642046, 0.37127765],
        [0.15812476, 0.21466209, 0.41971479, 0.20749836],
        [0.29408764, 0.01474688, 0.40320494, 0.28796054],
        [0.17587069, 0.42052825, 0.16171658, 0.24188449],
    ]
)
test_kraus_left = np.array(
    [
        [[-0.50326669, -0.50293148], [-0.49268667, -0.50104133]],
        [[-0.54148474, 0.32931326], [0.64742923, -0.42329947]],
        [[0.49035364, -0.62330138], [0.495577, -0.35419223]],
        [[-0.46159531, -0.50010808], [0.30413594, 0.66657558]],
    ]
)
test_kraus_right = np.array(
    [
        [[-0.41111026, -0.51035787], [-0.51635098, -0.55127567]],
        [[0.13825514, -0.69451163], [0.69697805, -0.11296331]],
        [[0.43827885, -0.49057101], [-0.48197173, 0.57875296]],
        [[0.78726458, 0.12856331], [-0.12371948, -0.59023677]],
    ]
)
test_coefficients = np.array([1.002719, 0.65635444, 0.43548, 0.21124177])

test_stinespring = np.array(
    [
        [0.0 + 0.0j, 0.0 + 0.0j, 0.63245553 + 0.0j, 0.0 + 0.0j],
        [0.77459667 + 0.0j, 0.0 + 0.0j, 0.0 + 0.0j, 0.0 + 0.0j],
        [0.63245553 + 0.0j, 0.0 + 0.0j, 0.0 + 0.0j, 0.0 + 0.0j],
        [0.0 + 0.0j, 0.0 + 0.0j, -0.77459667 + 0.0j, 0.0 + 0.0j],
    ]
)


def pauli_superop(pauli_order):
    elements = {"I": 2.0, "X": -0.4, "Y": -2.0, "Z": 0.4}
    return np.diag([elements[p] for p in pauli_order])


def chi_superop(pauli_order):
    elements = {"I": 0, "X": 1.6, "Y": 0, "Z": 2.4}
    return np.diag([elements[p] for p in pauli_order])


@pytest.mark.parametrize("order", ["row", "column"])
def test_to_choi(backend, order):
    choi_a0 = to_choi(test_a0, order=order, backend=backend)
    choi_a1 = to_choi(test_a1, order=order, backend=backend)
    choi = choi_a0 + choi_a1

    axes = [1, 2] if order == "row" else [0, 3]
    test_choi = np.reshape(test_superop, [2] * 4)
    test_choi = np.swapaxes(test_choi, *axes)
    test_choi = np.reshape(test_choi, (4, 4))

    backend.assert_allclose(choi, test_choi, atol=PRECISION_TOL)


@pytest.mark.parametrize("order", ["row", "column"])
def test_to_liouville(backend, order):
    liouville_a0 = to_liouville(test_a0, order=order, backend=backend)
    liouville_a1 = to_liouville(test_a1, order=order, backend=backend)
    liouville = liouville_a0 + liouville_a1

    backend.assert_allclose(liouville, test_superop, atol=PRECISION_TOL)


@pytest.mark.parametrize("pauli_order", ["IXYZ", "IZXY"])
@pytest.mark.parametrize("order", ["row", "column"])
@pytest.mark.parametrize("normalize", [False, True])
def test_to_pauli_liouville(backend, normalize, order, pauli_order):
    pauli_a0 = to_pauli_liouville(
        test_a0,
        normalize=normalize,
        order=order,
        pauli_order=pauli_order,
        backend=backend,
    )
    pauli_a1 = to_pauli_liouville(
        test_a1,
        normalize=normalize,
        order=order,
        pauli_order=pauli_order,
        backend=backend,
    )
    pauli = pauli_a0 + pauli_a1

    test_pauli = pauli_superop(pauli_order)
    dim = int(np.sqrt(test_pauli.shape[0]))
    aux = 1.0 if normalize == False else dim
    test_pauli = backend.cast(test_pauli / aux, dtype=test_pauli.dtype)

    backend.assert_allclose(pauli, test_pauli, atol=PRECISION_TOL)


@pytest.mark.parametrize("pauli_order", ["IXYZ", "IZXY"])
@pytest.mark.parametrize("order", ["row", "column"])
@pytest.mark.parametrize("normalize", [False, True])
def test_to_chi(backend, normalize, order, pauli_order):
    chi_a0 = to_chi(
        test_a0,
        normalize=normalize,
        order=order,
        pauli_order=pauli_order,
        backend=backend,
    )
    chi_a1 = to_chi(
        test_a1,
        normalize=normalize,
        order=order,
        pauli_order=pauli_order,
        backend=backend,
    )
    chi = chi_a0 + chi_a1

    test_chi = chi_superop(pauli_order)
    dim = int(np.sqrt(test_chi.shape[0]))
    aux = 1.0 if normalize == False else dim
    test_chi = backend.cast(test_chi / aux, dtype=test_chi.dtype)

    backend.assert_allclose(chi, test_chi, atol=PRECISION_TOL)


@pytest.mark.parametrize("test_superop", [test_superop])
@pytest.mark.parametrize("order", ["row", "column"])
def test_choi_to_liouville(backend, order, test_superop):
    axes = [1, 2] if order == "row" else [0, 3]
    test_choi = backend.cast(
        np.reshape(test_superop, [2] * 4).swapaxes(*axes).reshape([4, 4])
    )

    test_superop = backend.cast(test_superop, dtype=test_superop.dtype)

    liouville = choi_to_liouville(test_choi, order=order, backend=backend)

    backend.assert_allclose(liouville, test_superop, atol=PRECISION_TOL)


@pytest.mark.parametrize("test_superop", [test_superop])
@pytest.mark.parametrize("pauli_order", ["IXYZ", "IZXY"])
@pytest.mark.parametrize("order", ["row", "column"])
<<<<<<< HEAD
@pytest.mark.parametrize("normalize", [False, True])
def test_choi_to_pauli(backend, normalize, order, pauli_order, test_superop):
    test_pauli = pauli_superop(pauli_order)
    dim = int(np.sqrt(test_pauli.shape[0]))
    aux = 1 if normalize == False else dim
=======
def test_choi_to_liouville(backend, order):
    axes = [1, 2] if order == "row" else [0, 3]
    test_choi = backend.cast(
        np.reshape(test_superop, [2] * 4).swapaxes(*axes).reshape([4, 4])
    )
>>>>>>> 05e2d3c0

    test_pauli = backend.cast(test_pauli, dtype=test_pauli.dtype)
    test_superop = backend.cast(test_superop, dtype=test_superop.dtype)

<<<<<<< HEAD
    axes = [1, 2] if order == "row" else [0, 3]
    test_choi = np.swapaxes(np.reshape(test_superop * aux, [2] * 4), *axes).reshape(
        [4, 4]
    )

    pauli_op = choi_to_pauli(
        test_choi, normalize, order, pauli_order=pauli_order, backend=backend
=======
    backend.assert_allclose(
        backend.calculate_norm(liouville - backend.cast(test_superop)) < PRECISION_TOL,
        True,
>>>>>>> 05e2d3c0
    )

    backend.assert_allclose(test_pauli, pauli_op, atol=PRECISION_TOL)


@pytest.mark.parametrize("test_kraus_right", [test_kraus_right])
@pytest.mark.parametrize("test_kraus_left", [test_kraus_left])
@pytest.mark.parametrize("test_a1", [test_a1])
@pytest.mark.parametrize("test_a0", [test_a0])
@pytest.mark.parametrize("validate_cp", [False, True])
@pytest.mark.parametrize("order", ["row", "column"])
def test_choi_to_kraus(
    backend, order, validate_cp, test_a0, test_a1, test_kraus_left, test_kraus_right
):
    axes = [1, 2] if order == "row" else [0, 3]
    test_choi = backend.cast(
        np.reshape(test_superop, [2] * 4).swapaxes(*axes).reshape([4, 4])
    )

    with pytest.raises(TypeError):
        choi_to_kraus(test_choi, str(PRECISION_TOL), backend=backend)
    with pytest.raises(ValueError):
        choi_to_kraus(test_choi, -1.0 * PRECISION_TOL, backend=backend)
    with pytest.raises(TypeError):
        choi_to_kraus(test_choi, validate_cp="True", backend=backend)

    kraus_ops, _ = choi_to_kraus(
        test_choi, order=order, validate_cp=validate_cp, backend=backend
    )

    a0 = kraus_ops[0]
    a1 = kraus_ops[1]
    a0 = backend.cast(a0, dtype=a0.dtype)
    a1 = backend.cast(a1, dtype=a1.dtype)

    test_a0 = backend.cast(test_a0, dtype=test_a0.dtype)
    test_a1 = backend.cast(test_a1, dtype=test_a1.dtype)

    test_kraus_left = backend.cast(test_kraus_left, dtype=test_kraus_left.dtype)
    test_kraus_right = backend.cast(test_kraus_right, dtype=test_kraus_right.dtype)

    state = random_density_matrix(2, backend=backend)

    evolution_a0 = a0 @ state @ np.transpose(np.conj(a0))
    evolution_a1 = a1 @ state @ np.transpose(np.conj(a1))

    test_evolution_a0 = test_a0 @ state @ np.transpose(np.conj(test_a0))
    test_evolution_a1 = test_a1 @ state @ np.transpose(np.conj(test_a1))

    backend.assert_allclose(evolution_a0, test_evolution_a0, atol=2 * PRECISION_TOL)
    backend.assert_allclose(evolution_a1, test_evolution_a1, atol=2 * PRECISION_TOL)

    if validate_cp and order == "row":
        (kraus_left, kraus_right), _ = choi_to_kraus(
            test_non_CP, order=order, validate_cp=validate_cp, backend=backend
        )

        for test_left, left, test_right, right, test_coeff in zip(
            test_kraus_left,
            kraus_left,
            test_kraus_right,
            kraus_right,
            test_coefficients,
        ):
            state = random_density_matrix(2, backend=backend)
            evolution = left @ state @ np.transpose(np.conj(right))
            test_evolution = (
                test_coeff**2 * test_left @ state @ np.transpose(np.conj(test_right))
            )

            backend.assert_allclose(evolution, test_evolution, atol=2 * PRECISION_TOL)


@pytest.mark.parametrize("test_superop", [test_superop])
@pytest.mark.parametrize("pauli_order", ["IXYZ", "IZXY"])
@pytest.mark.parametrize("order", ["row", "column"])
@pytest.mark.parametrize("normalize", [False, True])
def test_choi_to_chi(backend, normalize, order, pauli_order, test_superop):
    test_chi = chi_superop(pauli_order)
    dim = int(np.sqrt(test_chi.shape[0]))
    aux = 1 if normalize == False else dim

    test_superop = backend.cast(test_superop, dtype=test_superop.dtype)
    test_chi = backend.cast(test_chi, dtype=test_chi.dtype)

    axes = [1, 2] if order == "row" else [0, 3]
    test_choi = np.swapaxes(np.reshape(test_superop * aux, [2] * 4), *axes).reshape(
        [4, 4]
    )

    chi_matrix = choi_to_chi(
        test_choi,
        normalize=normalize,
        order=order,
        pauli_order=pauli_order,
        backend=backend,
    )

    backend.assert_allclose(test_chi, chi_matrix, atol=PRECISION_TOL)


@pytest.mark.parametrize("test_a1", [test_a1])
@pytest.mark.parametrize("test_a0", [test_a0])
@pytest.mark.parametrize("test_stinespring", [test_stinespring])
@pytest.mark.parametrize("nqubits", [None, 1])
@pytest.mark.parametrize("validate_cp", [False, True])
@pytest.mark.parametrize("order", ["row", "column"])
def test_choi_to_stinespring(
    backend, order, validate_cp, nqubits, test_stinespring, test_a0, test_a1
):
    if validate_cp is True:
        with pytest.raises(NotImplementedError):
            test = choi_to_stinespring(
                test_non_CP,
                order=order,
                validate_cp=validate_cp,
                nqubits=nqubits,
                backend=backend,
            )

    test_stinespring = backend.cast(test_stinespring, dtype=test_stinespring.dtype)
    test_a0 = backend.cast(test_a0, dtype=test_a0.dtype)
    test_a1 = backend.cast(test_a1, dtype=test_a1.dtype)

    axes = [1, 2] if order == "row" else [0, 3]
    test_choi = np.reshape(test_superop, [2] * 4).swapaxes(*axes).reshape([4, 4])
    test_choi = backend.cast(test_choi, dtype=test_choi.dtype)
    stinespring = choi_to_stinespring(
        test_choi,
        order=order,
        validate_cp=validate_cp,
        nqubits=nqubits,
        backend=backend,
    )
    if nqubits is None:
        nqubits = 1

    v_0 = np.array([1, 0], dtype=complex)

    state = random_density_matrix(2**nqubits, backend=backend)

    # action of Kraus channel on state
    state_final_test = test_a0 @ state @ test_a0 + test_a1 @ state @ test_a1

    # action of stinespring channel on state + environment
    stinespring = (
        stinespring
        @ np.kron(state, np.outer(v_0, v_0))
        @ np.transpose(np.conj(stinespring))
    )

    # partial trace of the environment
    stinespring = np.reshape(stinespring, (2**nqubits, 2, 2**nqubits, 2))
    stinespring = np.swapaxes(stinespring, 1, 2)
    state_final = np.zeros((2**nqubits, 2**nqubits), dtype=complex)
    for alpha in range(2):
        vector_alpha = np.zeros(2, dtype=complex)
        vector_alpha[alpha] = 1.0
        vector_alpha = backend.cast(vector_alpha, dtype=vector_alpha.dtype)
        state_final += np.conj(vector_alpha) @ stinespring @ vector_alpha

    backend.assert_allclose(state_final, state_final_test, atol=PRECISION_TOL)


@pytest.mark.parametrize("test_superop", [test_superop])
@pytest.mark.parametrize("order", ["row", "column"])
def test_liouville_to_choi(backend, order, test_superop):
    test_superop = backend.cast(test_superop, dtype=test_superop.dtype)

    choi = liouville_to_choi(test_superop, order=order, backend=backend)

    axes = [1, 2] if order == "row" else [0, 3]
    test_choi = np.reshape(test_superop, [2] * 4)
    test_choi = np.swapaxes(test_choi, *axes)
    test_choi = np.reshape(test_choi, (4, 4))

    backend.assert_allclose(choi, test_choi, atol=PRECISION_TOL)


@pytest.mark.parametrize("test_superop", [test_superop])
@pytest.mark.parametrize("pauli_order", ["IXYZ", "IZXY"])
@pytest.mark.parametrize("order", ["row", "column", "system"])
@pytest.mark.parametrize("normalize", [False, True])
def test_liouville_to_pauli(backend, normalize, order, pauli_order, test_superop):
    test_pauli = pauli_superop(pauli_order)

    with pytest.raises(ValueError):
        liouville_to_pauli(test_superop[:-1, :], normalize, order, backend=backend)

    dim = int(np.sqrt(test_pauli.shape[0]))
    aux = 1.0 if normalize == False else dim

    test_superop = backend.cast(test_superop, dtype=test_superop.dtype)
    test_pauli = backend.cast(test_pauli)

    pauli_op = liouville_to_pauli(
        test_superop,
        normalize=normalize,
        order=order,
        pauli_order=pauli_order,
        backend=backend,
    )

    backend.assert_allclose(test_pauli / aux, pauli_op, atol=PRECISION_TOL)


@pytest.mark.parametrize("test_a1", [test_a1])
@pytest.mark.parametrize("test_a0", [test_a0])
@pytest.mark.parametrize("order", ["row", "column"])
def test_liouville_to_kraus(backend, order, test_a0, test_a1):
    kraus_ops, _ = liouville_to_kraus(test_superop, order=order, backend=backend)

    a0 = kraus_ops[0]
    a1 = kraus_ops[1]
    a0 = backend.cast(a0, dtype=a0.dtype)
    a1 = backend.cast(a1, dtype=a1.dtype)

    test_a0 = backend.cast(test_a0, dtype=test_a0.dtype)
    test_a1 = backend.cast(test_a1, dtype=test_a1.dtype)

    state = random_density_matrix(2, backend=backend)

    evolution_a0 = a0 @ state @ np.transpose(np.conj(a0))
    evolution_a1 = a1 @ state @ np.transpose(np.conj(a1))

    test_evolution_a0 = test_a0 @ state @ np.transpose(np.conj(test_a0))
    test_evolution_a1 = test_a1 @ state @ np.transpose(np.conj(test_a1))

    backend.assert_allclose(evolution_a0, test_evolution_a0, atol=PRECISION_TOL)
    backend.assert_allclose(evolution_a1, test_evolution_a1, atol=PRECISION_TOL)


@pytest.mark.parametrize("test_superop", [test_superop])
@pytest.mark.parametrize("pauli_order", ["IXYZ", "IZXY"])
@pytest.mark.parametrize("order", ["row", "column"])
@pytest.mark.parametrize("normalize", [False, True])
def test_liouville_to_chi(backend, normalize, order, pauli_order, test_superop):
    test_chi = chi_superop(pauli_order)
    dim = int(np.sqrt(test_chi.shape[0]))
    aux = 1.0 if normalize == False else dim

    test_chi = backend.cast(test_chi, dtype=test_chi.dtype)
    test_superop = backend.cast(test_superop, dtype=test_superop.dtype)

    chi_matrix = liouville_to_chi(
        test_superop, normalize, order, pauli_order, backend=backend
    )

    backend.assert_allclose(test_chi / aux, chi_matrix, atol=PRECISION_TOL)


@pytest.mark.parametrize("test_a1", [test_a1])
@pytest.mark.parametrize("test_a0", [test_a0])
@pytest.mark.parametrize("test_superop", [test_superop])
@pytest.mark.parametrize("test_stinespring", [test_stinespring])
@pytest.mark.parametrize("nqubits", [1])
@pytest.mark.parametrize("validate_cp", [False, True])
@pytest.mark.parametrize("order", ["row", "column"])
def test_liouville_to_stinespring(
    backend,
    order,
    validate_cp,
    nqubits,
    test_stinespring,
    test_superop,
    test_a0,
    test_a1,
):
    test_stinespring = backend.cast(test_stinespring, dtype=test_stinespring.dtype)
    test_a0 = backend.cast(test_a0, dtype=test_a0.dtype)
    test_a1 = backend.cast(test_a1, dtype=test_a1.dtype)

    axes = [1, 2] if order == "row" else [0, 3]
    test_choi = np.reshape(test_superop, [2] * 4).swapaxes(*axes).reshape([4, 4])
    test_choi = backend.cast(test_choi, dtype=test_choi.dtype)
    stinespring = liouville_to_stinespring(
        test_superop,
        order=order,
        validate_cp=validate_cp,
        nqubits=nqubits,
        backend=backend,
    )

    v_0 = np.array([1, 0], dtype=complex)

    state = random_density_matrix(2**nqubits, backend=backend)

    # action of Kraus channel on state
    state_final_test = test_a0 @ state @ test_a0 + test_a1 @ state @ test_a1

    # action of stinespring channel on state + environment
    stinespring = (
        stinespring
        @ np.kron(state, np.outer(v_0, v_0))
        @ np.transpose(np.conj(stinespring))
    )

    # partial trace of the environment
    stinespring = np.reshape(stinespring, (2**nqubits, 2, 2**nqubits, 2))
    stinespring = np.swapaxes(stinespring, 1, 2)
    state_final = np.zeros((2**nqubits, 2**nqubits), dtype=complex)
    for alpha in range(2):
        vector_alpha = np.zeros(2, dtype=complex)
        vector_alpha[alpha] = 1.0
        vector_alpha = backend.cast(vector_alpha, dtype=vector_alpha.dtype)
        state_final += np.conj(vector_alpha) @ stinespring @ vector_alpha

    backend.assert_allclose(state_final, state_final_test, atol=PRECISION_TOL)


@pytest.mark.parametrize("order", ["row", "column"])
def test_kraus_to_choi(backend, order):
    choi = kraus_to_choi(test_kraus, order=order, backend=backend)

    axes = [1, 2] if order == "row" else [0, 3]
    test_choi = np.reshape(test_superop, [2] * 4).swapaxes(*axes).reshape([4, 4])
    test_choi = backend.cast(test_choi, dtype=test_choi.dtype)

    backend.assert_allclose(choi, test_choi, atol=PRECISION_TOL)


@pytest.mark.parametrize("test_superop", [test_superop])
@pytest.mark.parametrize("order", ["row", "column"])
def test_kraus_to_liouville(backend, order, test_superop):
    test_superop = backend.cast(test_superop, dtype=test_superop.dtype)

    liouville = kraus_to_liouville(test_kraus, order=order, backend=backend)

    backend.assert_allclose(liouville, test_superop, atol=PRECISION_TOL)


@pytest.mark.parametrize("test_kraus", [test_kraus])
@pytest.mark.parametrize("pauli_order", ["IXYZ", "IZXY"])
@pytest.mark.parametrize("order", ["row", "column"])
@pytest.mark.parametrize("normalize", [False, True])
def test_kraus_to_pauli(backend, normalize, order, pauli_order, test_kraus):
    test_pauli = pauli_superop(pauli_order)
    dim = int(np.sqrt(test_pauli.shape[0]))
    aux = 1.0 if normalize == False else dim

    test_pauli = backend.cast(test_pauli, dtype=test_pauli.dtype)

    pauli_op = kraus_to_pauli(
        test_kraus, normalize, order, pauli_order, backend=backend
    )

    backend.assert_allclose(test_pauli / aux, pauli_op, atol=PRECISION_TOL)


@pytest.mark.parametrize("test_kraus", [test_kraus])
@pytest.mark.parametrize("pauli_order", ["IXYZ", "IZXY"])
@pytest.mark.parametrize("order", ["row", "column"])
@pytest.mark.parametrize("normalize", [False, True])
def test_kraus_to_chi(backend, normalize, order, pauli_order, test_kraus):
    test_chi = chi_superop(pauli_order)
    dim = int(np.sqrt(test_chi.shape[0]))
    aux = 1.0 if normalize == False else dim

    test_chi = backend.cast(test_chi, dtype=test_chi.dtype)

    chi_matrix = kraus_to_chi(
        test_kraus, normalize, order, pauli_order, backend=backend
    )

    backend.assert_allclose(test_chi / aux, chi_matrix, atol=PRECISION_TOL)


@pytest.mark.parametrize("nqubits", [None, 1])
def test_kraus_to_stinespring(backend, nqubits):
    with pytest.raises(ValueError):
        initial_state_env = random_statevector(4, backend=backend)
        test = kraus_to_stinespring(
            test_kraus,
            nqubits=nqubits,
            initial_state_env=initial_state_env,
            backend=backend,
        )
    with pytest.raises(ValueError):
        initial_state_env = random_density_matrix(2, pure=True, backend=backend)
        test = kraus_to_stinespring(
            test_kraus,
            nqubits=nqubits,
            initial_state_env=initial_state_env,
            backend=backend,
        )

    stinespring = kraus_to_stinespring(
        test_kraus,
        nqubits=nqubits,
        backend=backend,
    )

    backend.assert_allclose(stinespring, test_stinespring, atol=PRECISION_TOL)


@pytest.mark.parametrize("test_superop", [test_superop])
@pytest.mark.parametrize("pauli_order", ["IXYZ", "IZXY"])
@pytest.mark.parametrize("order", ["row", "column", "system"])
@pytest.mark.parametrize("normalize", [False, True])
def test_pauli_to_liouville(backend, normalize, order, pauli_order, test_superop):
    test_pauli = pauli_superop(pauli_order)

    with pytest.raises(ValueError):
        pauli_to_liouville(test_pauli[:-1, :], normalize, order, backend=backend)

    dim = int(np.sqrt(test_superop.shape[0]))
    aux = dim**2 if normalize == False else dim

    test_superop = backend.cast(test_superop, dtype=test_superop.dtype)
    test_pauli = backend.cast(test_pauli)

    super_op = pauli_to_liouville(
        test_pauli / aux, normalize, order, pauli_order, backend=backend
    )

    backend.assert_allclose(test_superop, super_op, atol=PRECISION_TOL)


@pytest.mark.parametrize("test_superop", [test_superop])
@pytest.mark.parametrize("pauli_order", ["IXYZ", "IZXY"])
@pytest.mark.parametrize("order", ["row", "column"])
@pytest.mark.parametrize("normalize", [False, True])
def test_pauli_to_choi(backend, normalize, order, pauli_order, test_superop):
    test_pauli = pauli_superop(pauli_order)

    dim = int(np.sqrt(test_pauli.shape[0]))
    aux = dim**2 if normalize == False else dim

    test_pauli = backend.cast(test_pauli, dtype=test_pauli.dtype)
    test_superop = backend.cast(test_superop, dtype=test_superop.dtype)
    choi_super_op = pauli_to_choi(
        test_pauli / aux, normalize, order, pauli_order, backend=backend
    )

    axes = [1, 2] if order == "row" else [0, 3]
    test_choi = np.swapaxes(np.reshape(test_superop, [2] * 4), *axes)
    test_choi = np.reshape(test_choi, (4, 4))

    backend.assert_allclose(test_choi, choi_super_op, atol=PRECISION_TOL)


@pytest.mark.parametrize("test_a1", [test_a1])
@pytest.mark.parametrize("test_a0", [test_a0])
@pytest.mark.parametrize("pauli_order", ["IXYZ", "IZXY"])
@pytest.mark.parametrize("order", ["row", "column"])
@pytest.mark.parametrize("normalize", [False, True])
def test_pauli_to_kraus(backend, normalize, order, pauli_order, test_a0, test_a1):
    test_pauli = pauli_superop(pauli_order)
    dim = int(np.sqrt(test_pauli.shape[0]))
    aux = dim**2 if normalize == False else dim

    test_pauli = backend.cast(test_pauli, dtype=test_pauli.dtype)

    kraus_ops, _ = pauli_to_kraus(
        test_pauli / aux,
        normalize,
        order=order,
        pauli_order=pauli_order,
        backend=backend,
    )

    a0 = kraus_ops[0]
    a1 = kraus_ops[1]
    a0 = backend.cast(a0, dtype=a0.dtype)
    a1 = backend.cast(a1, dtype=a1.dtype)

    test_a0 = backend.cast(test_a0, dtype=test_a0.dtype)
    test_a1 = backend.cast(test_a1, dtype=test_a1.dtype)

    state = random_density_matrix(2, backend=backend)

    evolution_a0 = a0 @ state @ np.transpose(np.conj(a0))
    evolution_a1 = a1 @ state @ np.transpose(np.conj(a1))

    test_evolution_a0 = test_a0 @ state @ np.transpose(np.conj(test_a0))
    test_evolution_a1 = test_a1 @ state @ np.transpose(np.conj(test_a1))

    backend.assert_allclose(evolution_a0, test_evolution_a0, atol=2 * PRECISION_TOL)
    backend.assert_allclose(evolution_a1, test_evolution_a1, atol=2 * PRECISION_TOL)


@pytest.mark.parametrize("pauli_order", ["IXYZ", "IZXY"])
@pytest.mark.parametrize("order", ["row", "column"])
@pytest.mark.parametrize("normalize", [False, True])
def test_pauli_to_chi(backend, normalize, order, pauli_order):
    test_pauli = pauli_superop(pauli_order)
    test_chi = chi_superop(pauli_order)
    dim = int(np.sqrt(test_pauli.shape[0]))
    aux = dim**2 if normalize == False else dim

    test_chi = backend.cast(test_chi, dtype=test_chi.dtype)
    test_pauli = backend.cast(test_pauli / aux, dtype=test_pauli.dtype)

    chi_matrix = pauli_to_chi(
        test_pauli, normalize, order, pauli_order, backend=backend
    )

    aux = 1.0 if normalize == False else dim
    backend.assert_allclose(test_chi / aux, chi_matrix, atol=PRECISION_TOL)


@pytest.mark.parametrize("test_a1", [test_a1])
@pytest.mark.parametrize("test_a0", [test_a0])
@pytest.mark.parametrize("pauli_order", ["IXYZ", "IZXY"])
@pytest.mark.parametrize("normalize", [False, True])
@pytest.mark.parametrize("nqubits", [1])
@pytest.mark.parametrize("validate_cp", [False, True])
@pytest.mark.parametrize("order", ["row", "column"])
def test_pauli_to_stinespring(
    backend,
    order,
    validate_cp,
    nqubits,
    normalize,
    pauli_order,
    test_a0,
    test_a1,
):
    test_pauli = pauli_superop(pauli_order)
    test_pauli = backend.cast(test_pauli, dtype=test_pauli.dtype)

    dim = 2**nqubits
    aux = dim**2 if normalize is False else dim
    test_a0 = backend.cast(test_a0, dtype=test_a0.dtype)
    test_a1 = backend.cast(test_a1, dtype=test_a1.dtype)

    stinespring = pauli_to_stinespring(
        test_pauli,
        normalize=normalize,
        order=order,
        pauli_order=pauli_order,
        validate_cp=validate_cp,
        nqubits=nqubits,
        backend=backend,
    )

    v_0 = np.array([1, 0], dtype=complex)

    state = random_density_matrix(2**nqubits, backend=backend)

    # action of Kraus channel on state
    state_final_test = test_a0 @ state @ test_a0 + test_a1 @ state @ test_a1

    # action of stinespring channel on state + environment
    stinespring = (
        stinespring
        @ np.kron(state, np.outer(v_0, v_0))
        @ np.transpose(np.conj(stinespring))
    )

    # partial trace of the environment
    stinespring = np.reshape(stinespring, (2**nqubits, 2, 2**nqubits, 2))
    stinespring = np.swapaxes(stinespring, 1, 2)
    state_final = np.zeros((2**nqubits, 2**nqubits), dtype=complex)
    for alpha in range(2):
        vector_alpha = np.zeros(2, dtype=complex)
        vector_alpha[alpha] = 1.0
        vector_alpha = backend.cast(vector_alpha, dtype=vector_alpha.dtype)
        state_final += np.conj(vector_alpha) @ stinespring @ vector_alpha

    backend.assert_allclose(state_final, aux * state_final_test, atol=PRECISION_TOL)


@pytest.mark.parametrize("test_superop", [test_superop])
@pytest.mark.parametrize("pauli_order", ["IXYZ", "IZXY"])
@pytest.mark.parametrize("order", ["row", "column"])
@pytest.mark.parametrize("normalize", [False, True])
def test_chi_to_choi(backend, normalize, order, pauli_order, test_superop):
    test_chi = chi_superop(pauli_order=pauli_order)
    dim = int(np.sqrt(test_chi.shape[0]))
    aux = dim**2 if normalize == False else dim

    test_chi = backend.cast(test_chi, dtype=test_chi.dtype)
    test_superop = backend.cast(test_superop, dtype=test_superop.dtype)

    axes = [1, 2] if order == "row" else [0, 3]
    test_choi = np.swapaxes(np.reshape(test_superop, [2] * 4), *axes).reshape([4, 4])

    choi_super_op = chi_to_choi(
        test_chi / aux, normalize, order, pauli_order, backend=backend
    )

    backend.assert_allclose(test_choi, choi_super_op, atol=PRECISION_TOL)


@pytest.mark.parametrize("test_superop", [test_superop])
@pytest.mark.parametrize("pauli_order", ["IXYZ", "IZXY"])
@pytest.mark.parametrize("order", ["row", "column"])
@pytest.mark.parametrize("normalize", [False, True])
def test_chi_to_liouville(backend, normalize, order, pauli_order, test_superop):
    test_chi = chi_superop(pauli_order)
    dim = int(np.sqrt(test_chi.shape[0]))
    aux = dim**2 if normalize == False else dim

    test_chi = backend.cast(test_chi, dtype=test_chi.dtype)
    test_superop = backend.cast(test_superop, dtype=test_superop.dtype)

    super_op = chi_to_liouville(
        test_chi / aux, normalize, order, pauli_order, backend=backend
    )

    backend.assert_allclose(test_superop, super_op, atol=PRECISION_TOL)


@pytest.mark.parametrize("pauli_order", ["IXYZ", "IZXY"])
@pytest.mark.parametrize("order", ["row", "column"])
@pytest.mark.parametrize("normalize", [False, True])
def test_chi_to_pauli(backend, normalize, order, pauli_order):
    test_pauli = pauli_superop(pauli_order)
    test_chi = chi_superop(pauli_order)
    dim = int(np.sqrt(test_pauli.shape[0]))
    aux = 1.0 if normalize else dim**2

    test_chi = backend.cast(test_chi, dtype=test_chi.dtype)
    test_pauli = backend.cast(test_pauli, dtype=test_pauli.dtype)

    pauli_op = chi_to_pauli(
        test_chi / aux, normalize, order, pauli_order, backend=backend
    )

    backend.assert_allclose(test_pauli, pauli_op, atol=PRECISION_TOL)


@pytest.mark.parametrize("test_a1", [test_a1])
@pytest.mark.parametrize("test_a0", [test_a0])
@pytest.mark.parametrize("pauli_order", ["IXYZ", "IZXY"])
@pytest.mark.parametrize("order", ["row", "column"])
@pytest.mark.parametrize("normalize", [False, True])
def test_chi_to_kraus(backend, normalize, order, pauli_order, test_a0, test_a1):
    test_chi = chi_superop(pauli_order)
    dim = int(np.sqrt(test_chi.shape[0]))
    aux = dim**2 if normalize == False else dim

    test_chi = backend.cast(test_chi, dtype=test_chi.dtype)

    kraus_ops, _ = chi_to_kraus(
        test_chi / aux, normalize, order=order, pauli_order=pauli_order, backend=backend
    )

    a0 = kraus_ops[0]
    a1 = kraus_ops[1]
    a0 = backend.cast(a0, dtype=a0.dtype)
    a1 = backend.cast(a1, dtype=a1.dtype)

    test_a0 = backend.cast(test_a0, dtype=test_a0.dtype)
    test_a1 = backend.cast(test_a1, dtype=test_a1.dtype)

    state = random_density_matrix(2, backend=backend)

    evolution_a0 = a0 @ state @ np.transpose(np.conj(a0))
    evolution_a1 = a1 @ state @ np.transpose(np.conj(a1))

    test_evolution_a0 = test_a0 @ state @ np.transpose(np.conj(test_a0))
    test_evolution_a1 = test_a1 @ state @ np.transpose(np.conj(test_a1))

    backend.assert_allclose(evolution_a0, test_evolution_a0, atol=2 * PRECISION_TOL)
    backend.assert_allclose(evolution_a1, test_evolution_a1, atol=2 * PRECISION_TOL)


@pytest.mark.parametrize("test_a1", [test_a1])
@pytest.mark.parametrize("test_a0", [test_a0])
@pytest.mark.parametrize("nqubits", [1])
@pytest.mark.parametrize("validate_cp", [False, True])
@pytest.mark.parametrize("pauli_order", ["IXYZ", "IZXY"])
@pytest.mark.parametrize("order", ["row", "column"])
@pytest.mark.parametrize("normalize", [False, True])
def test_chi_to_stinespring(
    backend, normalize, order, pauli_order, validate_cp, nqubits, test_a0, test_a1
):
    test_chi = chi_superop(pauli_order)
    test_chi = backend.cast(test_chi, dtype=test_chi.dtype)

    dim = int(np.sqrt(test_chi.shape[0]))
    aux = dim**2 if normalize == False else dim
    test_a0 = backend.cast(test_a0, dtype=test_a0.dtype)
    test_a1 = backend.cast(test_a1, dtype=test_a1.dtype)

    stinespring = chi_to_stinespring(
        test_chi,
        normalize=normalize,
        order=order,
        pauli_order=pauli_order,
        validate_cp=validate_cp,
        nqubits=nqubits,
        backend=backend,
    )

    v_0 = np.array([1, 0], dtype=complex)

    state = random_density_matrix(2**nqubits, backend=backend)

    # action of Kraus channel on state
    state_final_test = test_a0 @ state @ test_a0 + test_a1 @ state @ test_a1

    # action of stinespring channel on state + environment
    stinespring = (
        stinespring
        @ np.kron(state, np.outer(v_0, v_0))
        @ np.transpose(np.conj(stinespring))
    )

    # partial trace of the environment
    stinespring = np.reshape(stinespring, (2**nqubits, 2, 2**nqubits, 2))
    stinespring = np.swapaxes(stinespring, 1, 2)
    state_final = np.zeros((2**nqubits, 2**nqubits), dtype=complex)
    for alpha in range(2):
        vector_alpha = np.zeros(2, dtype=complex)
        vector_alpha[alpha] = 1.0
        vector_alpha = backend.cast(vector_alpha, dtype=vector_alpha.dtype)
        state_final += np.conj(vector_alpha) @ stinespring @ vector_alpha

    backend.assert_allclose(state_final, aux * state_final_test, atol=PRECISION_TOL)


@pytest.mark.parametrize("test_superop", [test_superop])
@pytest.mark.parametrize("order", ["row", "column"])
@pytest.mark.parametrize("nqubits", [None, 1])
@pytest.mark.parametrize("dim_env", [2])
@pytest.mark.parametrize("stinespring", [test_stinespring])
def test_stinespring_to_choi(
    backend, stinespring, dim_env, nqubits, order, test_superop
):
    stinespring = backend.cast(stinespring, dtype=stinespring.dtype)
    choi_super_op = stinespring_to_choi(
        stinespring, dim_env=dim_env, nqubits=nqubits, order=order, backend=backend
    )

    axes = [1, 2] if order == "row" else [0, 3]
    test_choi = np.reshape(
        np.swapaxes(np.reshape(test_superop, [2] * 4), *axes), [4, 4]
    )
    test_choi = backend.cast(test_choi, dtype=test_choi.dtype)

    backend.assert_allclose(choi_super_op, test_choi, atol=PRECISION_TOL)


@pytest.mark.parametrize("test_superop", [test_superop])
@pytest.mark.parametrize("order", ["row", "column"])
@pytest.mark.parametrize("nqubits", [None, 1])
@pytest.mark.parametrize("dim_env", [2])
@pytest.mark.parametrize("stinespring", [test_stinespring])
def test_stinespring_to_liouville(
    backend, stinespring, dim_env, nqubits, order, test_superop
):
    stinespring = backend.cast(stinespring, dtype=stinespring.dtype)

    super_op = stinespring_to_liouville(
        stinespring, dim_env, nqubits=nqubits, order=order, backend=backend
    )

    test_superop = backend.cast(test_superop, dtype=test_superop.dtype)

    backend.assert_allclose(super_op, test_superop, atol=PRECISION_TOL)


@pytest.mark.parametrize("pauli_order", ["IXYZ", "IZXY"])
@pytest.mark.parametrize("order", ["row", "column"])
@pytest.mark.parametrize("normalize", [False, True])
@pytest.mark.parametrize("nqubits", [None, 1])
@pytest.mark.parametrize("dim_env", [2])
@pytest.mark.parametrize("stinespring", [test_stinespring])
def test_stinespring_to_pauli(
    backend, stinespring, dim_env, nqubits, normalize, order, pauli_order
):
    test_pauli = pauli_superop(pauli_order)
    dim = int(np.sqrt(test_pauli.shape[0]))
    aux = 1.0 if normalize == False else dim

    stinespring = backend.cast(stinespring, dtype=stinespring.dtype)
    test_pauli = backend.cast(test_pauli / aux, dtype=test_pauli.dtype)

    super_op_pauli = stinespring_to_pauli(
        stinespring,
        dim_env,
        nqubits=nqubits,
        normalize=normalize,
        order=order,
        pauli_order=pauli_order,
        backend=backend,
    )

    backend.assert_allclose(super_op_pauli, test_pauli, atol=PRECISION_TOL)


@pytest.mark.parametrize("nqubits", [None, 1])
@pytest.mark.parametrize("dim_env", [2])
@pytest.mark.parametrize("stinespring", [test_stinespring])
def test_stinespring_to_kraus(backend, stinespring, dim_env, nqubits):
    with pytest.raises(TypeError):
        test = stinespring_to_kraus(stinespring, dim_env=2.0, nqubits=nqubits)
    with pytest.raises(ValueError):
        test = stinespring_to_kraus(stinespring, dim_env=-1, nqubits=nqubits)
    with pytest.raises(ValueError):
        state = random_density_matrix(2, pure=True, backend=backend)
        test = stinespring_to_kraus(
            stinespring,
            dim_env=dim_env,
            initial_state_env=state,
            nqubits=nqubits,
            backend=backend,
        )
    with pytest.raises(TypeError):
        test = stinespring_to_kraus(
            stinespring,
            dim_env=dim_env,
            nqubits=1.0,
            backend=backend,
        )
    with pytest.raises(ValueError):
        test = stinespring_to_kraus(
            stinespring,
            dim_env=dim_env,
            nqubits=-1,
            backend=backend,
        )
    with pytest.raises(ValueError):
        test = stinespring_to_kraus(stinespring, dim_env=3, nqubits=2, backend=backend)

    stinespring = backend.cast(stinespring, dtype=stinespring.dtype)
    test = stinespring_to_kraus(stinespring, dim_env, nqubits=nqubits, backend=backend)

    for kraus, test_kraus in zip(test, [test_a0, test_a1]):
        backend.assert_allclose(kraus, test_kraus, atol=PRECISION_TOL)


@pytest.mark.parametrize("pauli_order", ["IXYZ", "IZXY"])
@pytest.mark.parametrize("order", ["row", "column"])
@pytest.mark.parametrize("normalize", [False, True])
@pytest.mark.parametrize("nqubits", [None, 1])
@pytest.mark.parametrize("dim_env", [2])
@pytest.mark.parametrize("stinespring", [test_stinespring])
def test_stinespring_to_chi(
    backend, stinespring, dim_env, nqubits, normalize, order, pauli_order
):
    test_chi = chi_superop(pauli_order)
    dim = int(np.sqrt(test_chi.shape[0]))
    aux = 1.0 if normalize == False else dim

    stinespring = backend.cast(stinespring, dtype=stinespring.dtype)
    test_chi = backend.cast(test_chi, dtype=test_chi.dtype)

    chi_matrix = stinespring_to_chi(
        stinespring,
        dim_env,
        nqubits=nqubits,
        normalize=normalize,
        order=order,
        pauli_order=pauli_order,
        backend=backend,
    )

    backend.assert_allclose(test_chi / aux, chi_matrix, atol=PRECISION_TOL)


@pytest.mark.parametrize("order", ["row", "column"])
def test_kraus_to_unitaries(backend, order):
    test_a0 = np.sqrt(0.4) * matrices.X
    test_a1 = np.sqrt(0.6) * matrices.Y
    test_kraus = [((0,), test_a0), ((0,), test_a1)]

    with pytest.raises(TypeError):
        kraus_to_unitaries(test_kraus, order, str(PRECISION_TOL), backend=backend)
    with pytest.raises(ValueError):
        kraus_to_unitaries(test_kraus, order, -1.0 * PRECISION_TOL, backend=backend)

    target = kraus_to_liouville(test_kraus, order=order, backend=backend)

    unitaries, probabilities = kraus_to_unitaries(
        test_kraus, order=order, backend=backend
    )
    unitaries = np.array(
        [np.sqrt(prob) * unitary for prob, unitary in zip(probabilities, unitaries)]
    )
    unitaries = list(zip([(0,)] * len(unitaries), unitaries))

    operator = kraus_to_liouville(unitaries, backend=backend)

    backend.assert_allclose(target, operator, atol=2 * PRECISION_TOL)

    # warning coverage
    test_a0 = np.sqrt(0.4) * matrices.X
    test_a1 = np.sqrt(0.6) * matrices.Z
    test_kraus = [((0,), test_a0), ((0,), test_a1)]
    kraus_to_unitaries(test_kraus, order=order, backend=backend)


@pytest.mark.parametrize("test_superop", [test_superop])
@pytest.mark.parametrize("order", ["row", "column"])
def test_reshuffling(backend, order, test_superop):
    from qibo.quantum_info.superoperator_transformations import _reshuffling

    with pytest.raises(TypeError):
        _reshuffling(test_superop, True, backend=backend)
    with pytest.raises(ValueError):
        _reshuffling(test_superop, "sustem", backend=backend)
    with pytest.raises(NotImplementedError):
        _reshuffling(test_superop, "system", backend=backend)
    with pytest.raises(ValueError):
        _reshuffling(test_superop[:-1, :-1], order, backend=backend)

    reshuffled = _reshuffling(test_superop, order, backend=backend)
    reshuffled = _reshuffling(reshuffled, order, backend=backend)

    test_superop = backend.cast(test_superop, dtype=test_superop.dtype)

    backend.assert_allclose(
        np.linalg.norm(reshuffled - backend.cast(test_superop)) < PRECISION_TOL, True
    )

    axes = [1, 2] if order == "row" else [0, 3]
    test_choi = np.reshape(
        np.swapaxes(np.reshape(test_superop, [2] * 4), *axes), [4, 4]
    )

    reshuffled = _reshuffling(test_choi, order, backend=backend)
    reshuffled = _reshuffling(reshuffled, order, backend=backend)

<<<<<<< HEAD
    backend.assert_allclose(reshuffled, test_choi, atol=PRECISION_TOL)
=======
    backend.assert_allclose(
        np.linalg.norm(reshuffled - backend.cast(test_choi)) < PRECISION_TOL, True
    )
>>>>>>> 05e2d3c0
<|MERGE_RESOLUTION|>--- conflicted
+++ resolved
@@ -342,24 +342,15 @@
 @pytest.mark.parametrize("test_superop", [test_superop])
 @pytest.mark.parametrize("pauli_order", ["IXYZ", "IZXY"])
 @pytest.mark.parametrize("order", ["row", "column"])
-<<<<<<< HEAD
 @pytest.mark.parametrize("normalize", [False, True])
 def test_choi_to_pauli(backend, normalize, order, pauli_order, test_superop):
     test_pauli = pauli_superop(pauli_order)
     dim = int(np.sqrt(test_pauli.shape[0]))
     aux = 1 if normalize == False else dim
-=======
-def test_choi_to_liouville(backend, order):
-    axes = [1, 2] if order == "row" else [0, 3]
-    test_choi = backend.cast(
-        np.reshape(test_superop, [2] * 4).swapaxes(*axes).reshape([4, 4])
-    )
->>>>>>> 05e2d3c0
 
     test_pauli = backend.cast(test_pauli, dtype=test_pauli.dtype)
     test_superop = backend.cast(test_superop, dtype=test_superop.dtype)
 
-<<<<<<< HEAD
     axes = [1, 2] if order == "row" else [0, 3]
     test_choi = np.swapaxes(np.reshape(test_superop * aux, [2] * 4), *axes).reshape(
         [4, 4]
@@ -367,11 +358,6 @@
 
     pauli_op = choi_to_pauli(
         test_choi, normalize, order, pauli_order=pauli_order, backend=backend
-=======
-    backend.assert_allclose(
-        backend.calculate_norm(liouville - backend.cast(test_superop)) < PRECISION_TOL,
-        True,
->>>>>>> 05e2d3c0
     )
 
     backend.assert_allclose(test_pauli, pauli_op, atol=PRECISION_TOL)
@@ -1289,10 +1275,4 @@
     reshuffled = _reshuffling(test_choi, order, backend=backend)
     reshuffled = _reshuffling(reshuffled, order, backend=backend)
 
-<<<<<<< HEAD
-    backend.assert_allclose(reshuffled, test_choi, atol=PRECISION_TOL)
-=======
-    backend.assert_allclose(
-        np.linalg.norm(reshuffled - backend.cast(test_choi)) < PRECISION_TOL, True
-    )
->>>>>>> 05e2d3c0
+    backend.assert_allclose(reshuffled, test_choi, atol=PRECISION_TOL)