--- conflicted
+++ resolved
@@ -485,7 +485,8 @@
 
     backend.assert_allclose(rel_entropy, 2 / float(np.log2(base)), atol=1e-5)
 
-<<<<<<< HEAD
+    state = random_density_matrix(dims, seed=8, pure=False, backend=backend)
+
     # numba has problems of reproducibility with fixed seed due
     # to the parallelization
     if backend.platform != "numba":
@@ -505,15 +506,6 @@
             target_entropy,
             atol=1e-8,
         )
-=======
-    state = random_density_matrix(dims, seed=8, pure=False, backend=backend)
-
-    backend.assert_allclose(
-        relative_von_neumann_entropy(state, target, base=base, backend=backend),
-        0.4100035816956977 / float(np.log(base)),
-        atol=1e-8,
-    )
->>>>>>> 26a76242
 
 
 @pytest.mark.parametrize("base", [2, 10, np.e, 5])
