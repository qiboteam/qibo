import numpy as np
import pytest

from qibo.config import PRECISION_TOL
from qibo.quantum_info.entropies import (
    classical_mutual_information,
    classical_relative_entropy,
    classical_relative_renyi_entropy,
    classical_relative_tsallis_entropy,
    classical_renyi_entropy,
    classical_tsallis_entropy,
    entanglement_entropy,
    mutual_information,
    relative_renyi_entropy,
    relative_tsallis_entropy,
    relative_von_neumann_entropy,
    renyi_entropy,
    shannon_entropy,
    tsallis_entropy,
    von_neumann_entropy,
)
from qibo.quantum_info.linalg_operations import matrix_power
from qibo.quantum_info.random_ensembles import (
    random_density_matrix,
    random_statevector,
    random_unitary,
)


def test_shannon_entropy_errors(backend):
    with pytest.raises(ValueError):
        prob = np.array([1.0, 0.0])
        prob = backend.cast(prob, dtype=prob.dtype)
        test = shannon_entropy(prob, -2, backend=backend)
    with pytest.raises(TypeError):
        prob = np.array([[1.0], [0.0]])
        prob = backend.cast(prob, dtype=prob.dtype)
        test = shannon_entropy(prob, backend=backend)
    with pytest.raises(TypeError):
        prob = np.array([])
        prob = backend.cast(prob, dtype=prob.dtype)
        test = shannon_entropy(prob, backend=backend)
    with pytest.raises(ValueError):
        prob = np.array([1.0, -1.0])
        prob = backend.cast(prob, dtype=prob.dtype)
        test = shannon_entropy(prob, backend=backend)
    with pytest.raises(ValueError):
        prob = np.array([1.1, 0.0])
        prob = backend.cast(prob, dtype=prob.dtype)
        test = shannon_entropy(prob, backend=backend)
    with pytest.raises(ValueError):
        prob = np.array([0.5, 0.4999999])
        prob = backend.cast(prob, dtype=prob.dtype)
        test = shannon_entropy(prob, backend=backend)


@pytest.mark.parametrize("base", [2, 10, np.e, 5])
def test_shannon_entropy(backend, base):
    prob_array = [1.0, 0.0]
    prob_array = backend.cast(prob_array, dtype=np.float64)
    result = shannon_entropy(prob_array, base, backend=backend)
    backend.assert_allclose(result, 0.0)

    if base == 2:
        prob_array = np.array([0.5, 0.5])
        prob_array = backend.cast(prob_array, dtype=prob_array.dtype)
        result = shannon_entropy(prob_array, base, backend=backend)
        backend.assert_allclose(result, 1.0)


@pytest.mark.parametrize("kind", [None, list])
@pytest.mark.parametrize("base", [2, 10, np.e, 5])
def test_classical_relative_entropy(backend, base, kind):
    with pytest.raises(TypeError):
        prob = np.random.rand(1, 2)
        prob_q = np.random.rand(1, 5)
        prob = backend.cast(prob, dtype=prob.dtype)
        prob_q = backend.cast(prob_q, dtype=prob_q.dtype)
        test = classical_relative_entropy(prob, prob_q, backend=backend)
    with pytest.raises(TypeError):
        prob = np.random.rand(1, 2)[0]
        prob_q = np.array([])
        prob = backend.cast(prob, dtype=prob.dtype)
        prob_q = backend.cast(prob_q, dtype=prob_q.dtype)
        test = classical_relative_entropy(prob, prob_q, backend=backend)
    with pytest.raises(ValueError):
        prob = np.array([-1, 2.0])
        prob_q = np.random.rand(1, 5)[0]
        prob = backend.cast(prob, dtype=prob.dtype)
        prob_q = backend.cast(prob_q, dtype=prob_q.dtype)
        test = classical_relative_entropy(prob, prob_q, backend=backend)
    with pytest.raises(ValueError):
        prob = np.random.rand(1, 2)[0]
        prob_q = np.array([1.0, 0.0])
        prob = backend.cast(prob, dtype=prob.dtype)
        prob_q = backend.cast(prob_q, dtype=prob_q.dtype)
        test = classical_relative_entropy(prob, prob_q, backend=backend)
    with pytest.raises(ValueError):
        prob = np.array([1.0, 0.0])
        prob_q = np.random.rand(1, 2)[0]
        prob = backend.cast(prob, dtype=prob.dtype)
        prob_q = backend.cast(prob_q, dtype=prob_q.dtype)
        test = classical_relative_entropy(prob, prob_q, backend=backend)
    with pytest.raises(ValueError):
        prob = np.array([1.0, 0.0])
        prob_q = np.array([0.0, 1.0])
        prob = backend.cast(prob, dtype=prob.dtype)
        prob_q = backend.cast(prob_q, dtype=prob_q.dtype)
        test = classical_relative_entropy(prob, prob_q, base=-2, backend=backend)

    prob_p = np.random.rand(10)
    prob_q = np.random.rand(10)
    prob_p /= np.sum(prob_p)
    prob_q /= np.sum(prob_q)

    target = np.sum(prob_p * np.log(prob_p) / np.log(base)) - np.sum(
        prob_p * np.log(prob_q) / np.log(base)
    )

    if kind is not None:
        prob_p, prob_q = kind(prob_p), kind(prob_q)
    else:
        prob_p = np.real(backend.cast(prob_p))
        prob_q = np.real(backend.cast(prob_q))

    divergence = classical_relative_entropy(prob_p, prob_q, base=base, backend=backend)

    backend.assert_allclose(divergence, target, atol=1e-5)


@pytest.mark.parametrize("base", [2, 10, np.e, 5])
def test_classical_mutual_information(backend, base):
    prob_p = np.random.rand(10)
    prob_q = np.random.rand(10)
    prob_p /= np.sum(prob_p)
    prob_q /= np.sum(prob_q)

    joint_dist = np.kron(prob_p, prob_q)
    joint_dist /= np.sum(joint_dist)

    prob_p = backend.cast(prob_p, dtype=prob_p.dtype)
    prob_q = backend.cast(prob_q, dtype=prob_q.dtype)
    joint_dist = backend.cast(joint_dist, dtype=joint_dist.dtype)

    backend.assert_allclose(
        classical_mutual_information(joint_dist, prob_p, prob_q, base, backend),
        0.0,
        atol=1e-10,
    )


@pytest.mark.parametrize("kind", [None, list])
@pytest.mark.parametrize("base", [2, 10, np.e, 5])
@pytest.mark.parametrize("alpha", [0, 1, 2, 3, np.inf])
def test_classical_renyi_entropy(backend, alpha, base, kind):
    with pytest.raises(TypeError):
        prob = np.array([1.0, 0.0])
        prob = backend.cast(prob, dtype=prob.dtype)
        test = classical_renyi_entropy(prob, alpha="2", backend=backend)
    with pytest.raises(ValueError):
        prob = np.array([1.0, 0.0])
        prob = backend.cast(prob, dtype=prob.dtype)
        test = classical_renyi_entropy(prob, alpha=-2, backend=backend)
    with pytest.raises(TypeError):
        prob = np.array([1.0, 0.0])
        prob = backend.cast(prob, dtype=prob.dtype)
        test = classical_renyi_entropy(prob, alpha, base="2", backend=backend)
    with pytest.raises(ValueError):
        prob = np.array([1.0, 0.0])
        prob = backend.cast(prob, dtype=prob.dtype)
        test = classical_renyi_entropy(prob, alpha, base=-2, backend=backend)
    with pytest.raises(TypeError):
        prob = np.array([[1.0], [0.0]])
        prob = backend.cast(prob, dtype=prob.dtype)
        test = classical_renyi_entropy(prob, alpha, backend=backend)
    with pytest.raises(TypeError):
        prob = np.array([])
        prob = backend.cast(prob, dtype=prob.dtype)
        test = classical_renyi_entropy(prob, alpha, backend=backend)
    with pytest.raises(ValueError):
        prob = np.array([1.0, -1.0])
        prob = backend.cast(prob, dtype=prob.dtype)
        test = classical_renyi_entropy(prob, alpha, backend=backend)
    with pytest.raises(ValueError):
        prob = np.array([1.1, 0.0])
        prob = backend.cast(prob, dtype=prob.dtype)
        test = classical_renyi_entropy(prob, alpha, backend=backend)
    with pytest.raises(ValueError):
        prob = np.array([0.5, 0.4999999])
        prob = backend.cast(prob, dtype=prob.dtype)
        test = classical_renyi_entropy(prob, alpha, backend=backend)

    prob_dist = np.random.rand(10)
    prob_dist /= np.sum(prob_dist)

    if alpha == 0.0:
        target = np.log2(len(prob_dist)) / np.log2(base)
    elif alpha == 1:
        target = shannon_entropy(
            backend.cast(prob_dist, dtype=np.float64), base=base, backend=backend
        )
    elif alpha == 2:
        target = -1 * np.log2(np.sum(prob_dist**2)) / np.log2(base)
    elif alpha == np.inf:
        target = -1 * np.log2(max(prob_dist)) / np.log2(base)
    else:
        target = (1 / (1 - alpha)) * np.log2(np.sum(prob_dist**alpha)) / np.log2(base)

    if kind is not None:
        prob_dist = kind(prob_dist)
    else:
        prob_dist = np.real(backend.cast(prob_dist))

    renyi_ent = classical_renyi_entropy(prob_dist, alpha, base=base, backend=backend)

    backend.assert_allclose(renyi_ent, target, atol=1e-5)


@pytest.mark.parametrize("kind", [None, list])
@pytest.mark.parametrize("base", [2, 10, np.e, 5])
@pytest.mark.parametrize("alpha", [0, 1 / 2, 1, 2, 3, np.inf])
def test_classical_relative_renyi_entropy(backend, alpha, base, kind):
    with pytest.raises(TypeError):
        prob = np.random.rand(1, 2)
        prob_q = np.random.rand(1, 5)
        prob = backend.cast(prob, dtype=prob.dtype)
        prob_q = backend.cast(prob_q, dtype=prob_q.dtype)
        test = classical_relative_renyi_entropy(
            prob, prob_q, alpha, base, backend=backend
        )
    with pytest.raises(TypeError):
        prob = np.random.rand(1, 2)[0]
        prob_q = np.array([])
        prob = backend.cast(prob, dtype=prob.dtype)
        prob_q = backend.cast(prob_q, dtype=prob_q.dtype)
        test = classical_relative_renyi_entropy(
            prob, prob_q, alpha, base, backend=backend
        )
    with pytest.raises(ValueError):
        prob = np.array([-1, 2.0])
        prob_q = np.random.rand(1, 5)[0]
        prob = backend.cast(prob, dtype=prob.dtype)
        prob_q = backend.cast(prob_q, dtype=prob_q.dtype)
        test = classical_relative_renyi_entropy(
            prob, prob_q, alpha, base, backend=backend
        )
    with pytest.raises(ValueError):
        prob = np.random.rand(1, 2)[0]
        prob_q = np.array([1.0, 0.0])
        prob = backend.cast(prob, dtype=prob.dtype)
        prob_q = backend.cast(prob_q, dtype=prob_q.dtype)
        test = classical_relative_renyi_entropy(
            prob, prob_q, alpha, base, backend=backend
        )
    with pytest.raises(ValueError):
        prob = np.array([1.0, 0.0])
        prob_q = np.random.rand(1, 2)[0]
        prob = backend.cast(prob, dtype=prob.dtype)
        prob_q = backend.cast(prob_q, dtype=prob_q.dtype)
        test = classical_relative_renyi_entropy(
            prob, prob_q, alpha, base, backend=backend
        )
    with pytest.raises(ValueError):
        prob = np.array([1.0, 0.0])
        prob_q = np.array([0.0, 1.0])
        prob = backend.cast(prob, dtype=prob.dtype)
        prob_q = backend.cast(prob_q, dtype=prob_q.dtype)
        test = classical_relative_renyi_entropy(
            prob, prob_q, alpha, base=-2, backend=backend
        )
    with pytest.raises(TypeError):
        prob = np.array([1.0, 0.0])
        prob_q = np.array([0.0, 1.0])
        prob = backend.cast(prob, dtype=prob.dtype)
        prob_q = backend.cast(prob_q, dtype=prob_q.dtype)
        test = classical_relative_renyi_entropy(
            prob, prob_q, alpha="1", base=base, backend=backend
        )
    with pytest.raises(ValueError):
        prob = np.array([1.0, 0.0])
        prob_q = np.array([0.0, 1.0])
        prob = backend.cast(prob, dtype=prob.dtype)
        prob_q = backend.cast(prob_q, dtype=prob_q.dtype)
        test = classical_relative_renyi_entropy(
            prob, prob_q, alpha=-2, base=base, backend=backend
        )

    prob_p = np.random.rand(10)
    prob_q = np.random.rand(10)
    prob_p /= np.sum(prob_p)
    prob_q /= np.sum(prob_q)

    if alpha == 0.5:
        target = -2 * np.log2(np.sum(np.sqrt(prob_p * prob_q))) / np.log2(base)
    elif alpha == 1.0:
        target = classical_relative_entropy(
            np.real(backend.cast(prob_p)),
            np.real(backend.cast(prob_q)),
            base=base,
            backend=backend,
        )
    elif alpha == np.inf:
        target = np.log2(max(prob_p / prob_q)) / np.log2(base)
    else:
        target = (
            (1 / (alpha - 1))
            * np.log2(np.sum(prob_p**alpha * prob_q ** (1 - alpha)))
            / np.log2(base)
        )

    if kind is not None:
        prob_p, prob_q = kind(prob_p), kind(prob_q)
    else:
        prob_p = np.real(backend.cast(prob_p))
        prob_q = np.real(backend.cast(prob_q))

    divergence = classical_relative_renyi_entropy(
        prob_p, prob_q, alpha=alpha, base=base, backend=backend
    )

    backend.assert_allclose(divergence, target, atol=1e-5)


@pytest.mark.parametrize("kind", [None, list])
@pytest.mark.parametrize("base", [2, 10, np.e, 5])
@pytest.mark.parametrize("alpha", [0, 1, 2, 3])
def test_classical_tsallis_entropy(backend, alpha, base, kind):
    with pytest.raises(TypeError):
        prob = np.array([1.0, 0.0])
        prob = backend.cast(prob, dtype=prob.dtype)
        test = classical_tsallis_entropy(prob, alpha="2", backend=backend)
    with pytest.raises(ValueError):
        prob = np.array([1.0, 0.0])
        prob = backend.cast(prob, dtype=prob.dtype)
        test = classical_tsallis_entropy(prob, alpha=-2, backend=backend)
    with pytest.raises(TypeError):
        prob = np.array([1.0, 0.0])
        prob = backend.cast(prob, dtype=prob.dtype)
        test = classical_tsallis_entropy(prob, alpha, base="2", backend=backend)
    with pytest.raises(ValueError):
        prob = np.array([1.0, 0.0])
        prob = backend.cast(prob, dtype=prob.dtype)
        test = classical_tsallis_entropy(prob, alpha, base=-2, backend=backend)
    with pytest.raises(TypeError):
        prob = np.array([[1.0], [0.0]])
        prob = backend.cast(prob, dtype=prob.dtype)
        test = classical_tsallis_entropy(prob, alpha, backend=backend)
    with pytest.raises(TypeError):
        prob = np.array([])
        prob = backend.cast(prob, dtype=prob.dtype)
        test = classical_tsallis_entropy(prob, alpha, backend=backend)
    with pytest.raises(ValueError):
        prob = np.array([1.0, -1.0])
        prob = backend.cast(prob, dtype=prob.dtype)
        test = classical_tsallis_entropy(prob, alpha, backend=backend)
    with pytest.raises(ValueError):
        prob = np.array([1.1, 0.0])
        prob = backend.cast(prob, dtype=prob.dtype)
        test = classical_tsallis_entropy(prob, alpha, backend=backend)
    with pytest.raises(ValueError):
        prob = np.array([0.5, 0.4999999])
        prob = backend.cast(prob, dtype=prob.dtype)
        test = classical_tsallis_entropy(prob, alpha, backend=backend)

    prob_dist = np.random.rand(10)
    prob_dist /= np.sum(prob_dist)

    if alpha == 1.0:
        target = shannon_entropy(
            np.real(backend.cast(prob_dist)), base=base, backend=backend
        )
    else:
        target = (1 / (1 - alpha)) * (np.sum(prob_dist**alpha) - 1)

    if kind is not None:
        prob_dist = kind(prob_dist)
    else:
        prob_dist = np.real(backend.cast(prob_dist))

    backend.assert_allclose(
        classical_tsallis_entropy(prob_dist, alpha=alpha, base=base, backend=backend),
        target,
        atol=1e-5,
    )


@pytest.mark.parametrize("kind", [None, list])
@pytest.mark.parametrize("base", [2, 10, np.e, 5])
@pytest.mark.parametrize("alpha", [0, 1, 2, 3])
def test_classical_relative_tsallis_entropy(backend, alpha, base, kind):
    prob_dist_p = np.random.rand(10)
    prob_dist_p /= np.sum(prob_dist_p)

    prob_dist_q = np.random.rand(10)
    prob_dist_q /= np.sum(prob_dist_q)

    prob_dist_p = backend.cast(prob_dist_p, dtype=np.float64)
    prob_dist_q = backend.cast(prob_dist_q, dtype=np.float64)

    if alpha == 1.0:
        target = classical_relative_entropy(prob_dist_p, prob_dist_q, base, backend)
    else:
        target = ((prob_dist_p / prob_dist_q) ** (1 - alpha) - 1) / (1 - alpha)
        target = backend.np.sum(prob_dist_p**alpha * target)

    if kind is not None:
        prob_dist_p = kind(prob_dist_p)
        prob_dist_q = kind(prob_dist_q)

    value = classical_relative_tsallis_entropy(
        prob_dist_p, prob_dist_q, alpha, base, backend
    )

    backend.assert_allclose(value, target)


@pytest.mark.parametrize("check_hermitian", [False, True])
@pytest.mark.parametrize("base", [2, 10, np.e, 5])
def test_von_neumann_entropy(backend, base, check_hermitian):
    with pytest.raises(TypeError):
        state = np.random.rand(2, 3)
        state = backend.cast(state, dtype=state.dtype)
        test = von_neumann_entropy(
            state, base=base, check_hermitian=check_hermitian, backend=backend
        )
    with pytest.raises(ValueError):
        state = np.array([1.0, 0.0])
        state = backend.cast(state, dtype=state.dtype)
        test = von_neumann_entropy(
            state, base=0, check_hermitian=check_hermitian, backend=backend
        )
    with pytest.raises(TypeError):
        state = np.array([1.0, 0.0])
        state = backend.cast(state, dtype=state.dtype)
        test = von_neumann_entropy(
            state, base=base, check_hermitian="False", backend=backend
        )

    state = random_unitary(4, backend=backend)
    test = von_neumann_entropy(state, base=base, check_hermitian=True, backend=backend)

    state = np.array([1.0, 0.0])
    state = backend.cast(state, dtype=state.dtype)
    backend.assert_allclose(
        von_neumann_entropy(state, backend=backend), 0.0, atol=PRECISION_TOL
    )

    state = np.array([1.0, 0.0, 0.0, 0.0])
    state = np.outer(state, state)
    state = backend.cast(state, dtype=state.dtype)

    nqubits = 2
    state = backend.identity_density_matrix(nqubits)
    if base == 2:
        test = 2.0
    elif base == 10:
        test = 0.6020599913279624
    elif base == np.e:
        test = 1.3862943611198906
    else:
        test = 0.8613531161467861

    backend.assert_allclose(
        von_neumann_entropy(
            state, base, check_hermitian=check_hermitian, backend=backend
        ),
        test,
    )


@pytest.mark.parametrize("statevector", [False, True])
@pytest.mark.parametrize("check_hermitian", [False, True])
@pytest.mark.parametrize("base", [2, 10, np.e, 5])
def test_relative_von_neumann_entropy(backend, base, check_hermitian, statevector):
    with pytest.raises(TypeError):
        state = np.random.rand(2, 3)
        state = backend.cast(state, dtype=state.dtype)
        target = random_density_matrix(2, pure=True, backend=backend)
        test = relative_von_neumann_entropy(
            state, target, base=base, check_hermitian=check_hermitian, backend=backend
        )
    with pytest.raises(TypeError):
        target = np.random.rand(2, 3)
        target = backend.cast(target, dtype=target.dtype)
        state = random_density_matrix(2, pure=True, backend=backend)
        test = relative_von_neumann_entropy(
            state, target, base=base, check_hermitian=check_hermitian, backend=backend
        )
    with pytest.raises(ValueError):
        state = np.array([1.0, 0.0])
        state = backend.cast(state, dtype=state.dtype)
        target = np.array([0.0, 1.0])
        target = backend.cast(target, dtype=target.dtype)
        test = relative_von_neumann_entropy(
            state, target, base=0, check_hermitian=check_hermitian, backend=backend
        )
    with pytest.raises(TypeError):
        state = np.array([1.0, 0.0])
        state = backend.cast(state, dtype=state.dtype)
        target = np.array([0.0, 1.0])
        target = backend.cast(target, dtype=target.dtype)
        test = relative_von_neumann_entropy(
            state, target, base=base, check_hermitian="False", backend=backend
        )

    nqubits = 2
    dims = 2**nqubits

    state = (
        random_statevector(dims, backend=backend)
        if statevector
        else random_density_matrix(dims, backend=backend)
    )
    target = backend.identity_density_matrix(nqubits, normalize=True)

    entropy = relative_von_neumann_entropy(
        state, target, base=base, check_hermitian=check_hermitian, backend=backend
    )

    if statevector:
        state = backend.np.outer(state, backend.np.conj(state.T))

    entropy_target = von_neumann_entropy(
        state, base=base, check_hermitian=check_hermitian, backend=backend
    )

    backend.assert_allclose(
        entropy, np.log(dims) / np.log(base) - entropy_target, atol=1e-5
    )

    state = random_density_matrix(2, seed=8, pure=False, backend=backend)
    target = backend.cast([0.0, 1.0], dtype=np.float64)

    backend.assert_allclose(
        relative_von_neumann_entropy(state, target, backend=backend),
        -0.21227801,
        atol=1e-8,
    )


@pytest.mark.parametrize("check_hermitian", [False, True])
@pytest.mark.parametrize("base", [2, 10, np.e, 5])
def test_mutual_information(backend, base, check_hermitian):
    with pytest.raises(ValueError):
        state = np.ones((3, 3))
        state = backend.cast(state, dtype=state.dtype)
        test = mutual_information(state, [0], backend)

    state_a = random_density_matrix(4, backend=backend)
    state_b = random_density_matrix(4, backend=backend)
    state = backend.np.kron(state_a, state_b)

    backend.assert_allclose(
        mutual_information(state, [0, 1], base, check_hermitian, backend),
        0.0,
        atol=1e-10,
    )


@pytest.mark.parametrize("base", [2, 10, np.e, 5])
@pytest.mark.parametrize("alpha", [0, 1, 2, 3, np.inf])
def test_renyi_entropy(backend, alpha, base):
    with pytest.raises(TypeError):
        state = np.random.rand(2, 3)
        state = backend.cast(state, dtype=state.dtype)
        test = renyi_entropy(state, alpha=alpha, base=base, backend=backend)
    with pytest.raises(TypeError):
        state = random_statevector(4, backend=backend)
        test = renyi_entropy(state, alpha="2", base=base, backend=backend)
    with pytest.raises(ValueError):
        state = random_statevector(4, backend=backend)
        test = renyi_entropy(state, alpha=-1, base=base, backend=backend)
    with pytest.raises(ValueError):
        state = random_statevector(4, backend=backend)
        test = renyi_entropy(state, alpha=alpha, base=0, backend=backend)

    state = random_density_matrix(4, backend=backend)

    if alpha == 0.0:
        target = np.log2(len(state)) / np.log2(base)
    elif alpha == 1.0:
        target = von_neumann_entropy(state, base=base, backend=backend)
    elif alpha == np.inf:
        target = backend.calculate_matrix_norm(state, order=2)
        target = -1 * backend.np.log2(target) / np.log2(base)
    else:
        target = np.log2(
            np.trace(np.linalg.matrix_power(backend.to_numpy(state), alpha))
        )
        target = (1 / (1 - alpha)) * target / np.log2(base)

    backend.assert_allclose(
        renyi_entropy(state, alpha=alpha, base=base, backend=backend), target, atol=1e-5
    )

    # test pure state
    state = random_density_matrix(4, pure=True, backend=backend)
    backend.assert_allclose(
        renyi_entropy(state, alpha=alpha, base=base, backend=backend), 0.0, atol=1e-8
    )


@pytest.mark.parametrize(
    ["state_flag", "target_flag"], [[True, True], [False, True], [True, False]]
)
@pytest.mark.parametrize("base", [2, 10, np.e, 5])
@pytest.mark.parametrize("alpha", [0, 1, 2, 3, 5.4, np.inf])
def test_relative_renyi_entropy(backend, alpha, base, state_flag, target_flag):
    with pytest.raises(TypeError):
        state = np.random.rand(2, 3)
        state = backend.cast(state, dtype=state.dtype)
        target = random_density_matrix(4, backend=backend)
        test = relative_renyi_entropy(
            state, target, alpha=alpha, base=base, backend=backend
        )
    with pytest.raises(TypeError):
        target = np.random.rand(2, 3)
        target = backend.cast(target, dtype=target.dtype)
        state = random_density_matrix(4, backend=backend)
        test = relative_renyi_entropy(
            state, target, alpha=alpha, base=base, backend=backend
        )
    with pytest.raises(TypeError):
        state = random_statevector(4, backend=backend)
        target = random_statevector(4, backend=backend)
        test = relative_renyi_entropy(
            state, target, alpha="2", base=base, backend=backend
        )
    with pytest.raises(ValueError):
        state = random_statevector(4, backend=backend)
        target = random_statevector(4, backend=backend)
        test = relative_renyi_entropy(
            state, target, alpha=-1, base=base, backend=backend
        )
    with pytest.raises(ValueError):
        state = random_statevector(4, backend=backend)
        target = random_statevector(4, backend=backend)
        test = relative_renyi_entropy(
            state, target, alpha=alpha, base=0, backend=backend
        )

    state = (
        random_statevector(4, backend=backend)
        if state_flag
        else random_density_matrix(4, backend=backend)
    )
    target = (
        random_statevector(4, backend=backend)
        if target_flag
        else random_density_matrix(4, backend=backend)
    )

    if state_flag and target_flag:
        backend.assert_allclose(
            relative_renyi_entropy(state, target, alpha, base, backend), 0.0, atol=1e-5
        )
    else:
        if target_flag and alpha > 1:
            with pytest.raises(NotImplementedError):
                relative_renyi_entropy(state, target, alpha, base, backend)
        else:
            if alpha == 1.0:
                log = relative_von_neumann_entropy(
                    state, target, base=base, backend=backend
                )
            elif alpha == np.inf:
                state_outer = (
                    backend.np.outer(state, backend.np.conj(state.T))
                    if state_flag
                    else state
                )
                target_outer = (
                    backend.np.outer(target, backend.np.conj(target.T))
                    if target_flag
                    else target
                )
                new_state = matrix_power(state_outer, 0.5, backend=backend)
                new_target = matrix_power(target_outer, 0.5, backend=backend)

                log = backend.np.log2(
                    backend.calculate_matrix_norm(new_state @ new_target, order=1)
                )

                log = -2 * log / np.log2(base)
            else:
                if len(state.shape) == 1:
                    state = backend.np.outer(state, backend.np.conj(state))

                if len(target.shape) == 1:
                    target = backend.np.outer(target, backend.np.conj(target))

                log = matrix_power(state, alpha, backend=backend)
                log = log @ matrix_power(target, 1 - alpha, backend=backend)
                log = backend.np.log2(backend.np.trace(log))

                log = (1 / (alpha - 1)) * log / np.log2(base)

            backend.assert_allclose(
                relative_renyi_entropy(
                    state, target, alpha=alpha, base=base, backend=backend
                ),
                log,
                atol=1e-5,
            )

    # test pure states
    state = random_density_matrix(4, pure=True, backend=backend)
    target = random_density_matrix(4, pure=True, backend=backend)
    backend.assert_allclose(
        relative_renyi_entropy(state, target, alpha=alpha, base=base, backend=backend),
        0.0,
        atol=1e-8,
    )


@pytest.mark.parametrize("base", [2, 10, np.e, 5])
@pytest.mark.parametrize("alpha", [0, 1, 2, 3, 5.4])
def test_tsallis_entropy(backend, alpha, base):
    with pytest.raises(TypeError):
        state = np.random.rand(2, 3)
        state = backend.cast(state, dtype=state.dtype)
        test = tsallis_entropy(state, alpha=alpha, base=base, backend=backend)
    with pytest.raises(TypeError):
        state = random_statevector(4, backend=backend)
        test = tsallis_entropy(state, alpha="2", base=base, backend=backend)
    with pytest.raises(ValueError):
        state = random_statevector(4, backend=backend)
        test = tsallis_entropy(state, alpha=-1, base=base, backend=backend)
    with pytest.raises(ValueError):
        state = random_statevector(4, backend=backend)
        test = tsallis_entropy(state, alpha=alpha, base=0, backend=backend)

    state = random_density_matrix(4, backend=backend)

    if alpha == 1.0:
        target = von_neumann_entropy(state, base=base, backend=backend)
    else:
        target = (1 / (1 - alpha)) * (
            backend.np.trace(matrix_power(state, alpha, backend=backend)) - 1
        )

    backend.assert_allclose(
        tsallis_entropy(state, alpha=alpha, base=base, backend=backend),
        target,
        atol=1e-5,
    )

    # test pure state
    state = random_density_matrix(4, pure=True, backend=backend)
    backend.assert_allclose(
        tsallis_entropy(state, alpha=alpha, base=base, backend=backend), 0.0, atol=1e-5
    )


@pytest.mark.parametrize(
    ["state_flag", "target_flag"], [[True, True], [False, True], [True, False]]
)
@pytest.mark.parametrize("check_hermitian", [False, True])
@pytest.mark.parametrize("base", [2, 10, np.e, 5])
@pytest.mark.parametrize("alpha", [0, 0.5, 1, 1.9])
def test_relative_tsallis_entropy(
    backend, alpha, base, check_hermitian, state_flag, target_flag
):
    state = random_statevector(4, backend=backend)
    target = random_statevector(4, backend=backend)

    with pytest.raises(TypeError):
        test = relative_tsallis_entropy(state, target, alpha=1j, backend=backend)

    with pytest.raises(ValueError):
        test = relative_tsallis_entropy(state, target, alpha=3, backend=backend)

    with pytest.raises(ValueError):
        test = relative_tsallis_entropy(state, target, alpha=-1.0, backend=backend)

    state = (
        random_statevector(4, seed=10, backend=backend)
        if state_flag
        else random_density_matrix(4, seed=10, backend=backend)
    )
    target = (
        random_statevector(4, seed=11, backend=backend)
        if target_flag
        else random_density_matrix(4, seed=11, backend=backend)
    )

    value = relative_tsallis_entropy(
        state, target, alpha, base, check_hermitian, backend
    )

    if alpha == 1.0:
        target_value = relative_von_neumann_entropy(
            state, target, base=base, check_hermitian=check_hermitian, backend=backend
        )
    else:
        if alpha < 1.0:
            alpha = 2 - alpha

        if state_flag:
            state = backend.np.outer(state, backend.np.conj(state.T))

        if target_flag:
            target = backend.np.outer(target, backend.np.conj(target.T))

        target_value = matrix_power(state, alpha, backend=backend)
        target_value = target_value @ matrix_power(target, 1 - alpha, backend=backend)
        target_value = (1 - backend.np.trace(target_value)) / (1 - alpha)

    backend.assert_allclose(value, target_value, atol=1e-10)


@pytest.mark.parametrize("check_hermitian", [False, True])
@pytest.mark.parametrize("base", [2, 10, np.e, 5])
@pytest.mark.parametrize("partition", [[0], [1]])
def test_entanglement_entropy(backend, partition, base, check_hermitian):
    with pytest.raises(TypeError):
        state = np.random.rand(2, 3)
        state = backend.cast(state, dtype=state.dtype)
        test = entanglement_entropy(
            state,
            partition=partition,
            base=base,
            check_hermitian=check_hermitian,
            backend=backend,
        )
    with pytest.raises(ValueError):
        state = np.array([1.0, 0.0])
        state = backend.cast(state, dtype=state.dtype)
        test = entanglement_entropy(
            state,
            partition=partition,
            base=0,
            check_hermitian=check_hermitian,
            backend=backend,
        )
<<<<<<< HEAD
    if backend.__class__.__name__ == "CupyBackend":
        with pytest.raises(NotImplementedError):
            state = random_unitary(4, backend=backend)
            test = entanglement_entropy(
                state,
                partition=partition,
                base=base,
                check_hermitian=True,
                backend=backend,
            )
=======
>>>>>>> 5108c14d

    # Bell state
    state = np.array([1.0, 0.0, 0.0, 1.0]) / np.sqrt(2)
    state = backend.cast(state, dtype=state.dtype)

    entang_entrop = entanglement_entropy(
        state,
        partition=partition,
        base=base,
        check_hermitian=check_hermitian,
        backend=backend,
    )

    if base == 2:
        test = 1.0
    elif base == 10:
        test = 0.30102999566398125
    elif base == np.e:
        test = 0.6931471805599454
    else:
        test = 0.4306765580733931

    backend.assert_allclose(entang_entrop, test, atol=PRECISION_TOL)

    # Product state
    state = backend.np.kron(
        random_statevector(2, backend=backend), random_statevector(2, backend=backend)
    )

    entang_entrop = entanglement_entropy(
        state,
        partition=partition,
        base=base,
        check_hermitian=check_hermitian,
        backend=backend,
    )
    backend.assert_allclose(entang_entrop, 0.0, atol=PRECISION_TOL)<|MERGE_RESOLUTION|>--- conflicted
+++ resolved
@@ -833,19 +833,6 @@
             check_hermitian=check_hermitian,
             backend=backend,
         )
-<<<<<<< HEAD
-    if backend.__class__.__name__ == "CupyBackend":
-        with pytest.raises(NotImplementedError):
-            state = random_unitary(4, backend=backend)
-            test = entanglement_entropy(
-                state,
-                partition=partition,
-                base=base,
-                check_hermitian=True,
-                backend=backend,
-            )
-=======
->>>>>>> 5108c14d
 
     # Bell state
     state = np.array([1.0, 0.0, 0.0, 1.0]) / np.sqrt(2)
