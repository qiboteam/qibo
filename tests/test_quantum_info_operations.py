import numpy as np
import pytest
from scipy.linalg import sqrtm

from qibo import Circuit, gates, matrices
from qibo.quantum_info.linalg_operations import (
    anticommutator,
    commutator,
    matrix_power,
    partial_trace,
    partial_transpose,
    schmidt_decomposition,
    singular_value_decomposition,
)
from qibo.quantum_info.metrics import purity
from qibo.quantum_info.random_ensembles import random_density_matrix, random_statevector


def test_commutator(backend):
    matrix_1 = np.random.rand(2, 2, 2)
    matrix_1 = backend.cast(matrix_1, dtype=matrix_1.dtype)

    matrix_2 = np.random.rand(2, 2)
    matrix_2 = backend.cast(matrix_2, dtype=matrix_2.dtype)

    matrix_3 = np.random.rand(3, 3)
    matrix_3 = backend.cast(matrix_3, dtype=matrix_3.dtype)

    with pytest.raises(TypeError):
        test = commutator(matrix_1, matrix_2)
    with pytest.raises(TypeError):
        test = commutator(matrix_2, matrix_1)
    with pytest.raises(TypeError):
        test = commutator(matrix_2, matrix_3)

    I, X, Y, Z = matrices.I, matrices.X, matrices.Y, matrices.Z
    I = backend.cast(I, dtype=I.dtype)
    X = backend.cast(X, dtype=X.dtype)
    Y = backend.cast(Y, dtype=Y.dtype)
    Z = backend.cast(Z, dtype=Z.dtype)

    comm = commutator(X, I)
    backend.assert_allclose(comm, 0.0)

    comm = commutator(X, X)
    backend.assert_allclose(comm, 0.0)

    comm = commutator(X, Y)
    backend.assert_allclose(comm, 2j * Z)

    comm = commutator(X, Z)
    backend.assert_allclose(comm, -2j * Y)


def test_anticommutator(backend):
    matrix_1 = np.random.rand(2, 2, 2)
    matrix_1 = backend.cast(matrix_1, dtype=matrix_1.dtype)

    matrix_2 = np.random.rand(2, 2)
    matrix_2 = backend.cast(matrix_2, dtype=matrix_2.dtype)

    matrix_3 = np.random.rand(3, 3)
    matrix_3 = backend.cast(matrix_3, dtype=matrix_3.dtype)

    with pytest.raises(TypeError):
        test = anticommutator(matrix_1, matrix_2)
    with pytest.raises(TypeError):
        test = anticommutator(matrix_2, matrix_1)
    with pytest.raises(TypeError):
        test = anticommutator(matrix_2, matrix_3)

    I, X, Y, Z = matrices.I, matrices.X, matrices.Y, matrices.Z
    I = backend.cast(I, dtype=I.dtype)
    X = backend.cast(X, dtype=X.dtype)
    Y = backend.cast(Y, dtype=Y.dtype)
    Z = backend.cast(Z, dtype=Z.dtype)

    anticomm = anticommutator(X, I)
    backend.assert_allclose(anticomm, 2 * X)

    anticomm = anticommutator(X, X)
    backend.assert_allclose(anticomm, 2 * I)

    anticomm = anticommutator(X, Y)
    backend.assert_allclose(anticomm, 0.0)

    anticomm = anticommutator(X, Z)
    backend.assert_allclose(anticomm, 0.0)


@pytest.mark.parametrize("density_matrix", [False, True])
def test_partial_trace(backend, density_matrix):
    with pytest.raises(TypeError):
        state = np.random.rand(2, 2, 2).astype(complex)
        state += 1j * np.random.rand(2, 2, 2)
        state = backend.cast(state, dtype=state.dtype)
        test = partial_trace(state, 1, backend=backend)
    with pytest.raises(ValueError):
        state = (
            random_density_matrix(5, backend=backend)
            if density_matrix
            else random_statevector(5, backend=backend)
        )
        test = partial_trace(state, 1, backend=backend)

    nqubits = 4

    circuit = Circuit(nqubits, density_matrix=density_matrix)
    circuit.add(gates.H(0))
    circuit.add(gates.CNOT(0, qubit + 1) for qubit in range(1, nqubits - 1))
    state = backend.execute_circuit(circuit).state()

    traced = partial_trace(state, (1, 2, 3), backend=backend)

    Id = backend.identity_density_matrix(1, normalize=True)

    backend.assert_allclose(traced, Id)


def _werner_state(p, backend):
    zero, one = np.array([1, 0], dtype=complex), np.array([0, 1], dtype=complex)
    psi = (np.kron(zero, one) - np.kron(one, zero)) / np.sqrt(2)
    psi = np.outer(psi, np.conj(psi.T))
    psi = backend.cast(psi, dtype=psi.dtype)

    state = p * psi + (1 - p) * backend.identity_density_matrix(2, normalize=True)

    # partial transpose of two-qubit werner state is known analytically
    transposed = (1 / 4) * np.array(
        [
            [1 - p, 0, 0, -2 * p],
            [0, p + 1, 0, 0],
            [0, 0, p + 1, 0],
            [-2 * p, 0, 0, 1 - p],
        ],
        dtype=complex,
    )
    transposed = backend.cast(transposed, dtype=transposed.dtype)

    return state, transposed


@pytest.mark.parametrize("batch", [False, True])
@pytest.mark.parametrize("statevector", [False, True])
@pytest.mark.parametrize("p", [1 / 5, 1 / 3, 1.0])
def test_partial_transpose(backend, p, statevector, batch):
    with pytest.raises(ValueError):
        state = random_density_matrix(3, backend=backend)
        test = partial_transpose(state, [0], backend)
    with pytest.raises(TypeError):
        state = np.random.rand(2, 2, 2, 2).astype(complex)
        state += 1j * np.random.rand(2, 2, 2, 2)
        state = backend.cast(state, dtype=state.dtype)
        test = partial_transpose(state, [1], backend=backend)

    if statevector:
        zero, one = np.array([1, 0], dtype=complex), np.array([0, 1], dtype=complex)
        psi = (np.kron(zero, one) - np.kron(one, zero)) / np.sqrt(2)

        # testing statevector
        target = np.zeros((4, 4), dtype=complex)
        target[0, 3] = -1 / 2
        target[1, 1] = 1 / 2
        target[2, 2] = 1 / 2
        target[3, 0] = -1 / 2
        target = backend.cast(target, dtype=target.dtype)

        psi = backend.cast(psi, dtype=psi.dtype)

        if batch:
            # the inner cast is required because of torch
            psi = backend.cast([backend.cast([psi]) for _ in range(2)])

        transposed = partial_transpose(psi, [0], backend=backend)

        if batch:
            for j in range(2):
                backend.assert_allclose(transposed[j], target)
        else:
            backend.assert_allclose(transposed, target)
    else:
        state, target = _werner_state(p, backend)
        if batch:
            state = backend.cast([state for _ in range(2)])

        # partial transpose of two-qubit werner state is known analytically
        target = (1 / 4) * np.array(
            [
                [1 - p, 0, 0, -2 * p],
                [0, p + 1, 0, 0],
                [0, 0, p + 1, 0],
                [-2 * p, 0, 0, 1 - p],
            ],
            dtype=complex,
        )
        target = backend.cast(target, dtype=target.dtype)

        transposed = partial_transpose(state, [1], backend)

        if batch:
            for j in range(2):
                backend.assert_allclose(transposed[j], target)
        else:
            backend.assert_allclose(transposed, target)


@pytest.mark.parametrize("singular", [False, True])
@pytest.mark.parametrize("power", [-0.5, 0.5, 2, 2.0, "2"])
def test_matrix_power(backend, power, singular):
    nqubits = 2
    dims = 2**nqubits

    state = random_density_matrix(dims, pure=singular, backend=backend)

    if isinstance(power, str):
        with pytest.raises(TypeError):
            test = matrix_power(state, power, backend=backend)
    elif power == -0.5 and singular:
        # When the singular matrix is a state, this power should be itself
        backend.assert_allclose(matrix_power(state, power, backend=backend), state)
    elif abs(power) == 0.5 and not singular:
        # Should be equal to the (inverse) square root
        sqrt = sqrtm(backend.to_numpy(state)).astype(complex)
        if power == -0.5:
            sqrt = np.linalg.inv(sqrt)
        sqrt = backend.cast(sqrt)

        backend.assert_allclose(matrix_power(state, power, backend=backend), sqrt)
    else:
        power = matrix_power(state, power, backend=backend)

        backend.assert_allclose(
            float(backend.real(backend.trace(power))),
            purity(state, backend=backend),
        )


def test_singular_value_decomposition(backend):
    zero = np.array([1, 0], dtype=complex)
    one = np.array([0, 1], dtype=complex)
    plus = (zero + one) / np.sqrt(2)
    minus = (zero - one) / np.sqrt(2)
    plus = backend.cast(plus, dtype=plus.dtype)
    minus = backend.cast(minus, dtype=minus.dtype)
    base = [plus, minus]

    coeffs = np.random.rand(4)
    coeffs /= np.sum(coeffs)
    coeffs = backend.cast(coeffs, dtype=coeffs.dtype)

    state = np.zeros((4, 4), dtype=complex)
    state = backend.cast(state, dtype=state.dtype)
    for k, coeff in enumerate(coeffs):
        bitstring = f"{k:0{2}b}"
        a, b = int(bitstring[0]), int(bitstring[1])
        ket = backend.kron(base[a], base[b])
        state = state + coeff * backend.outer(ket, ket.T)

    _, S, _ = singular_value_decomposition(state, backend=backend)

<<<<<<< HEAD
    S_sorted = backend.sort(S)
    coeffs_sorted = backend.sort(coeffs)
    if backend.name == "pytorch":
=======
    S_sorted = backend.np.sort(S)
    coeffs_sorted = backend.np.sort(coeffs)
    if backend.platform == "pytorch":
>>>>>>> bbf0ccf3
        S_sorted, coeffs_sorted = S_sorted[0], coeffs_sorted[0]

    backend.assert_allclose(S_sorted, coeffs_sorted)


def test_schmidt_decomposition(backend):
    with pytest.raises(ValueError):
        test = random_statevector(3, backend=backend)
        test = schmidt_decomposition(test, [0], backend=backend)

    state_A = random_statevector(4, seed=10, backend=backend)
    state_B = random_statevector(4, seed=11, backend=backend)
    state = backend.kron(state_A, state_B)

    U, S, Vh = schmidt_decomposition(state, [0, 1], backend=backend)

    # recovering original state
    recovered = np.zeros_like(state.shape, dtype=complex)
    recovered = backend.cast(recovered, dtype=recovered.dtype)
    for coeff, u, vh in zip(S, U.T, Vh):
        if abs(coeff) > 1e-10:
            recovered = recovered + coeff * backend.kron(u, vh)

    backend.assert_allclose(recovered, state)

    # entropy test
    coeffs = backend.abs(S) ** 2
    entropy = backend.where(backend.abs(S) < 1e-10, 0.0, backend.log(coeffs))
    entropy = -backend.sum(coeffs * entropy)

    backend.assert_allclose(entropy, 0.0, atol=1e-14)<|MERGE_RESOLUTION|>--- conflicted
+++ resolved
@@ -258,16 +258,10 @@
 
     _, S, _ = singular_value_decomposition(state, backend=backend)
 
-<<<<<<< HEAD
     S_sorted = backend.sort(S)
     coeffs_sorted = backend.sort(coeffs)
-    if backend.name == "pytorch":
-=======
-    S_sorted = backend.np.sort(S)
-    coeffs_sorted = backend.np.sort(coeffs)
-    if backend.platform == "pytorch":
->>>>>>> bbf0ccf3
-        S_sorted, coeffs_sorted = S_sorted[0], coeffs_sorted[0]
+    # if backend.platform == "pytorch":
+    #    S_sorted, coeffs_sorted = S_sorted[0], coeffs_sorted[0]
 
     backend.assert_allclose(S_sorted, coeffs_sorted)
 
