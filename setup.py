--- conflicted
+++ resolved
@@ -79,13 +79,8 @@
     ],
     install_requires=requirements,
     extras_require={
-<<<<<<< HEAD
         "docs": ["sphinx", "sphinx_rtd_theme", "recommonmark", "sphinxcontrib-bibtex", "sphinx_markdown_tables", "nbsphinx"],
-        "tests": ["cirq", "ply"],
-=======
-        "docs": ["sphinx", "sphinx_rtd_theme", "recommonmark", "sphinxcontrib-bibtex", "sphinx_markdown_tables"],
         "tests": ["cirq", "ply", "sklearn"],
->>>>>>> 7352fbd8
     },
     python_requires=">=3.6.0",
     long_description=long_description,
