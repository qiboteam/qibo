#if GOOGLE_CUDA
#define EIGEN_USE_GPU
#endif  // GOOGLE_CUDA

#include "apply_gate.h"

namespace tensorflow {

typedef Eigen::ThreadPoolDevice CPUDevice;
typedef Eigen::GpuDevice GPUDevice;

namespace functor {

// Helper methods for complex numbers
template <typename T>
T cmult(T a, T b) {
  return T(a.real() * b.real() - a.imag() * b.imag(),
           a.real() * b.imag() + a.imag() * b.real());
}

template <typename T>
T cadd(T a, T b) {
  return T(a.real() + b.real(), a.imag() + b.imag());
}

template <typename T>
struct BaseOneQubitGateFunctor<CPUDevice, T> {
  virtual void apply(T& state1, T& state2, const T* gate = NULL) const {}

  void operator()(const OpKernelContext* context, const CPUDevice& d, T* state,
                  int nqubits, int target, int ncontrols, const int32* qubits,
                  const T* gate = NULL) const {
    const int m = nqubits - target - 1;
    const int64 tk = (int64)1 << m;
    int64 nstates = (int64)1 << (nqubits - ncontrols - 1);

    // Apply gate
    if (ncontrols == 0) {
      #pragma omp parallel for
      for (long g = 0; g < nstates; g += 1) {
        long i = ((int64)((int64)g >> m) << (m + 1)) + (g & (tk - 1));
        apply(state[i], state[i + tk], gate);
      }
    } else {
      const int N = ncontrols + 1;
      #pragma omp parallel for
      for (long g = 0; g < nstates; g += 1) {
        long i = g;
        for (auto iq = 0; iq < N; iq++) {
          const auto n = qubits[iq];
          int64 k = (int64)1 << n;
          i = ((int64)((int64)i >> n) << (n + 1)) + (i & (k - 1)) + k;
        }
        apply(state[i - tk], state[i], gate);
      }
    }
  }
};

// Apply general one-qubit gate via gate matrix
template <typename T>
struct ApplyGateFunctor<CPUDevice, T> : BaseOneQubitGateFunctor<CPUDevice, T> {
  inline void apply(T& state1, T& state2, const T* gate = NULL) const override {
    const auto buffer = state1;
    state1 = cadd(cmult(gate[0], state1), cmult(gate[1], state2));
    state2 = cadd(cmult(gate[2], buffer), cmult(gate[3], state2));
  }
};

// Apply X gate via swap
template <typename T>
struct ApplyXFunctor<CPUDevice, T> : BaseOneQubitGateFunctor<CPUDevice, T> {
  inline void apply(T& state1, T& state2, const T* gate = NULL) const override {
    std::swap(state1, state2);
  }
};

// Apply Y gate via swap
template <typename T>
struct ApplyYFunctor<CPUDevice, T> : BaseOneQubitGateFunctor<CPUDevice, T> {
  inline void apply(T& state1, T& state2, const T* gate = NULL) const override {
    state1 = cmult(state1, T(0, 1));
    state2 = cmult(state2, T(0, -1));
    std::swap(state1, state2);
  }
};

// Apply Z gate
template <typename T>
struct ApplyZFunctor<CPUDevice, T> : BaseOneQubitGateFunctor<CPUDevice, T> {
  inline void apply(T& state1, T& state2, const T* gate = NULL) const override {
    state2 = cmult(state2, T(-1));
  }
};

// Apply ZPow gate
template <typename T>
struct ApplyZPowFunctor<CPUDevice, T> : BaseOneQubitGateFunctor<CPUDevice, T> {
  inline void apply(T& state1, T& state2, const T* gate = NULL) const override {
    state2 = cmult(state2, gate[0]);
  }
};

template <typename T>
struct BaseTwoQubitGateFunctor<CPUDevice, T> {
  virtual void apply(T* state, int64 i, int64 tk1, int64 tk2,
                     const T* gate = NULL) const {}

  void operator()(const OpKernelContext* context, const CPUDevice& d, T* state,
                  int nqubits, int target1, int target2, int ncontrols,
                  const int32* qubits, const T* gate = NULL) const {
    const int t1 = std::max(target1, target2);
    const int t2 = std::min(target1, target2);
    int m1 = nqubits - t1 - 1;
    int m2 = nqubits - t2 - 1;
    const int64 tk1 = (int64)1 << m1;
    const int64 tk2 = (int64)1 << m2;
    const int64 nstates = (int64)1 << (nqubits - 2 - ncontrols);

    int64 targetk1 = tk1;
    int64 targetk2 = tk2;
    if (target1 > target2) {
      std::swap(targetk1, targetk2);
    }

    if (ncontrols == 0) {
      #pragma omp parallel for
      for (long g = 0; g < nstates; g += 1) {
        long i = ((int64)((int64)g >> m1) << (m1 + 1)) + (g & (tk1 - 1));
        i = ((int64)((int64)i >> m2) << (m2 + 1)) + (i & (tk2 - 1));
        apply(state, i, targetk1, targetk2, gate);
      }
    } else {
      const int N = ncontrols + 2;
      #pragma omp parallel for
      for (long g = 0; g < nstates; g += 1) {
        long i = g;
        for (auto iq = 0; iq < N; iq++) {
          const auto m = qubits[iq];
          int64 k = (int64)1 << m;
          i = ((int64)((int64)i >> m) << (m + 1)) + (i & (k - 1)) + k;
        }
        apply(state, i - tk1 - tk2, targetk1, targetk2, gate);
      }
    }
  }
};

// Apply general one-qubit gate via gate matrix
template <typename T>
struct ApplyTwoQubitGateFunctor<CPUDevice, T>
    : BaseTwoQubitGateFunctor<CPUDevice, T> {
  inline void apply(T* state, int64 i, int64 tk1, int64 tk2,
                    const T* gate = NULL) const {
    const int64 i1 = i + tk1;
    const int64 i2 = i + tk2;
    const int64 i3 = i1 + tk2;
    const auto buffer = state[i];
    state[i] = cadd(cadd(cmult(gate[0], state[i]), cmult(gate[1], state[i1])),
                    cadd(cmult(gate[2], state[i2]), cmult(gate[3], state[i3])));
    const auto buffer1 = state[i1];
    state[i1] = cadd(cadd(cmult(gate[4], buffer), cmult(gate[5], state[i1])),
                    cadd(cmult(gate[6], state[i2]), cmult(gate[7], state[i3])));
    const auto buffer2 = state[i2];
    state[i2] =
        cadd(cadd(cmult(gate[8], buffer), cmult(gate[9], buffer1)),
            cadd(cmult(gate[10], state[i2]), cmult(gate[11], state[i3])));
    state[i3] = cadd(cadd(cmult(gate[12], buffer), cmult(gate[13], buffer1)),
                    cadd(cmult(gate[14], buffer2), cmult(gate[15], state[i3])));
  }
};

// Apply fSim gate from https://arxiv.org/abs/2001.08343
template <typename T>
struct ApplyFsimFunctor<CPUDevice, T> : BaseTwoQubitGateFunctor<CPUDevice, T> {
  inline void apply(T* state, int64 i, int64 tk1, int64 tk2,
                    const T* gate = NULL) const {
    const int64 i1 = i + tk1;
    const int64 i2 = i + tk2;
    const int64 i3 = i1 + tk2;
    const auto buffer = state[i1];
    state[i1] = cadd(cmult(gate[0], state[i1]), cmult(gate[1], state[i2]));
    state[i2] = cadd(cmult(gate[2], buffer), cmult(gate[3], state[i2]));
    state[i3] = cmult(gate[4], state[i3]);
  }
};

// Apply SWAP gate
template <typename T>
struct ApplySwapFunctor<CPUDevice, T> : BaseTwoQubitGateFunctor<CPUDevice, T> {
  inline void apply(T* state, int64 i, int64 tk1, int64 tk2,
                    const T* gate = NULL) const {
    std::swap(state[i + tk1], state[i + tk2]);
  }
};

// Apply Collapse gate
template <typename T, typename NormType>
struct CollapseStateFunctor<CPUDevice, T, NormType> {
  void operator()(OpKernelContext* context, const CPUDevice& d, T* state,
                  int nqubits, bool normalize, int ntargets,
                  const int32* qubits, const int64* result) const {
    int64 nstates = (int64)1 << (nqubits - ntargets);
    int64 nsubstates = (int64)1 << ntargets;
    const int64 res = result[0];

    auto GetIndex = [&](int64 g, int64 h) {
      int64 i = g;
      for (auto iq = 0; iq < ntargets; iq++) {
        const auto n = qubits[iq];
        int64 k = (int64)1 << n;
        i = ((int64)((int64)i >> n) << (n + 1)) + (i & (k - 1));
        i += ((int64)((int)(h >> iq) % 2) * k);
      }
      return i;
    };

    NormType norms = 0;
    #pragma omp parallel for shared(state) reduction(+: norms)
<<<<<<< HEAD
    for (long g = 0; g < nstates; g++) {
      for (long h = 0; h < res; h++) {
=======
    for (int64 g = 0; g < nstates; g++) {
      for (int64 h = 0; h < res; h++) {
>>>>>>> 59f31ea2
        state[GetIndex(g, h)] = 0;
      }
      auto x = state[GetIndex(g, res)];
      norms += x.real() * x.real() + x.imag() * x.imag();
      for (auto h = res + 1; h < nsubstates; h++) {
        state[GetIndex(g, h)] = 0;
      }
    }

    if (normalize) {
      auto norm = std::sqrt(norms);
      auto NormalizeComponent = [&](T& x) {
        x = T(x.real() / norm, x.imag() / norm);
      };
      #pragma omp parallel for
      for (long g = 0; g < nstates; g++) {
        NormalizeComponent(state[GetIndex(g, res)]);
      }
    }
  }
};


template <typename Device, typename T, typename F, bool UseMatrix>
class OneQubitGateOp : public OpKernel {
 public:
  explicit OneQubitGateOp(OpKernelConstruction* context) : OpKernel(context) {
    OP_REQUIRES_OK(context, context->GetAttr("nqubits", &nqubits_));
    OP_REQUIRES_OK(context, context->GetAttr("target", &target_));
    OP_REQUIRES_OK(context, context->GetAttr("omp_num_threads", &threads_));
    omp_set_num_threads(threads_);
  }

  void Compute(OpKernelContext* context) override {
    // grabe the input tensor
    Tensor state = context->input(0);

    if (UseMatrix) {
      const Tensor& gate = context->input(1);
      const Tensor& qubits = context->input(2);

      // call the implementation
      F()
      (context, context->eigen_device<Device>(), state.flat<T>().data(),
       nqubits_, target_, qubits.flat<int32>().size() - 1,
       qubits.flat<int32>().data(), gate.flat<T>().data());
    } else {
      const Tensor& qubits = context->input(1);

      // call the implementation
      F()
      (context, context->eigen_device<Device>(), state.flat<T>().data(),
       nqubits_, target_, qubits.flat<int32>().size() - 1,
       qubits.flat<int32>().data());
    }
    context->set_output(0, state);
  }

 private:
  int nqubits_;
  int target_;
  int threads_;
};

template <typename Device, typename T, typename F, bool UseMatrix>
class TwoQubitGateOp : public OpKernel {
 public:
  explicit TwoQubitGateOp(OpKernelConstruction* context) : OpKernel(context) {
    OP_REQUIRES_OK(context, context->GetAttr("nqubits", &nqubits_));
    OP_REQUIRES_OK(context, context->GetAttr("target1", &target1_));
    OP_REQUIRES_OK(context, context->GetAttr("target2", &target2_));
    OP_REQUIRES_OK(context, context->GetAttr("omp_num_threads", &threads_));
    omp_set_num_threads(threads_);
  }

  void Compute(OpKernelContext* context) override {
    // grabe the input tensor
    Tensor state = context->input(0);

    if (UseMatrix) {
      const Tensor& gate = context->input(1);
      const Tensor& qubits = context->input(2);

      // call the implementation
      F()
      (context, context->eigen_device<Device>(), state.flat<T>().data(),
       nqubits_, target1_, target2_, qubits.flat<int32>().size() - 2,
       qubits.flat<int32>().data(), gate.flat<T>().data());
    } else {
      const Tensor& qubits = context->input(1);

      // call the implementation
      F()
      (context, context->eigen_device<Device>(), state.flat<T>().data(),
       nqubits_, target1_, target2_, qubits.flat<int32>().size() - 2,
       qubits.flat<int32>().data());
    }
    context->set_output(0, state);
  }

 private:
  int nqubits_;
  int target1_, target2_;
  int threads_;
};

template <typename Device, typename T, typename NormType>
class CollapseStateOp : public OpKernel {
 public:
  explicit CollapseStateOp(OpKernelConstruction* context) : OpKernel(context) {
    OP_REQUIRES_OK(context, context->GetAttr("nqubits", &nqubits_));
    OP_REQUIRES_OK(context, context->GetAttr("normalize", &normalize_));
    OP_REQUIRES_OK(context, context->GetAttr("omp_num_threads", &threads_));
    omp_set_num_threads(threads_);
  }

  void Compute(OpKernelContext* context) override {
    // grab the input tensor
    Tensor state = context->input(0);
    const Tensor& qubits = context->input(1);
    const Tensor& result = context->input(2);
    // call the implementation
    CollapseStateFunctor<Device, T, NormType>()(
      context, context->eigen_device<Device>(), state.flat<T>().data(),
      nqubits_, normalize_, qubits.flat<int32>().size(),
      qubits.flat<int32>().data(), result.flat<int64>().data());

    context->set_output(0, state);
  }

 private:
   int nqubits_, threads_;
   bool normalize_;
};


// Register the CPU kernels.
#define REGISTER_CPU(T, NAME, OP, FUNCTOR, USEMATRIX)       \
  REGISTER_KERNEL_BUILDER(                                  \
      Name(NAME).Device(DEVICE_CPU).TypeConstraint<T>("T"), \
      OP<CPUDevice, T, FUNCTOR<CPUDevice, T>, USEMATRIX>);

// Register Collapse state CPU kernel.
#define REGISTER_COLLAPSE_CPU(T, NT)                                   \
  REGISTER_KERNEL_BUILDER(                                             \
      Name("CollapseState").Device(DEVICE_CPU).TypeConstraint<T>("T"), \
      CollapseStateOp<CPUDevice, T, NT>);

// Register one-qubit gate kernels.
#if GOOGLE_CUDA

// Register the GPU kernels.
#define REGISTER_GPU(T, NAME, OP, FUNCTOR, USEMATRIX)       \
  extern template struct FUNCTOR<GPUDevice, T>;             \
  REGISTER_KERNEL_BUILDER(                                  \
      Name(NAME).Device(DEVICE_GPU).TypeConstraint<T>("T"), \
      OP<GPUDevice, T, FUNCTOR<GPUDevice, T>, USEMATRIX>);

// Register Collapse state GPU kernel.
#define REGISTER_COLLAPSE_GPU(T, NT)                                    \
  extern template struct CollapseStateFunctor<GPUDevice, T, NT>;        \
    REGISTER_KERNEL_BUILDER(                                            \
      Name("CollapseState").Device(DEVICE_GPU).TypeConstraint<T>("T"),  \
      CollapseStateOp<GPUDevice, T, NT>);

#define REGISTER_ONEQUBIT(NAME, FUNCTOR, USEMATRIX)                   \
  REGISTER_CPU(complex64, NAME, OneQubitGateOp, FUNCTOR, USEMATRIX);  \
  REGISTER_CPU(complex128, NAME, OneQubitGateOp, FUNCTOR, USEMATRIX); \
  REGISTER_GPU(complex64, NAME, OneQubitGateOp, FUNCTOR, USEMATRIX);  \
  REGISTER_GPU(complex128, NAME, OneQubitGateOp, FUNCTOR, USEMATRIX);

// Register two-qubit gate kernels.
#define REGISTER_TWOQUBIT(NAME, FUNCTOR, USEMATRIX)                   \
  REGISTER_CPU(complex64, NAME, TwoQubitGateOp, FUNCTOR, USEMATRIX);  \
  REGISTER_CPU(complex128, NAME, TwoQubitGateOp, FUNCTOR, USEMATRIX); \
  REGISTER_GPU(complex64, NAME, TwoQubitGateOp, FUNCTOR, USEMATRIX);  \
  REGISTER_GPU(complex128, NAME, TwoQubitGateOp, FUNCTOR, USEMATRIX);

#define REGISTER_COLLAPSE()                   \
  REGISTER_COLLAPSE_CPU(complex64, float);    \
  REGISTER_COLLAPSE_CPU(complex128, double);  \
  REGISTER_COLLAPSE_GPU(complex64, float);    \
  REGISTER_COLLAPSE_GPU(complex128, double);

#else

#define REGISTER_ONEQUBIT(NAME, FUNCTOR, USEMATRIX)                  \
  REGISTER_CPU(complex64, NAME, OneQubitGateOp, FUNCTOR, USEMATRIX); \
  REGISTER_CPU(complex128, NAME, OneQubitGateOp, FUNCTOR, USEMATRIX);

// Register two-qubit gate kernels.
#define REGISTER_TWOQUBIT(NAME, FUNCTOR, USEMATRIX)                  \
  REGISTER_CPU(complex64, NAME, TwoQubitGateOp, FUNCTOR, USEMATRIX); \
  REGISTER_CPU(complex128, NAME, TwoQubitGateOp, FUNCTOR, USEMATRIX);

#define REGISTER_COLLAPSE()                    \
  REGISTER_COLLAPSE_CPU(complex64, float);     \
  REGISTER_COLLAPSE_CPU(complex128, double);

#endif

REGISTER_ONEQUBIT("ApplyGate", ApplyGateFunctor, true);
REGISTER_ONEQUBIT("ApplyZPow", ApplyZPowFunctor, true);
REGISTER_ONEQUBIT("ApplyX", ApplyXFunctor, false);
REGISTER_ONEQUBIT("ApplyY", ApplyYFunctor, false);
REGISTER_ONEQUBIT("ApplyZ", ApplyZFunctor, false);
REGISTER_TWOQUBIT("ApplyTwoQubitGate", ApplyTwoQubitGateFunctor, true);
REGISTER_TWOQUBIT("ApplyFsim", ApplyFsimFunctor, true);
REGISTER_TWOQUBIT("ApplySwap", ApplySwapFunctor, false);
REGISTER_COLLAPSE();
}  // namespace functor
}  // namespace tensorflow<|MERGE_RESOLUTION|>--- conflicted
+++ resolved
@@ -37,15 +37,15 @@
     // Apply gate
     if (ncontrols == 0) {
       #pragma omp parallel for
-      for (long g = 0; g < nstates; g += 1) {
-        long i = ((int64)((int64)g >> m) << (m + 1)) + (g & (tk - 1));
+      for (int64 g = 0; g < nstates; g += 1) {
+        int64 i = ((int64)((int64)g >> m) << (m + 1)) + (g & (tk - 1));
         apply(state[i], state[i + tk], gate);
       }
     } else {
       const int N = ncontrols + 1;
       #pragma omp parallel for
-      for (long g = 0; g < nstates; g += 1) {
-        long i = g;
+      for (int64 g = 0; g < nstates; g += 1) {
+        int64 i = g;
         for (auto iq = 0; iq < N; iq++) {
           const auto n = qubits[iq];
           int64 k = (int64)1 << n;
@@ -125,16 +125,16 @@
 
     if (ncontrols == 0) {
       #pragma omp parallel for
-      for (long g = 0; g < nstates; g += 1) {
-        long i = ((int64)((int64)g >> m1) << (m1 + 1)) + (g & (tk1 - 1));
+      for (int64 g = 0; g < nstates; g += 1) {
+        int64 i = ((int64)((int64)g >> m1) << (m1 + 1)) + (g & (tk1 - 1));
         i = ((int64)((int64)i >> m2) << (m2 + 1)) + (i & (tk2 - 1));
         apply(state, i, targetk1, targetk2, gate);
       }
     } else {
       const int N = ncontrols + 2;
       #pragma omp parallel for
-      for (long g = 0; g < nstates; g += 1) {
-        long i = g;
+      for (int64 g = 0; g < nstates; g += 1) {
+        int64 i = g;
         for (auto iq = 0; iq < N; iq++) {
           const auto m = qubits[iq];
           int64 k = (int64)1 << m;
@@ -217,13 +217,8 @@
 
     NormType norms = 0;
     #pragma omp parallel for shared(state) reduction(+: norms)
-<<<<<<< HEAD
-    for (long g = 0; g < nstates; g++) {
-      for (long h = 0; h < res; h++) {
-=======
     for (int64 g = 0; g < nstates; g++) {
       for (int64 h = 0; h < res; h++) {
->>>>>>> 59f31ea2
         state[GetIndex(g, h)] = 0;
       }
       auto x = state[GetIndex(g, res)];
@@ -239,7 +234,7 @@
         x = T(x.real() / norm, x.imag() / norm);
       };
       #pragma omp parallel for
-      for (long g = 0; g < nstates; g++) {
+      for (int64 g = 0; g < nstates; g++) {
         NormalizeComponent(state[GetIndex(g, res)]);
       }
     }
