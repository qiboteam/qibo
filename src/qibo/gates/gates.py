--- conflicted
+++ resolved
@@ -1374,12 +1374,7 @@
 
 
 class MS(ParametrizedGate):
-<<<<<<< HEAD
     """The Mølmer–Sørensen (MS) gate is a two-qubit gate native to trapped ions.
-=======
-    """The (partially entangling) Mølmer–Sørensen (MS) gate
-    is a two qubit gate native to trapped ions.
->>>>>>> 46225d4f
 
     Corresponds to the following unitary matrix
 
@@ -1396,18 +1391,12 @@
         q1 (int): the second qubit to be swapped id number.
         phi0 (float): first qubit's phase.
         phi1 (float): second qubit's phase
-<<<<<<< HEAD
-        trainable (bool, optional): whether gate parameters can be updated using
-            :meth:`qibo.models.circuit.Circuit.set_parameters`
-            (default is ``True``).
-=======
         theta (float, optional): arbitrary angle in the interval
             :math:`0 \\leq \\theta \\leq \\pi /2`.  If :math:`\\theta \\rightarrow \\pi / 2`,
             the fully-entangling MS gate is defined. Defaults to :math:`\\pi / 2`.
-        trainable (bool): whether gate parameters can be updated using
+        trainable (bool, optional): whether gate parameters can be updated using
             :meth:`qibo.models.circuit.Circuit.set_parameters`.
             Defaults to ``True``.
->>>>>>> 46225d4f
     """
 
     # TODO: Check how this works with QASM.
