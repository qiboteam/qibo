--- conflicted
+++ resolved
@@ -192,11 +192,6 @@
         # collapse state
         return backend.collapse_density_matrix(state, qubits, shot, nqubits)
 
-<<<<<<< HEAD
-    def is_clifford(self):
-        # this gate must be preserved if we decompose a circuit into Clifford's
-        return True
-=======
     def to_json(self):
         """Serializes the measurement gate to json."""
         encoding = json.loads(super().to_json())
@@ -249,5 +244,4 @@
         qubits = (qubit_map.get(q) for q in self.qubits)
         gate = self.__class__(*qubits, **self.init_kwargs)
         gate.result = self.result
-        return gate
->>>>>>> eea1e764
+        return gate