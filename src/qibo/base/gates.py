--- conflicted
+++ resolved
@@ -876,16 +876,9 @@
             :meth:`qibo.base.circuit.BaseCircuit.set_parameters`
             (default is ``True``).
     """
-<<<<<<< HEAD
-    # This class exists only for documentation purposes.
-    def __new__(cls, q0, q1, theta):
-        # code is not tested as it is substituted in `tensorflow` gates
-        return CU1(q0, q1, theta)
-=======
     def __new__(cls, q0, q1, theta, trainable=True): # pragma: no cover
         # code is not tested as it is substituted in backend gates
         return CU1(q0, q1, theta, trainable=trainable)
->>>>>>> 8b504ba7
 
 
 class SWAP(Gate):
