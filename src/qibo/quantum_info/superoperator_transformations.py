--- conflicted
+++ resolved
@@ -72,30 +72,11 @@
         )
 
     if order == "row":
-<<<<<<< HEAD
-        state = backend.reshape(state, (-1, dims**2))
-    elif order == "column":
-        indices = list(range(len(state.shape)))
-        indices[-2:] = reversed(indices[-2:])
-        state = backend.transpose(state, indices)
-        state = backend.reshape(state, (-1, dims**2))
-    else:
-        nqubits = int(np.log2(state.shape[-1]))
-
-        new_axis = [0]
-        for qubit in range(nqubits):
-            new_axis.extend([qubit + nqubits + 1, qubit + 1])
-
-        state = backend.reshape(state, [-1] + [2] * 2 * nqubits)
-        state = backend.transpose(state, new_axis)
-        state = backend.reshape(state, (-1, 2 ** (2 * nqubits)))
-=======
         state = backend.qinfo._vectorization_row(state, dims)
     elif order == "column":
         state = backend.qinfo._vectorization_column(state, dims)
     else:
         state = backend.qinfo._vectorization_system(state)
->>>>>>> 50cf4074
 
     state = backend.squeeze(
         state, axis=tuple(i for i, ax in enumerate(state.shape) if ax == 1)
@@ -143,25 +124,7 @@
             f"order must be either 'row' or 'column' or 'system', but it is {order}.",
         )
     backend = _check_backend(backend)
-<<<<<<< HEAD
-    state = backend.cast(state)
-
-    dim = int(np.sqrt(len(state)))
-
-    if order in ["row", "column"]:
-        order = "C" if order == "row" else "F"
-        state = backend.cast(
-            np.reshape(backend.to_numpy(state), (dim, dim), order=order)
-        )
-    else:
-        nqubits = int(np.log2(dim))
-        axes_old = list(np.arange(0, 2 * nqubits))
-        state = backend.reshape(state, [2] * 2 * nqubits)
-        state = backend.transpose(state, axes_old[1::2] + axes_old[0::2])
-        state = backend.reshape(state, [2**nqubits] * 2)
-=======
     state = backend.cast(state, dtype=state.dtype)
->>>>>>> 50cf4074
 
     dim = int(np.sqrt(state.shape[-1]))
     if len(state.shape) == 1:
@@ -169,7 +132,7 @@
     func = getattr(backend.qinfo, f"_unvectorization_{order}")
     state = func(state, dim)
     if state.shape[0] == 1:
-        state = backend.np.squeeze(state, 0)
+        state = backend.squeeze(state, 0)
     return state
 
 
@@ -197,15 +160,8 @@
     """
     backend = _check_backend(backend)
 
-<<<<<<< HEAD
-    channel = vectorization(channel, order=order, backend=backend)
-    channel = backend.outer(channel, backend.conj(channel))
-
-    return channel
-=======
     func_order = getattr(backend.qinfo, f"_to_choi_{order}")
     return func_order(channel)
->>>>>>> 50cf4074
 
 
 def to_liouville(channel, order: str = "row", backend=None):
@@ -270,13 +226,6 @@
     return func_order(
         channel, *_get_single_paulis(pauli_order, backend), normalization=normalization
     )
-<<<<<<< HEAD
-
-    channel = unitary @ channel @ backend.conj(unitary).T
-
-    return channel
-=======
->>>>>>> 50cf4074
 
 
 def to_chi(
@@ -535,46 +484,12 @@
         warnings.warn("Input choi_super_op is a non-completely positive map.")
 
         # using singular value decomposition because choi_super_op is non-CP
-<<<<<<< HEAD
-        U, coefficients, V = singular_value_decomposition(
-            choi_super_op, backend=backend
-        )
-        U = U.T
-        coefficients = backend.sqrt(coefficients)
-        V = backend.conj(V)
-
-        kraus_left, kraus_right = [], []
-        for coeff, eigenvector_left, eigenvector_right in zip(coefficients, U, V):
-            kraus_left.append(
-                coeff * unvectorization(eigenvector_left, order=order, backend=backend)
-            )
-            kraus_right.append(
-                coeff * unvectorization(eigenvector_right, order=order, backend=backend)
-            )
-        kraus_left = backend.cast(kraus_left)
-        kraus_right = backend.cast(kraus_right)
-        kraus_ops = backend.cast([kraus_left, kraus_right])
-    else:
-        # when choi_super_op is CP
-        kraus_ops, coefficients = [], []
-        for eig, kraus in zip(eigenvalues, eigenvectors):
-            if backend.abs(eig) > precision_tol:
-                eig = backend.sqrt(eig)
-                kraus_ops.append(
-                    eig * unvectorization(kraus, order=order, backend=backend)
-                )
-                coefficients.append(eig)
-
-    kraus_ops = backend.cast(kraus_ops)
-    coefficients = backend.cast(coefficients)
-=======
         func_order = getattr(backend.qinfo, f"_choi_to_kraus_{order}")
         kraus_ops, coefficients = func_order(choi_super_op)
     else:
         # when choi_super_op is CP
         func_order = getattr(backend.qinfo, f"_choi_to_kraus_cp_{order}")
         kraus_ops, coefficients = func_order(eigenvalues, eigenvectors, precision_tol)
->>>>>>> 50cf4074
 
     return kraus_ops, coefficients
 
@@ -735,13 +650,7 @@
     for gate in gates:
         kraus_op = FusedGate(*range(nqubits))
         kraus_op.append(gate)
-<<<<<<< HEAD
-        kraus_op = kraus_op.matrix(backend)
-        kraus_op = vectorization(kraus_op, order=order, backend=backend)
-        super_op = super_op + backend.outer(kraus_op, backend.conj(kraus_op))
-=======
         kraus_ops.append(kraus_op.matrix(backend)[None, :])
->>>>>>> 50cf4074
         del kraus_op
     kraus_ops = backend.np.vstack(kraus_ops)
     func_order = getattr(backend.qinfo, f"_kraus_to_choi_{order}")
@@ -955,22 +864,10 @@
     for gate in gates:
         kraus_op = FusedGate(*range(nqubits))
         kraus_op.append(gate)
-<<<<<<< HEAD
-        kraus_op = kraus_op.matrix(backend)
-        kraus_op = backend.cast(kraus_op, dtype=kraus_op.dtype)
-        stinespring = stinespring + backend.kron(
-            kraus_op,
-            backend.outer(vector_alpha, initial_state_env),
-        )
-        del kraus_op, vector_alpha
-
-    return stinespring
-=======
         kraus_ops.append(kraus_op.matrix(backend)[None, :])
         del kraus_op
-    kraus_ops = backend.np.vstack(kraus_ops)
+    kraus_ops = backend.vstack(kraus_ops)
     return backend.qinfo._kraus_to_stinespring(kraus_ops, initial_state_env, dim_env)
->>>>>>> 50cf4074
 
 
 def liouville_to_choi(super_op, order: str = "row", backend=None):
@@ -1963,25 +1860,9 @@
         initial_state_env = backend.cast(
             initial_state_env, dtype=initial_state_env.dtype
         )
-<<<<<<< HEAD
-
-    stinespring = backend.reshape(stinespring, (dim, dim_env, dim, dim_env))
-    stinespring = backend.swapaxes(stinespring, 1, 2)
-
-    kraus_ops = []
-    for alpha in range(dim_env):
-        vector_alpha = np.zeros(dim_env, dtype=complex)
-        vector_alpha[alpha] = 1.0
-        vector_alpha = backend.cast(vector_alpha, dtype=vector_alpha.dtype)
-        kraus = backend.conj(vector_alpha) @ stinespring @ initial_state_env
-        kraus_ops.append(kraus)
-
-    return kraus_ops
-=======
     return backend.qinfo._stinespring_to_kraus(
         stinespring, initial_state_env, dim, dim_env
     )
->>>>>>> 50cf4074
 
 
 def stinespring_to_chi(
@@ -2200,20 +2081,8 @@
     ):
         raise_error(ValueError, "super_op must be of shape (4^n, 4^n)")
 
-<<<<<<< HEAD
-    dim = int(dim)
-    super_op = backend.reshape(super_op, [dim] * 4)
-
-    axes = [1, 2] if order == "row" else [0, 3]
-    super_op = backend.swapaxes(super_op, *axes)
-
-    super_op = backend.reshape(super_op, [dim**2, dim**2])
-
-    return super_op
-=======
     axes = [1, 2] if order == "row" else [0, 3]
     return backend.qinfo._reshuffling(super_op, *axes)
->>>>>>> 50cf4074
 
 
 def _set_gate_and_target_qubits(kraus_ops):  # pragma: no cover
