--- conflicted
+++ resolved
@@ -58,33 +58,6 @@
         )
 
     backend = _check_backend(backend)
-<<<<<<< HEAD
-
-    pauli_labels = {"I": matrices.I, "X": matrices.X, "Y": matrices.Y, "Z": matrices.Z}
-    dim = 2**nqubits
-    basis_single = backend.cast([pauli_labels[label] for label in pauli_order])
-    einsum = np.einsum if backend.platform == "tensorflow" else backend.einsum
-
-    if nqubits > 1:
-        input_indices = [range(3 * i, 3 * (i + 1)) for i in range(nqubits)]
-        output_indices = (i for indices in zip(*input_indices) for i in indices)
-        operands = [basis_single for _ in range(nqubits)]
-        inputs = [item for pair in zip(operands, input_indices) for item in pair]
-        basis_full = einsum(*inputs, output_indices).reshape(4**nqubits, dim, dim)
-    else:
-        basis_full = basis_single
-
-    if vectorize and sparse:
-        basis = vectorization(basis_full, order=order, backend=backend)
-        indices = backend.nonzero(
-            backend.abs(basis)
-        )  # abs needed because of ``tensorflow``
-        basis = basis[indices].reshape(-1, dim)
-        indices = indices[1].reshape(-1, dim)
-
-    elif vectorize and not sparse:
-        basis = vectorization(basis_full, order=order, backend=backend)
-=======
     fname = f"_pauli_basis_{order}"
     normalization = _pauli_basis_normalization(nqubits) if normalize else 1.0
 
@@ -92,7 +65,6 @@
         func = getattr(backend.qinfo, f"_vectorize_sparse{fname}")
     elif vectorize:
         func = getattr(backend.qinfo, f"_vectorize{fname}")
->>>>>>> 50cf4074
     else:
         func = backend.qinfo._pauli_basis
 
@@ -249,23 +221,4 @@
         order=order,
         pauli_order=pauli_order,
         backend=backend,
-<<<<<<< HEAD
-    )
-    unitary = unitary.T
-
-    if sparse:
-        elements, indexes = [], []
-        for row in unitary:
-            index_list = backend.flatnonzero(row)
-            indexes.append(index_list)
-            elements.append(row[index_list])
-
-        elements = backend.cast(elements)
-        indexes = backend.cast(indexes)
-
-        return elements, indexes
-
-    return unitary
-=======
-    ).T
->>>>>>> 50cf4074
+    ).T