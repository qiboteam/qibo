--- conflicted
+++ resolved
@@ -185,11 +185,7 @@
     matrix = random_gaussian_matrix(dims, dims, seed=local_state, backend=backend)
 
     if semidefinite:
-<<<<<<< HEAD
-        matrix = backend.matmul(backend.conj(matrix).T, matrix)
-=======
-        matrix = backend.np.conj(matrix).T @ matrix
->>>>>>> 7ce458a2
+        matrix = backend.conj(matrix).T @ matrix
     else:
         matrix = (matrix + backend.conj(matrix).T) / 2
 
@@ -236,19 +232,11 @@
     if measure == "haar":
         unitary = random_gaussian_matrix(dims, dims, seed=local_state, backend=backend)
         # Tensorflow experi
-<<<<<<< HEAD
         Q, R = backend.engine.linalg.qr(unitary)
         D = backend.diag(R)
         D = D / backend.abs(D)
         R = backend.diag(D)
-        unitary = backend.matmul(Q, R)
-=======
-        Q, R = backend.np.linalg.qr(unitary)
-        D = backend.np.diag(R)
-        D = D / backend.np.abs(D)
-        R = backend.np.diag(D)
         unitary = Q @ R
->>>>>>> 7ce458a2
     elif measure is None:
         from scipy.linalg import expm
 
@@ -582,26 +570,16 @@
             state = random_gaussian_matrix(
                 dims, rank, mean=0, stddev=1, seed=local_state, backend=backend
             )
-<<<<<<< HEAD
             state = state @ backend.conj(state).T
             state = state / backend.trace(state)
-=======
-            state = state @ backend.np.transpose(backend.np.conj(state), (1, 0))
-            state = state / backend.np.trace(state)
->>>>>>> 7ce458a2
         else:
             state = backend.identity(dims)
             state += random_unitary(dims, seed=local_state, backend=backend)
             state = state @ random_gaussian_matrix(
                 dims, rank, seed=local_state, backend=backend
             )
-<<<<<<< HEAD
             state = state @ backend.conj(state).T
             state /= backend.trace(state)
-=======
-            state = state @ backend.np.transpose(backend.np.conj(state), (1, 0))
-            state /= backend.np.trace(state)
->>>>>>> 7ce458a2
 
     state = backend.cast(state, dtype=state.dtype)
 
