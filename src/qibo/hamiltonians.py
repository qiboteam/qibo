--- conflicted
+++ resolved
@@ -65,13 +65,10 @@
         delta (float): coefficient for the Z component (default 0.5).
         numpy (bool): If ``True`` the Hamiltonian is created using numpy as the
             calculation backend, otherwise TensorFlow is used.
-<<<<<<< HEAD
+            Default option is ``numpy = False``.
         trotter (bool): If ``True`` it creates the Hamiltonian as a
             :class:`qibo.base.hamiltonians.TrotterHamiltonian` object, otherwise
             it creates a :class:`qibo.base.hamiltonians.Hamiltonian` object.
-=======
-            Default option is ``numpy = False``.
->>>>>>> 2ed4935a
 
     Example:
         ::
@@ -83,7 +80,7 @@
         hx = np.kron(matrices.X, matrices.X)
         hy = np.kron(matrices.Y, matrices.Y)
         hz = np.kron(matrices.Z, matrices.Z)
-        term = Hamiltonian(2, hx + hy + delta * hz)
+        term = Hamiltonian(2, hx + hy + delta * hz, numpy=True)
         return TrotterHamiltonian.from_twoqubit_term(nqubits, term)
 
     condition = lambda i, j: i in {j % nqubits, (j+1) % nqubits}
@@ -99,7 +96,7 @@
     """Helper method for constracting non-interacting X, Y, Z Hamiltonians."""
     if trotter:
         term_matrix = -np.kron(matrix, matrices.I)
-        term = Hamiltonian(2, term_matrix)
+        term = Hamiltonian(2, term_matrix, numpy=True)
         return TrotterHamiltonian.from_twoqubit_term(
             nqubits, term, ground_state=ground_state)
 
@@ -118,13 +115,10 @@
         nqubits (int): number of quantum bits.
         numpy (bool): If ``True`` the Hamiltonian is created using numpy as the
             calculation backend, otherwise TensorFlow is used.
-<<<<<<< HEAD
+            Default option is ``numpy = False``.
         trotter (bool): If ``True`` it creates the Hamiltonian as a
             :class:`qibo.base.hamiltonians.TrotterHamiltonian` object, otherwise
             it creates a :class:`qibo.base.hamiltonians.Hamiltonian` object.
-=======
-            Default option is ``numpy = False``.
->>>>>>> 2ed4935a
     """
     def ground_state():
         n = K.cast(2 ** nqubits, dtype=DTYPES.get('DTYPEINT'))
@@ -143,13 +137,10 @@
         nqubits (int): number of quantum bits.
         numpy (bool): If ``True`` the Hamiltonian is created using numpy as the
             calculation backend, otherwise TensorFlow is used.
-<<<<<<< HEAD
+            Default option is ``numpy = False``.
         trotter (bool): If ``True`` it creates the Hamiltonian as a
             :class:`qibo.base.hamiltonians.TrotterHamiltonian` object, otherwise
             it creates a :class:`qibo.base.hamiltonians.Hamiltonian` object.
-=======
-            Default option is ``numpy = False``.
->>>>>>> 2ed4935a
     """
     return _OneBodyPauli(nqubits, matrices.Y, numpy, trotter)
 
@@ -164,13 +155,10 @@
         nqubits (int): number of quantum bits.
         numpy (bool): If ``True`` the Hamiltonian is created using numpy as the
             calculation backend, otherwise TensorFlow is used.
-<<<<<<< HEAD
+            Default option is ``numpy = False``.
         trotter (bool): If ``True`` it creates the Hamiltonian as a
             :class:`qibo.base.hamiltonians.TrotterHamiltonian` object, otherwise
             it creates a :class:`qibo.base.hamiltonians.Hamiltonian` object.
-=======
-            Default option is ``numpy = False``.
->>>>>>> 2ed4935a
     """
     return _OneBodyPauli(nqubits, matrices.Z, numpy, trotter)
 
@@ -186,18 +174,15 @@
         h (float): value of the transverse field.
         numpy (bool): If ``True`` the Hamiltonian is created using numpy as the
             calculation backend, otherwise TensorFlow is used.
-<<<<<<< HEAD
+            Default option is ``numpy = False``.
         trotter (bool): If ``True`` it creates the Hamiltonian as a
             :class:`qibo.base.hamiltonians.TrotterHamiltonian` object, otherwise
             it creates a :class:`qibo.base.hamiltonians.Hamiltonian` object.
-=======
-            Default option is ``numpy = False``.
->>>>>>> 2ed4935a
     """
     if trotter:
         term_matrix = -np.kron(matrices.Z, matrices.Z)
         term_matrix -= h * np.kron(matrices.X, matrices.I)
-        term = Hamiltonian(2, term_matrix)
+        term = Hamiltonian(2, term_matrix, numpy=True)
         return TrotterHamiltonian.from_twoqubit_term(nqubits, term)
 
     condition = lambda i, j: i in {j % nqubits, (j+1) % nqubits}
