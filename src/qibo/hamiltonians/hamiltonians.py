"""Module defining Hamiltonian classes."""

import operator
from functools import cache, cached_property, reduce
from itertools import chain
from logging import warn
from typing import Dict, List, Optional, Tuple

import numpy as np
import sympy

from qibo.backends import Backend, _check_backend
from qibo.config import log, raise_error
from qibo.hamiltonians.abstract import AbstractHamiltonian
from qibo.hamiltonians.terms import SymbolicTerm
from qibo.symbols import PauliSymbol, Symbol, Z


class Hamiltonian(AbstractHamiltonian):
    """Hamiltonian based on a dense or sparse matrix representation.

    Args:
        nqubits (int): number of quantum bits.
        matrix (ndarray): Matrix representation of the Hamiltonian in the
            computational basis as an array of shape :math:`2^{n} \\times 2^{n}`.
            Sparse matrices based on ``scipy.sparse`` for ``numpy`` / ``qibojit`` backends
            (or on ``tf.sparse`` for the ``tensorflow`` backend) are also supported.
        backend (:class:`qibo.backends.abstract.Backend`, optional): backend to be used
            in the execution. If ``None``, it uses the current backend.
            Defaults to ``None``.
    """

    def __init__(self, nqubits, matrix, backend=None):
        from qibo.backends import (  # pylint: disable=import-outside-toplevel
            _check_backend,
        )

        self._backend = _check_backend(backend)

        if not (
            isinstance(matrix, self.backend.tensor_types)
            or self.backend.is_sparse(matrix)
        ):
            raise_error(
                TypeError,
                f"Matrix of invalid type {type(matrix)} given during Hamiltonian initialization",
            )
        matrix = self.backend.cast(matrix, dtype=matrix.dtype)

        super().__init__()
        self.nqubits = nqubits
        self.matrix = matrix
        self._eigenvalues = None
        self._eigenvectors = None
        self._exp = {"a": None, "result": None}

    @property
    def matrix(self):
        """Returns the full matrix representation.

        For :math:`n` qubits, can be a dense :math:`2^{n} \\times 2^{n}` array or a sparse
        matrix, depending on how the Hamiltonian was created.
        """
        return self._matrix

    @matrix.setter
    def matrix(self, mat):
        shape = tuple(mat.shape)
        if shape != 2 * (2**self.nqubits,):
            raise_error(
                ValueError,
                f"The Hamiltonian is defined for {self.nqubits} qubits "
                + f"while the given matrix has shape {shape}.",
            )
        self._matrix = mat

    @property
    def backend(self):
        return self._backend

    @backend.setter
    def backend(self, new_backend: Backend):
        self._backend = new_backend
        self._matrix = new_backend.cast(self._matrix, new_backend.dtype)

    def eigenvalues(self, k=6):
        if self._eigenvalues is None:
            self._eigenvalues = self.backend.eigenvalues(self.matrix, k=k)
        return self._eigenvalues

    def eigenvectors(self, k=6):
        if self._eigenvectors is None:
            self._eigenvalues, self._eigenvectors = self.backend.eigenvectors(
                self.matrix, k=k
            )
        return self._eigenvectors

    def exp(self, a):
        if self._exp.get("a") != a:
            self._exp["a"] = a
            self._exp["result"] = self.backend.matrix_exp(
                self.matrix,
                -1j * a,
                self._eigenvectors,
                self._eigenvalues,
            )
        return self._exp.get("result")

    def expectation(self, circuit, nshots=None, qubit_map=None):
        """Computes the expectation value for a given circuit. This works only for diagonal
        observables if ``nshots != None``.

        Args:
            circuit (:class:`qibo.models.circuit.Circuit`): circuit to calculate the expectation value from.
                If the circuit has already been executed, this will just make use of the cached
                result, otherwise it will execute the circuit.
            nshots (int, optional): number of shots to calculate the expectation value, if ``None``
                it will try to compute the exact expectation value (if possible). Defaults to ``None``.

        Returns:
            float: The expectation value.
        """
        if not circuit.__class__.__name__ == "Circuit":  # pragma: no cover
            warn(
                "Calculation of expectation values starting from the state is deprecated, "
                + "use the ``expectation_from_state`` method if you really need it, "
                + "or simply pass the circuit you want to calculate the expectation value from."
            )
            return self.expectation_from_state(circuit)

        if nshots is None:
            return self.backend.exp_value_observable_dense(circuit, self.matrix)

        from qibo import gates  # pylint: disable=import-outside-toplevel

        circuit = circuit.copy(True)
        circuit.add(gates.M(*range(self.nqubits)))
        return self.backend.exp_value_diagonal_observable_dense_from_samples(
            circuit, self.matrix, self.nqubits, nshots, qubit_map
        )

    def expectation_from_samples(
        self,
        frequencies: Dict[str | int, int],
        qubit_map: Optional[Tuple[int, ...]] = None,
    ):
        """Compute the expectation value starting from some samples, works only for diagonal
        observables.

        Args:
            frequencies (Dict[str | int, int]): the dictionary of samples.
            qubit_map (Tuple[int, ...], optional): optional qubit reordering.

        Returns:
            float: The expectation value.
        """
        from qibo import Circuit  # pylint: disable=import-outside-toplevel

        circuit = Circuit(1)

        class TMP:
            def frequencies(self):
                return frequencies

        circuit._final_state = TMP()
        return self.backend.exp_value_diagonal_observable_dense_from_samples(
            circuit, self.matrix, self.nqubits, nshots=1, qubit_map=qubit_map
        )

    def energy_fluctuation(self, circuit):
        """
        Evaluate energy fluctuation:

        .. math::
            \\Xi_{k}(\\mu) = \\sqrt{\\bra{\\mu} \\, H^{2} \\, \\ket{\\mu}
                - \\bra{\\mu} \\, H \\, \\ket{\\mu}^2} \\, .

        for a given state :math:`\\ket{\\mu}`.

        Args:
            circuit (:class:`qibo.models.circuit.Circuit`): circuit to compute the energy fluctuation from.

        Returns:
            float: Energy fluctuation value.
        """
        energy = self.expectation(circuit)
        h = self.matrix
        h2 = Hamiltonian(nqubits=self.nqubits, matrix=h @ h, backend=self.backend)
        average_h2 = h2.expectation(circuit)
        return self.backend.sqrt(self.backend.abs(average_h2 - energy**2))

    def __add__(self, other):
        if isinstance(other, self.__class__):
            if self.nqubits != other.nqubits:
                raise_error(
                    RuntimeError,
                    "Only Hamiltonians with the same number of qubits can be added.",
                )
            new_matrix = self.matrix + other.matrix
        elif isinstance(other, self.backend.numeric_types) or isinstance(
            other, self.backend.tensor_types
        ):
            new_matrix = self.matrix + other * self._backend.identity(
                self.matrix.shape[0], dtype=self.matrix.dtype
            )
        else:
            raise_error(
                NotImplementedError,
                f"Hamiltonian addition to {type(other)} not implemented.",
            )
        return self.__class__(
            self.nqubits, new_matrix, backend=self.backend  # pylint: disable=E0606
        )

    def __sub__(self, other):
        if isinstance(other, self.__class__):
            if self.nqubits != other.nqubits:
                raise_error(
                    RuntimeError,
                    "Only Hamiltonians with the same number of qubits can be subtracted.",
                )
            new_matrix = self.matrix - other.matrix
        elif isinstance(other, self.backend.numeric_types):
            new_matrix = self.matrix - other * self._backend.identity(
                self.matrix.shape[0], dtype=self.matrix.dtype
            )
        else:
            raise_error(
                NotImplementedError,
                f"Hamiltonian subtraction to {type(other)} not implemented.",
            )
        return self.__class__(
            self.nqubits, new_matrix, backend=self.backend  # pylint: disable=E0606
        )

    def __rsub__(self, other):
        if isinstance(other, self.__class__):  # pragma: no cover
            # impractical case because it will be handled by `__sub__`
            if self.nqubits != other.nqubits:
                raise_error(
                    RuntimeError,
                    "Only Hamiltonians with the same number of qubits can be added.",
                )
            new_matrix = other.matrix - self.matrix
        elif isinstance(other, self.backend.numeric_types):
            new_matrix = (
                other
                * self._backend.identity(self.matrix.shape[0], dtype=self.matrix.dtype)
                - self.matrix
            )
        else:
            raise_error(
                NotImplementedError,
                f"Hamiltonian subtraction to {type(other)} not implemented.",
            )
        return self.__class__(
            self.nqubits, new_matrix, backend=self.backend  # pylint: disable=E0606
        )

    def __mul__(self, other):
        if isinstance(other, self.backend.tensor_types):  # pragma: no cover
            other = complex(other)
        elif not isinstance(other, self.backend.numeric_types):
            raise_error(
                NotImplementedError,
                f"Hamiltonian multiplication to {type(other)} not implemented.",
            )

        other = self.backend.cast(other)

        new_matrix = self.matrix * other

        r = self.__class__(self.nqubits, new_matrix, backend=self.backend)

        if self._eigenvalues is not None:
            if self.backend.real(other) >= 0:  # TODO: check for side effects K.qnp
                r._eigenvalues = other * self._eigenvalues
            elif not self.backend.is_sparse(self.matrix):
                r._eigenvalues = other * self.backend.flip(self._eigenvalues, axis=(0,))

        if self._eigenvectors is not None:
            if self.backend.real(other) > 0:  # TODO: see above
                r._eigenvectors = self._eigenvectors
            elif other == 0:
                r._eigenvectors = self._backend.identity(
                    int(self._eigenvectors.shape[0]), dtype=self.matrix.dtype
                )

        return r

    def __matmul__(self, other):
        if not isinstance(other, (self.__class__, self.backend.tensor_types)):
            raise_error(
                NotImplementedError,
                f"Hamiltonian ``matmul`` to {type(other)} not implemented.",
            )

        if isinstance(other, self.__class__):
            matrix = self.matrix @ other.matrix
            return self.__class__(self.nqubits, matrix, backend=self.backend)

        return self.matrix @ other


def _calculate_nqubits_from_form(form):
    """Calculate number of qubits in the system described by the given
    Hamiltonian formula
    """
    nqubits = 0
    for symbol in form.free_symbols:
        if isinstance(symbol, Symbol):
            q = symbol.target_qubit
        else:
            raise_error(
                RuntimeError,
                f"Symbol {symbol} is not a ``qibo.symbols.Symbol``, "
                + f"you can define a custom symbol for {symbol} by subclassing "
                + " ``qibo.symbols.Symbol``.",
            )
        if q > nqubits:  # pylint: disable=E0606
            nqubits = q
    return nqubits + 1


class SymbolicHamiltonian(AbstractHamiltonian):
    """Hamiltonian based on a symbolic representation.

    Calculations using symbolic Hamiltonians are either done directly using
    the given ``sympy`` expression as it is (``form``) or by parsing the
    corresponding ``terms`` (which are :class:`qibo.core.terms.SymbolicTerm`
    objects). The latter approach is more computationally costly as it uses
    a ``sympy.expand`` call on the given form before parsing the terms.
    For this reason the ``terms`` are calculated only when needed, for example
    during Trotterization.
    The dense matrix of the symbolic Hamiltonian can be calculated directly
    from ``form`` without requiring ``terms`` calculation (see
    :meth:`qibo.core.hamiltonians.SymbolicHamiltonian.calculate_dense` for details).

    Args:
        form (sympy.Expr): Hamiltonian form as a ``sympy.Expr``. Ideally the
            Hamiltonian should be written using Qibo symbols.
            See :ref:`How to define custom Hamiltonians using symbols? <symbolicham-example>`
            example for more details.
        backend (:class:`qibo.backends.abstract.Backend`, optional): backend to be used
            in the execution. If ``None``, it uses the current backend.
            Defaults to ``None``.
    """

    def __init__(
        self,
        form: sympy.Expr,
        nqubits: Optional[int] = None,
        backend: Optional[Backend] = None,
    ):
        super().__init__()
        if not isinstance(form, sympy.Expr):
            raise_error(
                TypeError,
                f"The ``form`` of a ``SymbolicHamiltonian`` has to be a ``sympy.Expr``, but a ``{type(form)}`` was passed.",
            )
        self._form = form
        self.constant = 0  # used only when we perform calculations using ``_terms``

        self._backend = _check_backend(backend)

        self.nqubits = (
            _calculate_nqubits_from_form(form) if nqubits is None else nqubits
        )
        self._matrix = None

    def __repr__(self):
        return str(self.form)

    @property
    def backend(self):
        return self._backend

    @backend.setter
    def backend(self, new_backend: Backend):
        self._backend = new_backend
        if self._matrix is not None:
            self._matrix = new_backend.cast(self._matrix, new_backend.dtype)

    @property
    def dense(self) -> "MatrixHamiltonian":  # type: ignore
        """Creates the equivalent Hamiltonian matrix."""
        return self.calculate_dense()

    @property
    def form(self):
        return self._form

    @form.setter
    def form(self, form):
        # Check that given form is a ``sympy`` expression
        if not isinstance(form, sympy.Expr):
            raise_error(
                TypeError,
                f"Symbolic Hamiltonian should be a ``sympy`` expression but is {type(form)}.",
            )
        self._form = form
        self.nqubits = _calculate_nqubits_from_form(form)

    @cached_property
    def terms(self):
        """List of terms of which the Hamiltonian is a sum of.

        Terms will be objects of type :class:`qibo.core.terms.HamiltonianTerm`.
        """
        # Calculate terms based on ``self.form``

        self.constant = 0.0

        form = sympy.expand(self.form)
        terms = []
        for factors, coeff in form.as_coefficients_dict().items():
            term = SymbolicTerm(coeff, factors, backend=self.backend)
            if term.target_qubits:
                # Check for any terms with the same factors and add their coefficients together
                found = False
                for i, _term in enumerate(terms):
                    if set(_term.factors) == set(term.factors):
                        found = True
                        terms[i].coefficient += term.coefficient
                        break
                if not found:
                    terms.append(term)
            else:
                self.constant += term.coefficient
        return terms

    @cached_property
    def simple_terms(self) -> Tuple[List[float], List[str], List[Tuple[int, ...]]]:
        """A simpler (more framework agnostic) representation of the of terms
        composing the Hamiltonian, defined as: their scalar coefficients,
        the strings of the names of their observables and the qubits they act on

        Returns:
            (Tuple[List[float], List[str], List[Tuple[int, ...]]])
        """
        term_coefficients, terms, term_qubits = [], [], []
        for term in self.terms:
            term_coefficients.append(term.coefficient)
            terms.append("".join(factor.__class__.__name__ for factor in term.factors))
            term_qubits.append(tuple(factor.target_qubit for factor in term.factors))
        return term_coefficients, terms, term_qubits

    @cached_property
    def diagonal_terms(self) -> list[list[SymbolicTerm]]:
        """List of terms that can be diagonalized simultaneously, i.e. that
        commute with each other. In detail each element of the list is a sublist
        of commuting ``SymbolicTerm``s.
        """
        diagonal_terms = []
        terms = self.terms
        # loop until there are no more terms
        while len(terms) > 0:
            # take the first (remaining) term
            t0 = terms[0]
            diagonal_term = [t0]
            removable_indices = {
                0,
            }
            # look for all the following terms that commute with the
            # first one and among themselves
            for i, t1 in enumerate(terms[1:], 1):
                # commutes with all the other terms -> append it
                if all(term.commute(t1) for term in diagonal_term):
                    diagonal_term.append(t1)
                    removable_indices.add(i)
            # append the new sublist of commuting terms found
            diagonal_terms.append(diagonal_term)
            # remove them from the original terms
            terms = [term for i, term in enumerate(terms) if i not in removable_indices]
        return diagonal_terms

    @cached_property
    def diagonal_simple_terms(
        self,
    ) -> Tuple[List[List[float]], List[List[str]], List[List[Tuple[int, ...]]]]:
        """A simpler (more framework agnostic) representation of the simultaneously
        diagonalizable terms of the hamiltonian, defined as: their scalar coefficients,
        the strings of the names of their observables and the qubits they act on.

        Returns:
            Tuple[List[List[float]], List[List[str]], List[List[Tuple[int, ...]]]]
        """
        terms_qubits = []
        terms_coefficients = []
        terms_observables = []
        for terms in self.diagonal_terms:
            tmp_qubits, tmp_coeffs, tmp_obs = [], [], []
            for term in terms:
                tmp_qubits.append(term.target_qubits)
                tmp_coeffs.append(term.coefficient.real)
                tmp_obs.append("".join(factor.name[0] for factor in term.factors))
            terms_qubits.append(tmp_qubits)
            terms_coefficients.append(tmp_coeffs)
            terms_observables.append(tmp_obs)
        return terms_coefficients, terms_observables, terms_qubits

    @property
    def matrix(self):
        """Returns the full matrix representation.

        Consisting of :math:`2^{n} \\times 2^{n}`` elements.
        """
        if self._matrix is None:
            self._matrix = self._get_symbol_matrix(self.form)
        return self._matrix

    def eigenvalues(self, k=6):
        return self.dense.eigenvalues(k)

    def eigenvectors(self, k=6):
        return self.dense.eigenvectors(k)

    def ground_state(self):
        return self.eigenvectors()[:, 0]

    def exp(self, a):
        return self.dense.exp(a)

    @cache
    def _get_symbol_matrix(self, term):
        """Calculates numerical matrix corresponding to symbolic expression.

        This is partly equivalent to sympy's ``.subs``, which does not work
        in our case as it does not allow us to substitute ``sympy.Symbol``
        with numpy arrays and there are different complication when switching
        to ``sympy.MatrixSymbol``. Here we calculate the full numerical matrix
        given the symbolic expression using recursion.
        Helper method for ``_calculate_dense_from_form``.

        Args:
            term (sympy.Expr): Symbolic expression containing local operators.

        Returns:
            ndarray: matrix corresponding to the given expression as an array
            of shape ``(2 ** self.nqubits, 2 ** self.nqubits)``.
        """
        if isinstance(term, sympy.Add):
            # symbolic op for addition
            result = sum(
                self._get_symbol_matrix(subterm) for subterm in term.as_ordered_terms()
            )

        elif isinstance(term, sympy.Mul):
            # symbolic op for multiplication
            # note that we need to use matrix multiplication even though
            # we use scalar symbols for convenience
            factors = term.as_ordered_factors()
            result = reduce(
                self.backend.matmul,
                (self._get_symbol_matrix(subterm) for subterm in factors),
            )

        elif isinstance(term, sympy.Pow):
            # symbolic op for power
            base, exponent = term.as_base_exp()
            matrix = self._get_symbol_matrix(base)
            matrix_power = (
                np.linalg.matrix_power
                if self.backend.name == "tensorflow"
                else self.backend.matrix_power
            )
            result = matrix_power(matrix, int(exponent))

        elif isinstance(term, Symbol):
            # if we have a Qibo symbol the matrix construction is
            # implemented in :meth:`qibo.core.terms.SymbolicTerm.full_matrix`.
            # I have to force the symbol's backend
            term.backend = self.backend
            result = term.full_matrix(self.nqubits)

        elif term.is_number:
            # if the term is number we should return in the form of identity
            # matrix because in expressions like `1 + Z`, `1` is not correspond
            # to the float 1 but the identity operator (matrix)
            result = complex(term) * self.backend.matrices.I(2**self.nqubits)

        else:
            raise_error(
                TypeError,
                f"Cannot calculate matrix for symbolic term of type {type(term)}.",
            )

        return result  # pylint: disable=E0606

    def _calculate_dense_from_form(self) -> Hamiltonian:
        """Calculates equivalent Hamiltonian using symbolic form.

        Useful when the term representation is not available.
        """
        return Hamiltonian(self.nqubits, self.matrix, backend=self.backend)

    def calculate_dense(self) -> Hamiltonian:
        log.warning(
            "Calculating the dense form of a symbolic Hamiltonian. "
            "This operation is memory inefficient."
        )
        # calculate dense matrix directly using the form to avoid the
        # costly ``sympy.expand`` call
        return self._calculate_dense_from_form()

    def expectation(self, circuit: "Circuit", nshots: Optional[int] = None) -> float:  # type: ignore
        """Computes the expectation value for a given circuit.

        Args:
            circuit (:class:`qibo.models.circuit.Circuit`): circuit to calculate the expectation value from.
                If the circuit has already been executed, this will just make use of the cached
                result, otherwise it will execute the circuit.
            nshots (int, optional): number of shots to calculate the expectation value, if ``None``
                it will try to compute the exact expectation value (if possible). Defaults to ``None``.

        Returns:
            float: The expectation value.
        """
        if not circuit.__class__.__name__ == "Circuit":  # pragma: no cover
            warn(
                "Calculation of expectation values starting from the state is deprecated, "
                + "use the ``expectation_from_state`` method if you really need it, "
                + "or simply pass the circuit you want to calculate the expectation value from."
            )
            return self.expectation_from_state(circuit)
        if nshots is None:
            if not all(
                isinstance(factor, PauliSymbol)
                for term in self.terms
                for factor in term.factors
            ):
                return self.dense.expectation(circuit)
            terms_coefficients, terms, term_qubits = self.simple_terms
            return self.constant.real + self.backend.exp_value_observable_symbolic(
                circuit, terms, term_qubits, terms_coefficients, self.nqubits
            )

        terms_coefficients, terms_observables, terms_qubits = self.diagonal_simple_terms
        return self.backend.exp_value_observable_symbolic_from_samples(
            circuit,
            terms_coefficients,
            terms_observables,
            terms_qubits,
            self.nqubits,
            self.constant.real,
            nshots,
        )

    def expectation_from_samples(
        self,
        frequencies: Dict[str | int, int],
        qubit_map: Optional[Tuple[int, ...]] = None,
    ):
        """Compute the expectation value starting from some samples, works only for diagonal
        observables.

        Args:
            frequencies (Dict[str | int, int]): the dictionary of samples.
            qubit_map (Tuple[int, ...], optional): optional qubit reordering.

        Returns:
            float: The expectation value.
        """

        from qibo import Circuit  # pylint: disable=import-outside-toplevel

        circuit = Circuit(1)

        class TMP:
            def frequencies(self):
                return frequencies

        circuit._final_state = TMP()
        qubits, coefficients = [], []
        for term in self.terms:
            qubits.append(
                [
                    factor.target_qubit
                    for factor in term.factors
                    if factor.__class__.__name__ != "I"
                ]
            )
            coefficients.append(term.coefficient.real)
<<<<<<< HEAD
        return self.backend.exp_value_diagonal_observable_symbolic_from_samples(
            circuit, self.nqubits, qubits, coefficients, nshots=1, qubit_map=qubit_map
=======
        return self.backend.expectation_diagonal_observable_symbolic_from_samples(
            circuit,
            self.nqubits,
            qubits,
            coefficients,
            nshots=1,
            qubit_map=qubit_map,
            constant=self.constant.real,
>>>>>>> b86232f4
        )

    def _compose(self, other, operator):
        form = self._form

        if isinstance(other, self.__class__):
            if self.nqubits != other.nqubits:
                raise_error(
                    RuntimeError,
                    "Only Hamiltonians with the same number of qubits can be composed.",
                )

            if other._form is not None:
                form = operator(form, other._form) if form is not None else other._form

        elif isinstance(other, (self.backend.numeric_types, self.backend.tensor_types)):
            form = (
                operator(form, complex(other)) if form is not None else complex(other)
            )
        else:
            raise_error(
                NotImplementedError,
                f"SymbolicHamiltonian composition to {type(other)} not implemented.",
            )

        return self.__class__(form=form, nqubits=self.nqubits, backend=self.backend)

    def __add__(self, other):
        return self._compose(other, operator.add)

    def __sub__(self, other):
        return self._compose(other, operator.sub)

    def __rsub__(self, other):
        return self._compose(other, lambda x, y: y - x)

    def __mul__(self, other):
        return self._compose(other, lambda x, y: y * x)

    def apply_gates(self, state, density_matrix=False):
        """Applies gates corresponding to the Hamiltonian terms.

        Gates are applied to the given state.

        Helper method for :meth:`qibo.hamiltonians.SymbolicHamiltonian.__matmul__`.
        """
        total = 0
        for term in self.terms:
            total += term(
                self.backend,
                self.backend.cast(state, copy=True),
                self.nqubits,
                density_matrix=density_matrix,
            )
        if self.constant:  # pragma: no cover
            total += self.constant * state
        return total

    def __matmul__(self, other):
        """Matrix multiplication with other Hamiltonians or state vectors."""
        if not isinstance(other, (self.__class__, self.backend.tensor_types)):
            raise_error(
                NotImplementedError,
                f"Hamiltonian matmul to {type(other)} not implemented.",
            )

        if isinstance(other, self.__class__):
            return other * self

        rank = len(tuple(other.shape))
        if rank not in (1, 2):
            raise_error(
                NotImplementedError,
                f"Cannot multiply Hamiltonian with rank-{rank} tensor.",
            )

        state_qubits = int(np.log2(int(other.shape[0])))

        if state_qubits != self.nqubits:
            raise_error(
                ValueError,
                f"Cannot multiply Hamiltonian on {self.nqubits} qubits to "
                + f"state of {state_qubits} qubits.",
            )

        if rank == 1:  # state vector
            return self.apply_gates(other)

        return self.apply_gates(other, density_matrix=True)

    def circuit(self, dt, accelerators=None):
        """Circuit that implements a Trotter step of this Hamiltonian.

        Args:
            dt (float): Time step used for Trotterization.
            accelerators (dict, optional): Dictionary with accelerators for distributed circuits.
                Defaults to ``None``.
        """
        from qibo import Circuit  # pylint: disable=import-outside-toplevel
        from qibo.hamiltonians.terms import (  # pylint: disable=import-outside-toplevel
            TermGroup,
        )

        groups = TermGroup.from_terms(self.terms)
        circuit = Circuit(self.nqubits, accelerators=accelerators)
        circuit.add(
            group.term.expgate(dt / 2.0) for group in chain(groups, groups[::-1])
        )

        return circuit<|MERGE_RESOLUTION|>--- conflicted
+++ resolved
@@ -681,11 +681,7 @@
                 ]
             )
             coefficients.append(term.coefficient.real)
-<<<<<<< HEAD
         return self.backend.exp_value_diagonal_observable_symbolic_from_samples(
-            circuit, self.nqubits, qubits, coefficients, nshots=1, qubit_map=qubit_map
-=======
-        return self.backend.expectation_diagonal_observable_symbolic_from_samples(
             circuit,
             self.nqubits,
             qubits,
@@ -693,7 +689,6 @@
             nshots=1,
             qubit_map=qubit_map,
             constant=self.constant.real,
->>>>>>> b86232f4
         )
 
     def _compose(self, other, operator):
