--- conflicted
+++ resolved
@@ -6,10 +6,7 @@
 import numpy as np
 import sympy
 
-<<<<<<< HEAD
-=======
-from qibo.backends import PyTorchBackend, _check_backend
->>>>>>> f20f4330
+# from qibo.backends import PyTorchBackend, _check_backend
 from qibo.config import EINSUM_CHARS, log, raise_error
 from qibo.hamiltonians.abstract import AbstractHamiltonian
 from qibo.symbols import Z
@@ -264,13 +261,8 @@
         if self._eigenvalues is not None:
             if self.backend.np.real(o) >= 0:  # TODO: check for side effects K.qnp
                 r._eigenvalues = o * self._eigenvalues
-<<<<<<< HEAD
-            elif not self.backend.issparse(self.matrix):
-                axis = (0,) if self.backend.name == "pytorch" else 0
-=======
             elif not self.backend.is_sparse(self.matrix):
                 axis = (0,) if isinstance(self.backend, PyTorchBackend) else 0
->>>>>>> f20f4330
                 r._eigenvalues = o * self.backend.np.flip(self._eigenvalues, axis)
         if self._eigenvectors is not None:
             if self.backend.np.real(o) > 0:  # TODO: see above
