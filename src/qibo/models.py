--- conflicted
+++ resolved
@@ -60,9 +60,6 @@
     if with_swaps:
         for i in range(nqubits // 2):
             state = gates.SWAP(i, nqubits - i - 1)(state)
-<<<<<<< HEAD
-    return state
-=======
 
     return tf.reshape(state, (2**nqubits,))
 
@@ -142,5 +139,4 @@
                          method=method, options=options)
             result = m.fun
             parameters = m.x
-        return result, parameters
->>>>>>> 416dcf22
+        return result, parameters