--- conflicted
+++ resolved
@@ -1210,12 +1210,6 @@
         parser = QASMParser()
         return parser.to_circuit(qasm_code, accelerators, density_matrix)
 
-<<<<<<< HEAD
-    @classmethod
-    def from_cudaq(cls):
-        """Construct a circuit from CUDA-Q (quake) code."""
-        raise NotImplementedError
-=======
     def to_cudaq(self):  # pragma: no cover
         """Convert circuit to cudaq string."""
         try:
@@ -1237,7 +1231,11 @@
                 "'cudaq' is not installed, please install it with `pip install cudaq`."
             ) from e
         return openqasm3_to_cudaq(qasm2_to_qasm3(self.to_qasm()))
->>>>>>> 61243e96
+
+    @classmethod
+    def from_cudaq(cls):
+        """Construct a circuit from CUDA-Q (quake) code."""
+        raise NotImplementedError
 
     def _update_draw_matrix(self, matrix, idx, gate, gate_symbol=None):
         """Helper method for :meth:`qibo.models.circuit.Circuit.draw`."""
