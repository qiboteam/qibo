import collections
import copy
import sys
from typing import Dict, List, Optional, Tuple, Union

import numpy as np

import qibo
from qibo import gates
from qibo.backends import _Global
from qibo.config import raise_error
from qibo.gates.abstract import Gate
from qibo.models._openqasm import QASMParser

NoiseMapType = Union[Tuple[int, int, int], Dict[int, Tuple[int, int, int]]]


class _ParametrizedGates(list):
    """Simple data structure for keeping track of parametrized gates.

    Useful for the ``circuit.set_parameters()`` method.
    Holds parametrized gates in a list and a set and also keeps track of the
    total number of parameters.
    """

    def __init__(self, *args, **kwargs):
        super().__init__(*args, **kwargs)
        self.set = set()
        self.nparams = 0

    def append(self, gate):
        super().append(gate)
        self.set.add(gate)
        self.nparams += gate.nparams


class _Queue(list):
    """List that holds the queue of gates of a circuit.

    In addition to the queue, it holds a list of gate moments, where
    each gate is placed in the earliest possible position depending for
    the qubits it acts.
    """

    def __init__(self, nqubits):
        super().__init__(self)
        self.nqubits = nqubits

    def to_fused(self):
        """Transform all gates in queue to :class:`qibo.gates.FusedGate`."""
        last_gate = {}
        queue = self.__class__(self.nqubits)
        for gate in self:
            fgate = gates.FusedGate.from_gate(gate)
            if isinstance(gate, gates.SpecialGate):
                fgate.qubit_set = set(range(self.nqubits))
                fgate.init_args = sorted(fgate.qubit_set)
                fgate.target_qubits = tuple(fgate.init_args)

            for q in fgate.qubits:
                if q in last_gate:
                    neighbor = last_gate.get(q)
                    fgate.left_neighbors[q] = neighbor
                    neighbor.right_neighbors[q] = fgate
                last_gate[q] = fgate
            queue.append(fgate)
        return queue

    def from_fused(self):
        """Create queue from fused circuit.

        Create the fused circuit queue by removing gates that have been
        fused to others.
        """
        queue = self.__class__(self.nqubits)
        for gate in self:
            if not gate.marked:
                if len(gate.gates) == 1:
                    # replace ``FusedGate``s that contain only one gate
                    # by this gate for efficiency
                    queue.append(gate.gates[0])
                else:
                    queue.append(gate)
            elif isinstance(gate.gates[0], (gates.SpecialGate, gates.M)):
                # special gates are marked by default so we need
                # to add them manually
                queue.append(gate.gates[0])
        return queue

    @property
    def nmeasurements(self):
        return len(list(filter(lambda gate: isinstance(gate, gates.M), self)))

    @property
    def moments(self):
        moments = [self.nqubits * [None]]
        moment_index = self.nqubits * [0]
        for gate in self:
            qubits = (
                gate.qubits
                if not isinstance(gate, gates.CallbackGate)
                else tuple(range(self.nqubits))  # special gate acting on all qubits
            )

            # calculate moment index for this gate
            idx = max(moment_index[q] for q in qubits)
            for q in qubits:
                if idx >= len(moments):
                    # Add a moment
                    moments.append(len(moments[-1]) * [None])
                moments[idx][q] = gate
                moment_index[q] = idx + 1
        return moments


class Circuit:
    """Circuit object which holds a list of gates.

    This circuit is symbolic and cannot perform calculations.
    A specific backend has to be used for performing calculations.

    Circuits can be created with a specific number of qubits and wire names.

<<<<<<< HEAD
    Example:
        .. code-block:: python
=======
        - Either ``nqubits`` or ``wire_names`` must be provided.
        - If only ``nqubits`` is provided, wire names will default to ``[0, 1, ..., nqubits - 1]``.
        - If only ``wire_names`` is provided, ``nqubits`` will be set to the length of ``wire_names``.
        - ``nqubits`` and ``wire_names`` must be consistent with each other.


    Example:

        .. testcode::
>>>>>>> 1e99772b

            from qibo import Circuit

            circuit = Circuit(5)  # Default wire names are [0, 1, 2, 3, 4]
            circuit = Circuit(["A", "B", "C", "D", "E"])
            circuit = Circuit(5, wire_names=["A", "B", "C", "D", "E"])
            circuit = Circuit(wire_names=["A", "B", "C", "D", "E"])

    Args:
        nqubits (int | list, optional): Number of qubits in the circuit or a list of wire names.
        wire_names (list, optional): List of wire names
        init_kwargs (dict): a dictionary with the following keys

            - *nqubits*
            - *accelerators*
            - *density_matrix*
            - *wire_names*.

        queue (_Queue): List that holds the queue of gates of a circuit.
        parametrized_gates (_ParametrizedGates): List of parametric gates.
        trainable_gates (_ParametrizedGates): List of trainable gates.
        measurements (list): List of non-collapsible measurements.
        _final_state : Final result after full simulation of the circuit.
        compiled (CompiledExecutor): Circuit executor. Defaults to ``None``.
        repeated_execution (bool): If `True`, the circuit would be re-executed when sampling.
            Defaults to ``False``.
        density_matrix (bool, optional): If `True`, the circuit would evolve density matrices.
            If ``False``, defaults to statevector simulation.
            Defaults to ``False``.
        accelerators (dict, optional): Dictionary that maps device names to the number of times each
            device will be used. Defaults to ``None``.
        ndevices (int): Total number of devices. Defaults to ``None``.
        nglobal (int): Base two logarithm of the number of devices. Defaults to ``None``.
        nlocal (int): Total number of available qubits in each device. Defaults to ``None``.
        queues (DistributedQueues): Gate queues for each accelerator device.
            Defaults to ``None``.
    """

    def __init__(
        self,
        nqubits: Optional[Union[int, list]] = None,
        accelerators=None,
        density_matrix: bool = False,
        wire_names: Optional[list] = None,
    ):
        nqubits, wire_names = _resolve_qubits(nqubits, wire_names)
        self.nqubits = nqubits
        self.init_kwargs = {
            "nqubits": nqubits,
            "accelerators": accelerators,
            "density_matrix": density_matrix,
            "wire_names": wire_names,
        }
        self.wire_names = wire_names
        self.queue = _Queue(nqubits)
        # Keep track of parametrized gates for the ``set_parameters`` method
        self.parametrized_gates = _ParametrizedGates()
        self.trainable_gates = _ParametrizedGates()
        self.measurements = []  # list of non-collapsible measurements

        self._final_state = None
        self.compiled = None

        self.has_collapse = False
        self.has_unitary_channel = False
        self.density_matrix = density_matrix

        # for distributed circuits
        self.accelerators = accelerators
        self.ndevices = None
        self.nglobal = None
        self.nlocal = None
        self.queues = None
        if accelerators:  # pragma: no cover
            if density_matrix:
                raise_error(
                    NotImplementedError,
                    "Distributed circuit is not implemented for density matrices.",
                )
            self._distributed_init(nqubits, accelerators)

    def _distributed_init(self, nqubits, accelerators):  # pragma: no cover
        """Distributed implementation of :class:`qibo.models.circuit.Circuit`.

        Uses multiple `accelerator` devices (GPUs) for applying gates to the state vector.
        The full state vector is saved in the given `memory device` (usually the CPU)
        during the simulation. A gate is applied by splitting the state to pieces
        and copying each piece to an accelerator device that is used to perform the
        matrix multiplication. An `accelerator` device can be used more than once
        resulting to logical devices that are more than the physical accelerators in
        the system.

        Distributed circuits currently do not support native tensorflow gates,
        compilation and callbacks.

        Example:
            .. code-block:: python

                from qibo import Circuit
                # The system has two GPUs and we would like to use each GPU twice
                # resulting to four total logical accelerators
                accelerators = {'/GPU:0': 2, '/GPU:1': 2}
                # Define a circuit on 32 qubits to be run in the above GPUs keeping
                # the full state vector in the CPU memory.
                circuit = Circuit(32, accelerators)

        Args:
            nqubits (int): Total number of qubits in the circuit.
            accelerators (dict): Dictionary that maps device names to the number of
                times each device will be used.
                The total number of logical devices must be a power of 2.
        """
        self.ndevices = sum(accelerators.values())
        self.nglobal = float(np.log2(self.ndevices))
        if not (self.nglobal.is_integer() and self.nglobal > 0):
            raise_error(
                ValueError,
                "Number of calculation devices should be a power "
                + f"of 2 but is {self.ndevices}.",
            )
        self.nglobal = int(self.nglobal)
        self.nlocal = self.nqubits - self.nglobal

        from qibo.models.distcircuit import DistributedQueues

        self.queues = DistributedQueues(self)

    def __add__(self, circuit):
        """Add circuits.

        Args:
            circuit: Circuit to be added to the current one.

        Returns:
            The resulting circuit from the addition.
        """
        for k, kwarg1 in self.init_kwargs.items():
            kwarg2 = circuit.init_kwargs[k]
            if kwarg1 != kwarg2:
                raise_error(
                    ValueError,
                    "Cannot add circuits with different kwargs. "
                    + f"{k} is {kwarg1} for first circuit and {kwarg2} "
                    + "for the second.",
                )

        newcircuit = self.__class__(**self.init_kwargs)
        # Add gates from `self` to `newcircuit` (including measurements)
        for gate in self.queue:
            newcircuit.add(gate)
        # Add gates from `circuit` to `newcircuit` (including measurements)
        for gate in circuit.queue:
            newcircuit.add(gate)

        return newcircuit

    @property
    def wire_names(self):
        if self._wire_names is None:
            return list(range(self.nqubits))
        return self._wire_names

    @wire_names.setter
    def wire_names(self, wire_names: Optional[list]):
        if not isinstance(wire_names, (list, type(None))):
            raise_error(
                TypeError,
                f"``wire_names`` must be type ``list``, but is {type(wire_names)}.",
            )

        if wire_names is not None:
            if len(wire_names) != self.nqubits:
                raise_error(
                    ValueError,
                    f"Number of wire names must be equal to the number of qubits ({self.nqubits}), "
                    f"but is {len(wire_names)}.",
                )
            self._wire_names = wire_names.copy()
        else:
            self._wire_names = None
        self.init_kwargs["wire_names"] = self._wire_names

    @property
    def repeated_execution(self):
        return self.has_collapse or (
            self.has_unitary_channel and not self.density_matrix
        )

    def on_qubits(self, *qubits):
        """Generator of gates contained in the circuit acting on specified
        qubits.

        Useful for adding a circuit as a subroutine in a larger circuit.

        Args:
            qubits (int): Qubit ids that the gates should act.

        Example:

            .. testcode::

                from qibo import Circuit, gates

                # create small circuit on 4 qubits
                small_circuit = Circuit(4)
                small_circuit.add(gates.RX(i, theta=0.1) for i in range(4))
                small_circuit.add((gates.CNOT(0, 1), gates.CNOT(2, 3)))
                # create large circuit on 8 qubits
                large_circuit = Circuit(8)
                large_circuit.add(gates.RY(i, theta=0.1) for i in range(8))
                # add the small circuit to the even qubits of the large one
                large_circuit.add(small_circuit.on_qubits(*range(0, 8, 2)))
        """
        if len(qubits) != self.nqubits:
            raise_error(
                ValueError,
                f"Cannot return gates on {len(qubits)} qubits because "
                + f"the circuit contains {self.nqubits} qubits.",
            )
        if self.accelerators and self.queues.queues:  # pragma: no cover
            raise_error(
                RuntimeError,
                "Cannot use distributed circuit as a subroutine after it was executed.",
            )

        qubit_map = {i: q for i, q in enumerate(qubits)}
        for gate in self.queue:
            yield gate.on_qubits(qubit_map)

    def light_cone(self, *qubits):
        """Reduces circuit to the qubits relevant for an observable.

        Useful for calculating expectation values of local observables without
        requiring simulation of large circuits.
        Uses the light cone construction described in
        `issue #571 <https://github.com/qiboteam/qibo/issues/571>`_.

        Args:
            qubits (int): Qubit ids that the observable has support on.

        Returns:
            circuit (:class:`qibo.models.Circuit`): Circuit that contains only
                the qubits that are required for calculating expectation
                involving the given observable qubits.
            qubit_map (dict): Dictionary mapping the qubit ids of the original
                circuit to the ids in the new one.
        """
        # original qubits that are in the light cone
        qubits = set(qubits)
        # original gates that are in the light cone
        list_of_gates = []
        for gate in reversed(self.queue):
            gate_qubits = set(gate.qubits)
            if gate_qubits & qubits:
                # if the gate involves any qubit included in the
                # light cone, add all its qubits in the light cone
                qubits |= gate_qubits
                list_of_gates.append(gate)

        # Create a new circuit ignoring gates that are not in the light cone
        qubit_map = {q: i for i, q in enumerate(sorted(qubits))}
        kwargs = dict(self.init_kwargs)
        kwargs["nqubits"] = len(qubits)
        kwargs["wire_names"] = [self.wire_names[q] for q in sorted(qubits)]
        circuit = self.__class__(**kwargs)
        circuit.add(gate.on_qubits(qubit_map) for gate in reversed(list_of_gates))
        return circuit, qubit_map

    def _shallow_copy(self):
        """Helper method for :meth:`qibo.models.circuit.Circuit.copy` and
        :meth:`qibo.core.circuit.Circuit.fuse`."""
        new_circuit = self.__class__(**self.init_kwargs)
        new_circuit.parametrized_gates = _ParametrizedGates(self.parametrized_gates)
        new_circuit.trainable_gates = _ParametrizedGates(self.trainable_gates)
        new_circuit.measurements = self.measurements
        return new_circuit

    def copy(self, deep: bool = False):
        """Creates a copy of the current ``circuit`` as a new ``Circuit`` model.

        Args:
            deep (bool): If ``True`` copies of the  gate objects will be created
                for the new circuit. If ``False``, the same gate objects of
                ``circuit`` will be used.

        Returns:
            The copied circuit object.
        """
        if deep:
            new_circuit = self.__class__(**self.init_kwargs)
            for gate in self.queue:
                if isinstance(gate, gates.FusedGate):  # pragma: no cover
                    # impractical case
                    raise_error(
                        NotImplementedError,
                        "Cannot create deep copy of fused circuit.",
                    )
                if isinstance(gate, gates.M):
                    new_circuit.add(gate.__class__(*gate.init_args, **gate.init_kwargs))
                else:
                    new_circuit.add(copy.copy(gate))
        else:
            if self.accelerators:  # pragma: no cover
                raise_error(
                    ValueError,
                    "Non-deep copy is not allowed for distributed "
                    "circuits because they modify gate objects.",
                )
            new_circuit = self.__class__(**self.init_kwargs)
            for gate in self.queue:
                new_circuit.add(gate)
        return new_circuit

    def invert(self):
        """Creates a new ``Circuit`` that is the inverse of the original.

        Inversion is obtained by taking the dagger of all gates in reverse order.
        If the original circuit contains parametrized gates, dagger will change
        their parameters. This action is not persistent, so if the parameters
        are updated afterwards, for example using :meth:`qibo.models.circuit.Circuit.set_parameters`,
        the action of dagger will be overwritten.
        If the original circuit contains measurement gates, these are included
        in the inverted circuit.

        Returns:
            The circuit inverse.
        """
        from qibo.gates import ParametrizedGate

        skip_measurements = True
        measurements = []
        new_circuit = self.__class__(**self.init_kwargs)
        for gate in self.queue[::-1]:
            if isinstance(gate, gates.Channel):
                raise_error(
                    NotImplementedError,
                    "`invert` method not implemented for circuits that contain noise channels.",
                )
            elif isinstance(gate, gates.M) and skip_measurements:
                measurements.append(gate)
            else:
                new_gate = gate.dagger()
                if isinstance(gate, ParametrizedGate):
                    new_gate.trainable = gate.trainable
                new_circuit.add(new_gate)
                skip_measurements = False
        new_circuit.add(measurements[::-1])
        return new_circuit

    def _check_noise_map(self, noise_map: NoiseMapType) -> NoiseMapType:
        if isinstance(noise_map, list) and not all(
            isinstance(n, (tuple, list)) for n in noise_map
        ):
            raise_error(
                TypeError,
                f"Type {type(noise_map)} of noise map is not recognized.",
            )
        elif isinstance(noise_map, dict):
            if len(noise_map) != self.nqubits:
                raise_error(
                    ValueError,
                    f"Noise map has {len(noise_map)} qubits while the circuit has {self.nqubits}.",
                )

            return noise_map

        return {q: noise_map for q in range(self.nqubits)}

    def decompose(self, *free: int):
        """Decomposes circuit's gates to gates supported by OpenQASM.

        Args:
            free: Ids of free (work) qubits to use for gate decomposition.

        Returns:
            Circuit that contains only gates that are supported by OpenQASM
            and has the same effect as the original circuit.
        """
        # FIXME: This method is not completed until the ``decompose`` is
        # implemented for all gates not supported by OpenQASM.
        decomp_circuit = self.__class__(self.nqubits)
        for gate in self.queue:
            decomp_circuit.add(gate.decompose(*free))
        return decomp_circuit

    def with_pauli_noise(self, noise_map: NoiseMapType):
        """Creates a copy of the circuit with Pauli noise gates after each
        gate.

        If the original circuit uses state vectors then noise simulation will
        be done using sampling and repeated circuit execution.
        In order to use density matrices the original circuit should be created
        setting  the flag ``density_matrix=True``.
        For more information we refer to the
        :ref:`How to perform noisy simulation? <noisy-example>` example.

        Args:
            noise_map (dict): list of tuples :math:`(P_{k}, p_{k})`, where
                :math:`P_{k}` is a ``str`` representing the :math:`k`-th
                :math:`n`-qubit Pauli operator, and :math:`p_{k}` is the
                associated probability.

        Returns:
            Circuit object that contains all the gates of the original circuit
            and additional noise channels on all qubits after every gate.

        Example:
            .. testcode::

                from qibo import Circuit, gates
                # use density matrices for noise simulation
                circuit = Circuit(2, density_matrix=True)
                circuit.add([gates.H(0), gates.H(1), gates.CNOT(0, 1)])
                noise_map = {
                    0: list(zip(["X", "Z"], [0.1, 0.2])),
                    1: list(zip(["Y", "Z"], [0.2, 0.1]))
                }
                noisy_circuit = circuit.with_pauli_noise(noise_map)
                # ``noisy_circuit`` will be equivalent to the following circuit
                circuit_2 = Circuit(2, density_matrix=True)
                circuit_2.add(gates.H(0))
                circuit_2.add(gates.PauliNoiseChannel(0, [("X", 0.1), ("Z", 0.2)]))
                circuit_2.add(gates.H(1))
                circuit_2.add(gates.PauliNoiseChannel(1, [("Y", 0.2), ("Z", 0.1)]))
                circuit_2.add(gates.CNOT(0, 1))
                circuit_2.add(gates.PauliNoiseChannel(0, [("X", 0.1), ("Z", 0.2)]))
                circuit_2.add(gates.PauliNoiseChannel(1, [("Y", 0.2), ("Z", 0.1)]))
        """
        if self.accelerators:  # pragma: no cover
            raise_error(
                NotImplementedError,
                "Distributed circuit does not support density matrices yet.",
            )

        noise_map = self._check_noise_map(noise_map)
        # Generate noise gates
        noise_gates = []
        for gate in self.queue:
            if isinstance(gate, gates.KrausChannel):
                raise_error(
                    ValueError,
                    "`.with_pauli_noise` method is not available "
                    + "for circuits that already contain "
                    + "channels.",
                )
            noise_gates.append([])
            if not isinstance(gate, gates.M):
                for q in gate.qubits:
                    if q in noise_map and sum([row[1] for row in noise_map[q]]) > 0:
                        noise_gates[-1].append(gates.PauliNoiseChannel(q, noise_map[q]))

        # Create new circuit with noise gates inside
        noisy_circuit = self.__class__(**self.init_kwargs)
        for i, gate in enumerate(self.queue):
            noisy_circuit.add(gate)
            for noise_gate in noise_gates[i]:
                noisy_circuit.add(noise_gate)
        return noisy_circuit

    def add(self, gate):
        """Add a gate to a given queue.

        Args:
            gate (:class:`qibo.gates.Gate`): the gate object to add.
                See :ref:`Gates` for a list of available gates.
                `gate` can also be an iterable or generator of gates.
                In this case all gates in the iterable will be added in the
                circuit.

        Returns:
            If the circuit contains measurement gates with ``collapse=True``
            a ``sympy.Symbol`` that parametrizes the corresponding outcome.
        """
        if isinstance(gate, collections.abc.Iterable):
            for g in gate:
                self.add(g)

        else:
            if self.accelerators:  # pragma: no cover
                if isinstance(gate, gates.KrausChannel):
                    raise_error(
                        NotImplementedError,
                        "Distributed circuits do not support channels.",
                    )
                elif self.nqubits - len(
                    gate.target_qubits
                ) < self.nglobal and not isinstance(gate, gates.M):
                    # Check if there is sufficient number of local qubits
                    raise_error(
                        ValueError,
                        "Insufficient qubits to use for global in distributed circuit.",
                    )

            if not isinstance(gate, gates.Gate):
                raise_error(TypeError, f"Unknown gate type {type(gate)}.")

            if self._final_state is not None:
                raise_error(
                    RuntimeError,
                    "Cannot add gates to a circuit after it is executed.",
                )

            for q in gate.target_qubits:
                if q >= self.nqubits:
                    raise_error(
                        ValueError,
                        f"Attempting to add gate with target qubits {gate.target_qubits} "
                        + f"on a circuit of {self.nqubits} qubits.",
                    )

            if isinstance(gate, gates.M):
                # The following loop is useful when two circuits are added together:
                # all the gates in the basis of the measure gates should not
                # be added to the new circuit, otherwise once the measure gate is added in the circuit
                # there will be two of the same.

                for base in gate.basis:
                    if base not in self.queue:
                        self.add(base)

                self.queue.append(gate)
                if gate.register_name is None:
                    # add default register name
                    nreg = self.queue.nmeasurements - 1
                    gate.register_name = f"register{nreg}"
                else:
                    name = gate.register_name
                    for mgate in self.measurements:
                        if name == mgate.register_name:
                            raise_error(
                                KeyError, f"Register {name} already exists in circuit."
                            )

                gate.result.circuit = self
                if gate.collapse:
                    self.has_collapse = True
                else:
                    self.measurements.append(gate)
                return gate.result

            else:
                self.queue.append(gate)
                for measurement in list(self.measurements):
                    if set(measurement.qubits) & set(gate.qubits):
                        measurement.collapse = True
                        self.has_collapse = True
                        self.measurements.remove(measurement)

            if isinstance(gate, gates.UnitaryChannel):
                self.has_unitary_channel = True
            if isinstance(gate, gates.ParametrizedGate):
                self.parametrized_gates.append(gate)
                if gate.trainable:
                    self.trainable_gates.append(gate)

    @property
    def measurement_tuples(self):
        # used for testing only
        return {m.register_name: m.target_qubits for m in self.measurements}

    @property
    def ngates(self) -> int:
        """Total number of gates/operations in the circuit."""
        return len(self.queue)

    @property
    def depth(self) -> int:
        """Circuit depth if each gate is placed at the earliest possible
        position."""
        return len(self.queue.moments)

    @property
    def gate_types(self) -> collections.Counter:
        """``collections.Counter`` with the number of appearances of each gate type."""
        gatecounter = collections.Counter()
        for gate in self.queue:
            gatecounter[gate.__class__] += 1
        return gatecounter

    @property
    def gate_names(self) -> collections.Counter:
        """``collections.Counter`` with the number of appearances of each gate name."""
        gatecounter = collections.Counter()
        for gate in self.queue:
            gatecounter[gate.name] += 1
        return gatecounter

    def gates_of_type(self, gate: Union[str, type]) -> List[Tuple[int, gates.Gate]]:
        """Finds all gate objects of specific type or name.

        This method can be affected by how :meth:`qibo.gates.Gate.controlled_by`
        behaves with certain gates. To see how :meth:`qibo.gates.Gate.controlled_by`
        affects gates, we refer to the documentation of :meth:`qibo.gates.Gate.controlled_by`.

        Args:
            gate (str or type): The name of a gate or the corresponding gate class.

        Returns:
            list: gates that are in the circuit and have the same type as ``gate``.
                The list contains tuples ``(k, g)`` where ``k`` is the index of the gate
                ``g`` in the circuit's gate queue.
        """
        if isinstance(gate, str):
            return [(i, g) for i, g in enumerate(self.queue) if g.name == gate]
        if isinstance(gate, type) and issubclass(gate, gates.Gate):
            return [(i, g) for i, g in enumerate(self.queue) if isinstance(g, gate)]
        raise_error(TypeError, f"Gate identifier {gate} not recognized.")

    def _set_parameters_list(self, parameters, n):
        """Helper method for ``set_parameters`` when a list is given.

        Also works if ``parameters`` is ``np.ndarray`` or ``tf.Tensor``.
        """
        if n == len(self.trainable_gates):
            for i, gate in enumerate(self.trainable_gates):
                gate.parameters = parameters[i]
        elif n == self.trainable_gates.nparams:
            parameters = list(parameters)
            k = 0
            for i, gate in enumerate(self.trainable_gates):
                if gate.nparams == 1:
                    gate.parameters = parameters[i + k]
                else:
                    gate.parameters = parameters[i + k : i + k + gate.nparams]
                k += gate.nparams - 1
        else:
            raise_error(
                ValueError,
                f"Given list of parameters has length {n} while "
                + f"the circuit contains {len(self.trainable_gates)} parametrized gates.",
            )

    def set_parameters(self, parameters):
        """Updates the parameters of the circuit's parametrized gates.

        For more information on how to use this method we refer to the
        :ref:`How to use parametrized gates?<params-examples>` example.

        Args:
            parameters: Container holding the new parameter values.
                It can have one of the following types:
                List with length equal to the number of parametrized gates and
                each of its elements compatible with the corresponding gate.
                Dictionary with keys that are references to the parametrized
                gates and values that correspond to the new parameters for
                each gate.
                Flat list with length equal to the total number of free
                parameters in the circuit.
                A backend supported tensor (for example ``np.ndarray`` or
                ``tf.Tensor``) may also be given instead of a flat list.


        Example:
            .. testcode::

                from qibo import Circuit, gates
                # create a circuit with all parameters set to 0.
                circuit = Circuit(3)
                circuit.add(gates.RX(0, theta=0))
                circuit.add(gates.RY(1, theta=0))
                circuit.add(gates.CZ(1, 2))
                circuit.add(gates.fSim(0, 2, theta=0, phi=0))
                circuit.add(gates.H(2))

                # set new values to the circuit's parameters using list
                params = [0.123, 0.456, (0.789, 0.321)]
                circuit.set_parameters(params)
                # or using dictionary
                params = {
                    circuit.queue[0]: 0.123,
                    circuit.queue[1]: 0.456,
                    circuit.queue[3]: (0.789, 0.321)
                }
                circuit.set_parameters(params)
                # or using flat list (or an equivalent `np.array`/`tf.Tensor`/`torch.Tensor`)
                params = [0.123, 0.456, 0.789, 0.321]
                circuit.set_parameters(params)
        """
        from collections.abc import Iterable

        if isinstance(parameters, dict):
            diff = set(parameters.keys()) - self.trainable_gates.set
            if diff:
                raise_error(
                    KeyError,
                    f"Dictionary contains gates {diff} which are "
                    + "not on the list of parametrized gates of the circuit.",
                )
            for gate, params in parameters.items():
                gate.parameters = params
        elif isinstance(parameters, Iterable) and not isinstance(
            parameters, (set, str)
        ):
            try:
                nparams = int(parameters.shape[0])
            except AttributeError:
                nparams = len(parameters)
            self._set_parameters_list(parameters, nparams)
        else:
            raise_error(TypeError, f"Invalid type of parameters {type(parameters)}.")

    def get_parameters(
        self, format: str = "list", include_not_trainable: bool = False
    ) -> Union[List, Dict]:  # pylint: disable=W0622
        """Returns the parameters of all parametrized gates in the circuit.

        Inverse method of :meth:`qibo.models.circuit.Circuit.set_parameters`.

        Args:
            format (str): How to return the variational parameters.
                Available formats are ``'list'``, ``'dict'`` and ``'flatlist'``.
                See :meth:`qibo.models.circuit.Circuit.set_parameters`
                for more details on each format. Default is ``'list'``.
            include_not_trainable (bool): If ``True`` it includes the parameters
                of non-trainable parametrized gates in the returned list or
                dictionary. Default is ``False``.
        """
        if include_not_trainable:
            parametrized_gates = self.parametrized_gates
        else:
            parametrized_gates = self.trainable_gates

        if format == "list":
            params = [gate.parameters for gate in parametrized_gates]
        elif format == "dict":
            params = {gate: gate.parameters for gate in parametrized_gates}
        elif format == "flatlist":
            params = []
            for gate in parametrized_gates:
                gparams = gate.parameters
                if len(gparams) == 1:
                    gparams = gparams[0]
                if isinstance(gparams, np.ndarray):

                    def traverse(x):
                        if isinstance(x, np.ndarray):
                            for v1 in x:
                                yield from traverse(v1)
                        else:
                            yield x

                    params.extend(traverse(gparams))
                elif isinstance(gparams, collections.abc.Iterable):
                    params.extend(gparams)
                else:
                    params.append(gparams)
        else:
            raise_error(
                ValueError,
                f"Unknown format {format} given in ``get_parameters``.",
            )
        return params

    def associate_gates_with_parameters(self):
        """Associates to each parameter its gate.

        Returns:
            A nparams-long flatlist whose i-th element is the gate parameterized
            by the i-th parameter.
        """

        parameter_to_gate = []
        for gate in self.parametrized_gates:
            npar = len(gate.parameters)
            parameter_to_gate.extend([gate] * npar)

        return parameter_to_gate

    def summary(self) -> str:
        """Generates a summary of the circuit.

        The summary contains the circuit depths, total number of qubits and
        the all gates sorted in decreasing number of appearance.

        Example:
            .. testcode::

                from qibo import Circuit, gates

                circuit = Circuit(3)
                circuit.add(gates.H(0))
                circuit.add(gates.H(1))
                circuit.add(gates.CNOT(0, 2))
                circuit.add(gates.CNOT(1, 2))
                circuit.add(gates.H(2))
                circuit.add(gates.TOFFOLI(0, 1, 2))

                print(circuit.summary())
                # Prints
                '''
                Circuit depth = 5
                Total number of gates = 6
                Number of qubits = 3
                Most common gates:
                h: 3
                cx: 2
                ccx: 1
                '''

            .. testoutput::
                :hide:

                Circuit depth = 5
                Total number of gates = 6
                Number of qubits = 3
                Most common gates:
                h: 3
                cx: 2
                ccx: 1
        """
        logs = [
            f"Circuit depth = {self.depth}",
            f"Total number of gates = {self.ngates}",
            f"Number of qubits = {self.nqubits}",
            "Most common gates:",
        ]
        common_gates = self.gate_names.most_common()
        logs.extend(f"{g}: {n}" for g, n in common_gates)
        return "\n".join(logs)

    def fuse(self, max_qubits=2):
        """Creates an equivalent circuit by fusing gates for increased
        simulation performance.

        Args:
            max_qubits (int): Maximum number of qubits in the fused gates.

        Returns:
            A :class:`qibo.core.circuit.Circuit` object containing
            :class:`qibo.gates.FusedGate` gates, each of which
            corresponds to a group of some original gates.
            For more details on the fusion algorithm we refer to the
            :ref:`Circuit fusion <circuit-fusion>` section.

        Example:
            .. testcode::

                from qibo import Circuit, gates

                circuit = Circuit(2)
                circuit.add([gates.H(0), gates.H(1)])
                circuit.add(gates.CNOT(0, 1))
                circuit.add([gates.Y(0), gates.Y(1)])
                # create circuit with fused gates
                fused_circuit = circuit.fuse()
                # now ``fused_circuit`` contains a single ``FusedGate`` that is
                # equivalent to applying the five original gates
        """
        if self.accelerators:  # pragma: no cover
            raise_error(
                NotImplementedError,
                "Fusion is not implemented for distributed circuits.",
            )

        queue = self.queue.to_fused()
        for gate in queue:
            if not gate.marked:
                for q in gate.qubits:
                    # fuse nearest neighbors forth in time
                    neighbor = gate.right_neighbors.get(q)
                    if gate.can_fuse(neighbor, max_qubits):
                        gate.fuse(neighbor)
                    # fuse nearest neighbors back in time
                    neighbor = gate.left_neighbors.get(q)
                    if gate.can_fuse(neighbor, max_qubits):
                        neighbor.fuse(gate)
        # create a circuit and assign the new queue
        circuit = self._shallow_copy()
        circuit.queue = queue.from_fused()
        return circuit

    def unitary(self, backend=None):
        """Creates the unitary matrix corresponding to all circuit gates.

        This is a :math:`2^{n} \\times 2^{n}`` matrix obtained by
        multiplying all circuit gates, where :math:`n` is ``nqubits``.
        """

        from qibo.backends import _check_backend

        backend = _check_backend(backend)

        fgate = gates.FusedGate(*range(self.nqubits))
        for gate in self.queue:
            if isinstance(gate, gates.Channel):
                raise_error(
                    NotImplementedError,
                    "`unitary` method not implemented for circuits that contain noise channels.",
                )
            elif not isinstance(gate, (gates.SpecialGate, gates.M)):
                fgate.append(gate)
        return fgate.matrix(backend)

    @property
    def final_state(self):
        """Returns the final state after full simulation of the circuit.

        If the circuit is executed more than once, only the last final
        state is returned.
        """
        if self._final_state is None:
            raise_error(
                RuntimeError,
                "Cannot access final state before the circuit is executed.",
            )
        return self._final_state

    def compile(self, backend=None):
        if self.accelerators:  # pragma: no cover
            raise_error(
                RuntimeError, "Cannot compile circuit that uses custom operators."
            )

        if self.compiled:
            raise_error(RuntimeError, "Circuit is already compiled.")
        if not self.queue:
            raise_error(RuntimeError, "Cannot compile circuit without gates.")
        for gate in self.queue:
            if isinstance(gate, gates.CallbackGate):  # pragma: no cover
                raise_error(
                    NotImplementedError,
                    "Circuit compilation is not available with callbacks.",
                )

        from qibo.backends import _check_backend

        backend = _check_backend(backend)

        from qibo.result import CircuitResult, QuantumState

        executor = lambda state, nshots: backend.execute_circuit(
            self, state, nshots
        ).state()
        self.compiled = type("CompiledExecutor", (), {})()
        self.compiled.executor = backend.compile(executor)
        if self.measurements:
            self.compiled.result = lambda state, nshots: CircuitResult(
                state, self.measurements, backend, nshots=nshots
            )
        else:
            self.compiled.result = lambda state, nshots: QuantumState(state, backend)

    def execute(self, initial_state=None, nshots=1000):
        """Executes the circuit. Exact implementation depends on the backend.

        Args:
            initial_state (`np.ndarray` or :class:`qibo.models.circuit.Circuit`):
                Initial configuration. It can be specified by the setting the state
                vector using an array or a circuit. If ``None``, the initial state
                is ``|000..00>``.
            nshots (int): Number of shots.

        Returns:
            either a ``qibo.result.QuantumState``, ``qibo.result.MeasurementOutcomes``
            or ``qibo.result.CircuitResult`` depending on the circuit's configuration.
        """
        if self.compiled:
            # pylint: disable=E1101
            state = self.compiled.executor(initial_state, nshots)
            self._final_state = self.compiled.result(state, nshots)
            return self._final_state

        backend = _Global.backend()
        transpiler = _Global.transpiler()
        transpiled_circuit, _ = transpiler(self)  # pylint: disable=E1102

        if self.accelerators:  # pragma: no cover
            return backend.execute_distributed_circuit(
                transpiled_circuit, initial_state, nshots
            )
        return backend.execute_circuit(transpiled_circuit, initial_state, nshots)

    def __call__(self, initial_state=None, nshots=1000):
        """Equivalent to ``circuit.execute``."""
        return self.execute(initial_state=initial_state, nshots=nshots)

    @property
    def raw(self) -> dict:
        """Serialize to dictionary.

        This is a thin wrapper over :meth:`Gate.raw`.
        """
        return {
            "queue": [gate.raw for gate in self.queue],
            "nqubits": self.nqubits,
            "density_matrix": self.density_matrix,
            "qibo_version": qibo.__version__,
        }

    @classmethod
    def from_dict(cls, raw):
        """Load from serialization.

        Essentially the counter-part of :meth:`raw`.
        """
        circ = cls(raw["nqubits"], density_matrix=raw["density_matrix"])

        for gate in raw["queue"]:
            circ.add(Gate.from_dict(gate))

        return circ

    def to_qasm(self):
        """Convert circuit to QASM.

        .. note::
            This method does not support multi-controlled gates and gates with ``torch.Tensor`` as parameters.

        Args:
            filename (str): The filename where the code is saved.
        """
        from qibo import __version__

        code = [f"// Generated by QIBO {__version__}"]
        code += ["OPENQASM 2.0;"]
        code += ['include "qelib1.inc";']
        code += [f"qreg q[{self.nqubits}];"]

        # Set measurements
        for register, qubits in self.measurement_tuples.items():
            if not register.islower():
                raise_error(
                    NameError,
                    "OpenQASM does not support capital letters in "
                    + f"register names but {register} was used",
                )
            code.append(f"creg {register}[{len(qubits)}];")

        # Add gates
        for gate in self.queue:
            if isinstance(gate, gates.M):
                continue

            if gate.is_controlled_by:
                raise_error(
                    ValueError, "OpenQASM does not support multi-controlled gates."
                )

            qubits = ",".join(f"q[{i}]" for i in gate.qubits)
            if isinstance(gate, gates.ParametrizedGate):
                params = (str(float(x)) for x in gate.parameters)
                name = f"{gate.qasm_label}({', '.join(params)})"
            else:
                name = gate.qasm_label
            code.append(f"{name} {qubits};")

        # Add measurements
        for register, qubits in self.measurement_tuples.items():
            for i, q in enumerate(qubits):
                code.append(f"measure q[{q}] -> {register}[{i}];")

        return "\n".join(code)

    @classmethod
    def from_qasm(cls, qasm_code, accelerators=None, density_matrix=False):
        """Constructs a circuit from QASM code.

        Args:
            qasm_code (str): String with the QASM script.

        Returns:
            A :class:`qibo.models.circuit.Circuit` that contains the gates
            specified by the given QASM script.

        Example:

            .. testcode::

                from qibo import Circuit, gates
                qasm_code = '''OPENQASM 2.0;
                include "qelib1.inc";
                qreg q[2];
                h q[0];
                h q[1];
                cx q[0],q[1];'''
                circuit = Circuit.from_qasm(qasm_code)
                # is equivalent to creating the following circuit
                circuit_2 = Circuit(2)
                circuit_2.add(gates.H(0))
                circuit_2.add(gates.H(1))
                circuit_2.add(gates.CNOT(0, 1))
        """
        parser = QASMParser()
        return parser.to_circuit(qasm_code, accelerators, density_matrix)

    def _update_draw_matrix(self, matrix, idx, gate, gate_symbol=None):
        """Helper method for :meth:`qibo.models.circuit.Circuit.draw`."""
        if gate_symbol is None:
            if gate.draw_label:
                gate_symbol = gate.draw_label
            elif gate.name:
                gate_symbol = gate.name[:4]
            else:
                raise_error(
                    NotImplementedError,
                    f"{gate.__class__.__name__} gate is not supported by `circuit.draw`",
                )

        if isinstance(gate, gates.CallbackGate):
            targets = list(range(self.nqubits))
        else:
            targets = list(gate.target_qubits)
        controls = list(gate.control_qubits)

        # identify boundaries
        qubits = targets + controls
        qubits.sort()
        min_qubits_id = qubits[0]
        max_qubits_id = qubits[-1]

        # identify column
        col = idx[targets[0]] if not controls and len(targets) == 1 else max(idx)

        # extend matrix
        for iq in range(self.nqubits):
            matrix[iq].extend((1 + col - len(matrix[iq])) * [""])

        # fill
        for iq in range(min_qubits_id, max_qubits_id + 1):
            if iq in targets:
                matrix[iq][col] = gate_symbol
            elif iq in controls:
                matrix[iq][col] = "o"
            else:
                matrix[iq][col] = "|"

        # update indexes
        if not controls and len(targets) == 1:
            idx[targets[0]] += 1
        else:
            idx = [col + 1] * self.nqubits

        return matrix, idx

    def diagram(self, line_wrap: int = 70, legend: bool = False) -> str:
        """Build the string representation of the circuit diagram."""
        # build string representation of gates
        matrix = [[] for _ in range(self.nqubits)]
        wire_names = [str(name) for name in self.wire_names]
        idx = [0] * self.nqubits

        for gate in self.queue:
            if isinstance(gate, gates.FusedGate):
                # start fused gate
                matrix, idx = self._update_draw_matrix(matrix, idx, gate, "[")
                # draw gates contained in the fused gate
                for subgate in gate.gates:
                    matrix, idx = self._update_draw_matrix(matrix, idx, subgate)
                # end fused gate
                matrix, idx = self._update_draw_matrix(matrix, idx, gate, "]")
            else:
                matrix, idx = self._update_draw_matrix(matrix, idx, gate)

        # Add some spacers
        for col in range(len(matrix[0])):
            maxlen = max(len(matrix[l][col]) for l in range(self.nqubits))
            for row in range(self.nqubits):
                matrix[row][col] += "─" * (1 + maxlen - len(matrix[row][col]))

        # Print to terminal
        max_name_len = max(len(name) for name in wire_names)
        output = ""
        for q in range(self.nqubits):
            output += (
                wire_names[q]
                + " " * (max_name_len - len(wire_names[q]))
                + ": ─"
                + "".join(matrix[q])
                + "\n"
            )

        # legend
        if legend:
            from tabulate import tabulate

            legend_rows = {
                (i.name, i.draw_label)
                for i in self.queue
                if isinstance(i, (gates.SpecialGate, gates.Channel))
            }

            table = tabulate(
                [list(l) for l in sorted(legend_rows)],
                headers=["Gate", "Symbol"],
                tablefmt="orgtbl",
            )
            table = "\n Legend for callbacks and channels: \n" + table

        # line wrap
        if line_wrap:
            loutput = output.splitlines()

            def chunkstring(string, length):
                nchunks = range(0, len(string), length)
                return (string[i : length + i] for i in nchunks), len(nchunks)

            for row in range(self.nqubits):
                chunks, nchunks = chunkstring(
                    loutput[row][3 + max_name_len - 1 :], line_wrap
                )
                if nchunks == 1:
                    loutput = None
                    break
                for i, c in enumerate(chunks):
                    loutput += ["" for _ in range(self.nqubits)]
                    suffix = " ...\n"
                    prefix = (
                        wire_names[row]
                        + " " * (max_name_len - len(wire_names[row]))
                        + ": "
                    )
                    if i == 0:
                        prefix += " " * 4
                    elif row == 0:
                        prefix = "\n" + prefix + "... "
                    else:
                        prefix += "... "
                    if i == nchunks - 1:
                        suffix = "\n"
                    loutput[row + i * self.nqubits] = prefix + c + suffix
            if loutput is not None:
                output = "".join(loutput)

        if legend:
            output += table

        return output.rstrip("\n")

    def __str__(self):
        return self.diagram()

    def draw(self, line_wrap: int = 70, legend: bool = False):
        """Draw text circuit using unicode symbols.

        Args:
            line_wrap (int, optional): maximum number of characters per line. This option
                split the circuit text diagram in chunks of line_wrap characters.
                Defaults to :math:`70`.
            legend (bool, optional): If ``True`` prints a legend below the circuit for
                callbacks and channels. Defaults to ``False``.

        Returns:
            String containing text circuit diagram.
        """
        sys.stdout.write(self.diagram(line_wrap, legend) + "\n")


def _resolve_qubits(qubits, wire_names):
    """Parse the input arguments for defining a circuit. Allows the user to initialize the circuit as follows:

    Example:
        .. code-block:: python
            from qibo import Circuit
            c = Circuit(3)
            c = Circuit(3, wire_names=["q0", "q1", "q2"])
            c = Circuit(["q0", "q1", "q2"])
            c = Circuit(wire_names=["q0", "q1", "q2"])
    """
    if qubits is None and wire_names is not None:
        return len(wire_names), wire_names
    if qubits is not None and wire_names is None:
        if isinstance(qubits, int) and qubits > 0:
            return qubits, None
        if isinstance(qubits, list):
            return len(qubits), qubits
    if qubits is not None and wire_names is not None:
        if isinstance(qubits, int) and isinstance(wire_names, list):
            if qubits == len(wire_names):
                return qubits, wire_names

    raise_error(
        ValueError,
        "Invalid input arguments for defining a circuit.",
    )<|MERGE_RESOLUTION|>--- conflicted
+++ resolved
@@ -121,10 +121,6 @@
 
     Circuits can be created with a specific number of qubits and wire names.
 
-<<<<<<< HEAD
-    Example:
-        .. code-block:: python
-=======
         - Either ``nqubits`` or ``wire_names`` must be provided.
         - If only ``nqubits`` is provided, wire names will default to ``[0, 1, ..., nqubits - 1]``.
         - If only ``wire_names`` is provided, ``nqubits`` will be set to the length of ``wire_names``.
@@ -133,8 +129,7 @@
 
     Example:
 
-        .. testcode::
->>>>>>> 1e99772b
+        .. code-block:: python
 
             from qibo import Circuit
 
