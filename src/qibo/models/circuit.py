import collections
import copy
from typing import Dict, List, Optional, Tuple, Union

import numpy as np

import qibo
from qibo import gates
from qibo.config import raise_error
from qibo.gates.abstract import Gate
from qibo.models._openqasm import QASMParser

NoiseMapType = Union[Tuple[int, int, int], Dict[int, Tuple[int, int, int]]]


class _ParametrizedGates(list):
    """Simple data structure for keeping track of parametrized gates.

    Useful for the ``circuit.set_parameters()`` method.
    Holds parametrized gates in a list and a set and also keeps track of the
    total number of parameters.
    """

    def __init__(self, *args, **kwargs):
        super().__init__(*args, **kwargs)
        self.set = set()
        self.nparams = 0

    def append(self, gate):
        super().append(gate)
        self.set.add(gate)
        self.nparams += gate.nparams


class _Queue(list):
    """List that holds the queue of gates of a circuit.

    In addition to the queue, it holds a list of gate moments, where
    each gate is placed in the earliest possible position depending for
    the qubits it acts.
    """

    def __init__(self, nqubits):
        super().__init__(self)
        self.nqubits = nqubits

    def to_fused(self):
        """Transform all gates in queue to :class:`qibo.gates.FusedGate`."""
        last_gate = {}
        queue = self.__class__(self.nqubits)
        for gate in self:
            fgate = gates.FusedGate.from_gate(gate)
            if isinstance(gate, gates.SpecialGate):
                fgate.qubit_set = set(range(self.nqubits))
                fgate.init_args = sorted(fgate.qubit_set)
                fgate.target_qubits = tuple(fgate.init_args)

            for q in fgate.qubits:
                if q in last_gate:
                    neighbor = last_gate.get(q)
                    fgate.left_neighbors[q] = neighbor
                    neighbor.right_neighbors[q] = fgate
                last_gate[q] = fgate
            queue.append(fgate)
        return queue

    def from_fused(self):
        """Create queue from fused circuit.

        Create the fused circuit queue by removing gates that have been
        fused to others.
        """
        queue = self.__class__(self.nqubits)
        for gate in self:
            if not gate.marked:
                if len(gate.gates) == 1:
                    # replace ``FusedGate``s that contain only one gate
                    # by this gate for efficiency
                    queue.append(gate.gates[0])
                else:
                    queue.append(gate)
            elif isinstance(gate.gates[0], (gates.SpecialGate, gates.M)):
                # special gates are marked by default so we need
                # to add them manually
                queue.append(gate.gates[0])
        return queue

    @property
    def nmeasurements(self):
        return len(list(filter(lambda gate: isinstance(gate, gates.M), self)))

    @property
    def moments(self):
        moments = [self.nqubits * [None]]
        moment_index = self.nqubits * [0]
        for gate in self:
            qubits = (
                gate.qubits
                if not isinstance(gate, gates.CallbackGate)
                else tuple(range(self.nqubits))  # special gate acting on all qubits
            )

            # calculate moment index for this gate
            idx = max(moment_index[q] for q in qubits)
            for q in qubits:
                if idx >= len(moments):
                    # Add a moment
                    moments.append(len(moments[-1]) * [None])
                moments[idx][q] = gate
                moment_index[q] = idx + 1
        return moments


class Circuit:
    """Circuit object which holds a list of gates.

    This circuit is symbolic and cannot perform calculations.
    A specific backend has to be used for performing calculations.

    Args:
        nqubits (int): Total number of qubits in the circuit.
        init_kwargs (dict): a dictionary with the following keys

            - *nqubits*
            - *accelerators*
            - *density_matrix*
            - *wire_names*.

        queue (_Queue): List that holds the queue of gates of a circuit.
        parametrized_gates (_ParametrizedGates): List of parametric gates.
        trainable_gates (_ParametrizedGates): List of trainable gates.
        measurements (list): List of non-collapsible measurements.
        _final_state : Final result after full simulation of the circuit.
        compiled (CompiledExecutor): Circuit executor. Defaults to ``None``.
        repeated_execution (bool): If `True`, the circuit would be re-executed when sampling.
            Defaults to ``False``.
        density_matrix (bool, optional): If `True`, the circuit would evolve density matrices.
            If ``False``, defaults to statevector simulation.
            Defaults to ``False``.
        accelerators (dict, optional): Dictionary that maps device names to the number of times each
            device will be used. Defaults to ``None``.
        wire_names (list or dict, optional): Names for qubit wires.
            If ``None``, defaults to (``q0``, ``q1``... ``qn``).
            If ``list`` is passed, length of ``list`` must match ``nqubits``.
            If ``dict`` is passed, the keys should match the default pattern.
            Defaults to ``None``.
        ndevices (int): Total number of devices. Defaults to ``None``.
        nglobal (int): Base two logarithm of the number of devices. Defaults to ``None``.
        nlocal (int): Total number of available qubits in each device. Defaults to ``None``.
        queues (DistributedQueues): Gate queues for each accelerator device.
            Defaults to ``None``.
    """

    def __init__(
        self,
        nqubits: int,
        accelerators=None,
        density_matrix: bool = False,
        wire_names: Optional[Union[list, dict]] = None,
    ):
        if not isinstance(nqubits, int):
            raise_error(
                TypeError,
                f"Number of qubits must be an integer but is {nqubits}.",
            )
        if nqubits < 1:
            raise_error(
                ValueError,
                f"Number of qubits must be positive but is {nqubits}.",
            )
        self.nqubits = nqubits
        self.wire_names = wire_names
        self.init_kwargs = {
            "nqubits": nqubits,
            "accelerators": accelerators,
            "density_matrix": density_matrix,
            "wire_names": wire_names,
        }
        self.queue = _Queue(nqubits)
        # Keep track of parametrized gates for the ``set_parameters`` method
        self.parametrized_gates = _ParametrizedGates()
        self.trainable_gates = _ParametrizedGates()
        self.measurements = []  # list of non-collapsible measurements

        self._final_state = None
        self.compiled = None

        self.has_collapse = False
        self.has_unitary_channel = False
        self.density_matrix = density_matrix

        # for distributed circuits
        self.accelerators = accelerators
        self.ndevices = None
        self.nglobal = None
        self.nlocal = None
        self.queues = None
        if accelerators:  # pragma: no cover
            if density_matrix:
                raise_error(
                    NotImplementedError,
                    "Distributed circuit is not implemented for density matrices.",
                )
            self._distributed_init(nqubits, accelerators)

    def _distributed_init(self, nqubits, accelerators):  # pragma: no cover
        """Distributed implementation of :class:`qibo.models.circuit.Circuit`.

        Uses multiple `accelerator` devices (GPUs) for applying gates to the state vector.
        The full state vector is saved in the given `memory device` (usually the CPU)
        during the simulation. A gate is applied by splitting the state to pieces
        and copying each piece to an accelerator device that is used to perform the
        matrix multiplication. An `accelerator` device can be used more than once
        resulting to logical devices that are more than the physical accelerators in
        the system.

        Distributed circuits currently do not support native tensorflow gates,
        compilation and callbacks.

        Example:
            .. code-block:: python

                from qibo import Circuit
                # The system has two GPUs and we would like to use each GPU twice
                # resulting to four total logical accelerators
                accelerators = {'/GPU:0': 2, '/GPU:1': 2}
                # Define a circuit on 32 qubits to be run in the above GPUs keeping
                # the full state vector in the CPU memory.
                c = Circuit(32, accelerators)

        Args:
            nqubits (int): Total number of qubits in the circuit.
            accelerators (dict): Dictionary that maps device names to the number of
                times each device will be used.
                The total number of logical devices must be a power of 2.
        """
        self.ndevices = sum(accelerators.values())
        self.nglobal = float(np.log2(self.ndevices))
        if not (self.nglobal.is_integer() and self.nglobal > 0):
            raise_error(
                ValueError,
                "Number of calculation devices should be a power "
                + f"of 2 but is {self.ndevices}.",
            )
        self.nglobal = int(self.nglobal)
        self.nlocal = self.nqubits - self.nglobal

        from qibo.models.distcircuit import DistributedQueues

        self.queues = DistributedQueues(self)

    def __add__(self, circuit):
        """Add circuits.

        Args:
            circuit: Circuit to be added to the current one.

        Returns:
            The resulting circuit from the addition.
        """
        for k, kwarg1 in self.init_kwargs.items():
            kwarg2 = circuit.init_kwargs[k]
            if kwarg1 != kwarg2:
                raise_error(
                    ValueError,
                    "Cannot add circuits with different kwargs. "
                    + f"{k} is {kwarg1} for first circuit and {kwarg2} "
                    + "for the second.",
                )

        newcircuit = self.__class__(**self.init_kwargs)
        # Add gates from `self` to `newcircuit` (including measurements)
        for gate in self.queue:
            newcircuit.add(gate)
        # Add gates from `circuit` to `newcircuit` (including measurements)
        for gate in circuit.queue:
            newcircuit.add(gate)

        return newcircuit

    @property
    def wire_names(self):
        return self._wire_names

    @wire_names.setter
    def wire_names(self, wire_names: Union[list, dict]):
        if not isinstance(wire_names, (list, dict, type(None))):
            raise_error(
                TypeError,
                f"``wire_names`` must be type ``list`` or ``dict``, but is {type(wire_names)}.",
            )

        if isinstance(wire_names, list):
            if len(wire_names) != self.nqubits:
                raise_error(
                    ValueError,
                    "Number of wire names must be equal to the number of qubits, "
                    f"but is {len(wire_names)}.",
                )

            if any([not isinstance(name, str) for name in wire_names]):
                raise_error(ValueError, "all wire names must be type ``str``.")

            self._wire_names = wire_names
        elif isinstance(wire_names, dict):
            if len(wire_names.keys()) > self.nqubits:
                raise_error(
                    ValueError,
                    "number of elements in the ``wire_names`` dictionary "
                    + "cannot be bigger than ``nqubits``.",
                )

            if any([not isinstance(name, str) for name in wire_names.keys()]) or any(
                [not isinstance(name, str) for name in wire_names.values()]
            ):
                raise_error(
                    ValueError,
                    "all keys and values in the ``wire_names`` dictionary must be type ``str``.",
                )

            self._wire_names = [
                wire_names.get(f"q{i}", f"q{i}") for i in range(self.nqubits)
            ]
        else:
            self._wire_names = [f"q{i}" for i in range(self.nqubits)]

    @property
    def repeated_execution(self):
        return self.has_collapse or (
            self.has_unitary_channel and not self.density_matrix
        )

    def on_qubits(self, *qubits):
        """Generator of gates contained in the circuit acting on specified
        qubits.

        Useful for adding a circuit as a subroutine in a larger circuit.

        Args:
            qubits (int): Qubit ids that the gates should act.

        Example:

            .. testcode::

                from qibo import gates, models
                # create small circuit on 4 qubits
                smallc = models.Circuit(4)
                smallc.add((gates.RX(i, theta=0.1) for i in range(4)))
                smallc.add((gates.CNOT(0, 1), gates.CNOT(2, 3)))
                # create large circuit on 8 qubits
                largec = models.Circuit(8)
                largec.add((gates.RY(i, theta=0.1) for i in range(8)))
                # add the small circuit to the even qubits of the large one
                largec.add(smallc.on_qubits(*range(0, 8, 2)))
        """
        if len(qubits) != self.nqubits:
            raise_error(
                ValueError,
                f"Cannot return gates on {len(qubits)} qubits because "
                + f"the circuit contains {self.nqubits} qubits.",
            )
        if self.accelerators and self.queues.queues:  # pragma: no cover
            raise_error(
                RuntimeError,
                "Cannot use distributed circuit as a subroutine after it was executed.",
            )

        qubit_map = {i: q for i, q in enumerate(qubits)}
        for gate in self.queue:
            yield gate.on_qubits(qubit_map)

    def light_cone(self, *qubits):
        """Reduces circuit to the qubits relevant for an observable.

        Useful for calculating expectation values of local observables without
        requiring simulation of large circuits.
        Uses the light cone construction described in
        `issue #571 <https://github.com/qiboteam/qibo/issues/571>`_.

        Args:
            qubits (int): Qubit ids that the observable has support on.

        Returns:
            circuit (qibo.models.Circuit): Circuit that contains only
                the qubits that are required for calculating expectation
                involving the given observable qubits.
            qubit_map (dict): Dictionary mapping the qubit ids of the original
                circuit to the ids in the new one.
        """
        # original qubits that are in the light cone
        qubits = set(qubits)
        # original gates that are in the light cone
        list_of_gates = []
        for gate in reversed(self.queue):
            gate_qubits = set(gate.qubits)
            if gate_qubits & qubits:
                # if the gate involves any qubit included in the
                # light cone, add all its qubits in the light cone
                qubits |= gate_qubits
                list_of_gates.append(gate)

        # Create a new circuit ignoring gates that are not in the light cone
        qubit_map = {q: i for i, q in enumerate(sorted(qubits))}
        kwargs = dict(self.init_kwargs)
        kwargs["nqubits"] = len(qubits)
        circuit = self.__class__(**kwargs)
        circuit.wire_names = [self.wire_names[q] for q in list(sorted(qubits))]
        circuit.add(gate.on_qubits(qubit_map) for gate in reversed(list_of_gates))
        return circuit, qubit_map

    def _shallow_copy(self):
        """Helper method for :meth:`qibo.models.circuit.Circuit.copy` and
        :meth:`qibo.core.circuit.Circuit.fuse`."""
        new_circuit = self.__class__(**self.init_kwargs)
        new_circuit.parametrized_gates = _ParametrizedGates(self.parametrized_gates)
        new_circuit.trainable_gates = _ParametrizedGates(self.trainable_gates)
        new_circuit.measurements = self.measurements
        return new_circuit

    def copy(self, deep: bool = False):
        """Creates a copy of the current ``circuit`` as a new ``Circuit`` model.

        Args:
            deep (bool): If ``True`` copies of the  gate objects will be created
                for the new circuit. If ``False``, the same gate objects of
                ``circuit`` will be used.

        Returns:
            The copied circuit object.
        """
        if deep:
            new_circuit = self.__class__(**self.init_kwargs)
            for gate in self.queue:
                if isinstance(gate, gates.FusedGate):  # pragma: no cover
                    # impractical case
                    raise_error(
                        NotImplementedError,
                        "Cannot create deep copy of fused circuit.",
                    )
                if isinstance(gate, gates.M):
                    new_circuit.add(gate.__class__(*gate.init_args, **gate.init_kwargs))
                else:
                    new_circuit.add(copy.copy(gate))
        else:
            if self.accelerators:  # pragma: no cover
                raise_error(
                    ValueError,
                    "Non-deep copy is not allowed for distributed "
                    "circuits because they modify gate objects.",
                )
            new_circuit = self.__class__(**self.init_kwargs)
            for gate in self.queue:
                new_circuit.add(gate)
        return new_circuit

    def invert(self):
        """Creates a new ``Circuit`` that is the inverse of the original.

        Inversion is obtained by taking the dagger of all gates in reverse order.
        If the original circuit contains parametrized gates, dagger will change
        their parameters. This action is not persistent, so if the parameters
        are updated afterwards, for example using :meth:`qibo.models.circuit.Circuit.set_parameters`,
        the action of dagger will be overwritten.
        If the original circuit contains measurement gates, these are included
        in the inverted circuit.

        Returns:
            The circuit inverse.
        """
        from qibo.gates import ParametrizedGate

        skip_measurements = True
        measurements = []
        new_circuit = self.__class__(**self.init_kwargs)
        for gate in self.queue[::-1]:
            if isinstance(gate, gates.Channel):
                raise_error(
                    NotImplementedError,
                    "`invert` method not implemented for circuits that contain noise channels.",
                )
            elif isinstance(gate, gates.M) and skip_measurements:
                measurements.append(gate)
            else:
                new_gate = gate.dagger()
                if isinstance(gate, ParametrizedGate):
                    new_gate.trainable = gate.trainable
                new_circuit.add(new_gate)
                skip_measurements = False
        new_circuit.add(measurements[::-1])
        return new_circuit

    def _check_noise_map(self, noise_map: NoiseMapType) -> NoiseMapType:
        if isinstance(noise_map, list) and not all(
            isinstance(n, (tuple, list)) for n in noise_map
        ):
            raise_error(
                TypeError,
                f"Type {type(noise_map)} of noise map is not recognized.",
            )
        elif isinstance(noise_map, dict):
            if len(noise_map) != self.nqubits:
                raise_error(
                    ValueError,
                    f"Noise map has {len(noise_map)} qubits while the circuit has {self.nqubits}.",
                )

            return noise_map

        return {q: noise_map for q in range(self.nqubits)}

    def decompose(self, *free: int):
        """Decomposes circuit's gates to gates supported by OpenQASM.

        Args:
            free: Ids of free (work) qubits to use for gate decomposition.

        Returns:
            Circuit that contains only gates that are supported by OpenQASM
            and has the same effect as the original circuit.
        """
        # FIXME: This method is not completed until the ``decompose`` is
        # implemented for all gates not supported by OpenQASM.
        decomp_circuit = self.__class__(self.nqubits)
        for gate in self.queue:
            decomp_circuit.add(gate.decompose(*free))
        return decomp_circuit

    def with_pauli_noise(self, noise_map: NoiseMapType):
        """Creates a copy of the circuit with Pauli noise gates after each
        gate.

        If the original circuit uses state vectors then noise simulation will
        be done using sampling and repeated circuit execution.
        In order to use density matrices the original circuit should be created
        setting  the flag ``density_matrix=True``.
        For more information we refer to the
        :ref:`How to perform noisy simulation? <noisy-example>` example.

        Args:
            noise_map (dict): list of tuples :math:`(P_{k}, p_{k})`, where
                :math:`P_{k}` is a ``str`` representing the :math:`k`-th
                :math:`n`-qubit Pauli operator, and :math:`p_{k}` is the
                associated probability.

        Returns:
            Circuit object that contains all the gates of the original circuit
            and additional noise channels on all qubits after every gate.

        Example:
            .. testcode::

                from qibo import Circuit, gates
                # use density matrices for noise simulation
                c = Circuit(2, density_matrix=True)
                c.add([gates.H(0), gates.H(1), gates.CNOT(0, 1)])
                noise_map = {
                    0: list(zip(["X", "Z"], [0.1, 0.2])),
                    1: list(zip(["Y", "Z"], [0.2, 0.1]))
                }
                noisy_c = c.with_pauli_noise(noise_map)
                # ``noisy_c`` will be equivalent to the following circuit
                c2 = Circuit(2, density_matrix=True)
                c2.add(gates.H(0))
                c2.add(gates.PauliNoiseChannel(0, [("X", 0.1), ("Z", 0.2)]))
                c2.add(gates.H(1))
                c2.add(gates.PauliNoiseChannel(1, [("Y", 0.2), ("Z", 0.1)]))
                c2.add(gates.CNOT(0, 1))
                c2.add(gates.PauliNoiseChannel(0, [("X", 0.1), ("Z", 0.2)]))
                c2.add(gates.PauliNoiseChannel(1, [("Y", 0.2), ("Z", 0.1)]))
        """
        if self.accelerators:  # pragma: no cover
            raise_error(
                NotImplementedError,
                "Distributed circuit does not support density matrices yet.",
            )

        noise_map = self._check_noise_map(noise_map)
        # Generate noise gates
        noise_gates = []
        for gate in self.queue:
            if isinstance(gate, gates.KrausChannel):
                raise_error(
                    ValueError,
                    "`.with_pauli_noise` method is not available "
                    + "for circuits that already contain "
                    + "channels.",
                )
            noise_gates.append([])
            if not isinstance(gate, gates.M):
                for q in gate.qubits:
                    if q in noise_map and sum([row[1] for row in noise_map[q]]) > 0:
                        noise_gates[-1].append(gates.PauliNoiseChannel(q, noise_map[q]))

        # Create new circuit with noise gates inside
        noisy_circuit = self.__class__(**self.init_kwargs)
        for i, gate in enumerate(self.queue):
            noisy_circuit.add(gate)
            for noise_gate in noise_gates[i]:
                noisy_circuit.add(noise_gate)
        return noisy_circuit

    def add(self, gate):
        """Add a gate to a given queue.

        Args:
            gate (:class:`qibo.gates.Gate`): the gate object to add.
                See :ref:`Gates` for a list of available gates.
                `gate` can also be an iterable or generator of gates.
                In this case all gates in the iterable will be added in the
                circuit.

        Returns:
            If the circuit contains measurement gates with ``collapse=True``
            a ``sympy.Symbol`` that parametrizes the corresponding outcome.
        """
        if isinstance(gate, collections.abc.Iterable):
            for g in gate:
                self.add(g)

        else:
            if self.accelerators:  # pragma: no cover
                if isinstance(gate, gates.KrausChannel):
                    raise_error(
                        NotImplementedError,
                        "Distributed circuits do not support channels.",
                    )
                elif self.nqubits - len(
                    gate.target_qubits
                ) < self.nglobal and not isinstance(gate, gates.M):
                    # Check if there is sufficient number of local qubits
                    raise_error(
                        ValueError,
                        "Insufficient qubits to use for global in distributed circuit.",
                    )

            if not isinstance(gate, gates.Gate):
                raise_error(TypeError, f"Unknown gate type {type(gate)}.")

            if self._final_state is not None:
                raise_error(
                    RuntimeError,
                    "Cannot add gates to a circuit after it is executed.",
                )

            for q in gate.target_qubits:
                if q >= self.nqubits:
                    raise_error(
                        ValueError,
                        f"Attempting to add gate with target qubits {gate.target_qubits} "
                        + f"on a circuit of {self.nqubits} qubits.",
                    )

            if isinstance(gate, gates.M):
                # The following loop is useful when two circuits are added together:
                # all the gates in the basis of the measure gates should not
                # be added to the new circuit, otherwise once the measure gate is added in the circuit
                # there will be two of the same.

                for base in gate.basis:
                    if base not in self.queue:
                        self.add(base)

                self.queue.append(gate)
                if gate.register_name is None:
                    # add default register name
                    nreg = self.queue.nmeasurements - 1
                    gate.register_name = f"register{nreg}"
                else:
                    registers = self.measurement_tuples
                    for register, qubits in registers.items():
                        intersection = set(qubits).intersection(set(gate.target_qubits))
                        if len(intersection) > 0:
                            raise_error(
                                KeyError,
                                f"Qubits {tuple(intersection)} already measured in register `{register}`.",
                            )

                gate.result.circuit = self
                if gate.collapse:
                    self.has_collapse = True
                else:
                    self.measurements.append(gate)
                return gate.result

            else:
                self.queue.append(gate)
                for measurement in list(self.measurements):
                    if set(measurement.qubits) & set(gate.qubits):
                        measurement.collapse = True
                        self.has_collapse = True
                        self.measurements.remove(measurement)

            if isinstance(gate, gates.UnitaryChannel):
                self.has_unitary_channel = True
            if isinstance(gate, gates.ParametrizedGate):
                self.parametrized_gates.append(gate)
                if gate.trainable:
                    self.trainable_gates.append(gate)

    @property
    def measurement_tuples(self):
        # used for testing only
        registers = {}
        for m in self.measurements:
            if m.register_name not in registers:
                registers[m.register_name] = m.target_qubits
            else:
                registers[m.register_name] += m.target_qubits
        return {name: qubits for name, qubits in registers.items()}

    @property
    def ngates(self) -> int:
        """Total number of gates/operations in the circuit."""
        return len(self.queue)

    @property
    def depth(self) -> int:
        """Circuit depth if each gate is placed at the earliest possible
        position."""
        return len(self.queue.moments)

    @property
    def gate_types(self) -> collections.Counter:
        """``collections.Counter`` with the number of appearances of each gate type."""
        gatecounter = collections.Counter()
        for gate in self.queue:
            gatecounter[gate.__class__] += 1
        return gatecounter

    @property
    def gate_names(self) -> collections.Counter:
        """``collections.Counter`` with the number of appearances of each gate name."""
        gatecounter = collections.Counter()
        for gate in self.queue:
            gatecounter[gate.name] += 1
        return gatecounter

    def gates_of_type(self, gate: Union[str, type]) -> List[Tuple[int, gates.Gate]]:
        """Finds all gate objects of specific type or name.

        Args:
            gate (str, type): The QASM name of a gate or the corresponding gate class.

        Returns:
            List with all gates that are in the circuit and have the same type
            with the given ``gate``. The list contains tuples ``(i, g)`` where
            ``i`` is the index of the gate ``g`` in the circuit's gate queue.
        """
        if isinstance(gate, str):
            return [(i, g) for i, g in enumerate(self.queue) if g.name == gate]
        if isinstance(gate, type) and issubclass(gate, gates.Gate):
            return [(i, g) for i, g in enumerate(self.queue) if isinstance(g, gate)]
        raise_error(TypeError, f"Gate identifier {gate} not recognized.")

    def _set_parameters_list(self, parameters, n):
        """Helper method for ``set_parameters`` when a list is given.

        Also works if ``parameters`` is ``np.ndarray`` or ``tf.Tensor``.
        """
        if n == len(self.trainable_gates):
            for i, gate in enumerate(self.trainable_gates):
                gate.parameters = parameters[i]
        elif n == self.trainable_gates.nparams:
            parameters = list(parameters)
            k = 0
            for i, gate in enumerate(self.trainable_gates):
                if gate.nparams == 1:
                    gate.parameters = parameters[i + k]
                else:
                    gate.parameters = parameters[i + k : i + k + gate.nparams]
                k += gate.nparams - 1
        else:
            raise_error(
                ValueError,
                f"Given list of parameters has length {n} while "
                + f"the circuit contains {len(self.trainable_gates)} parametrized gates.",
            )

    def set_parameters(self, parameters):
        """Updates the parameters of the circuit's parametrized gates.

        For more information on how to use this method we refer to the
        :ref:`How to use parametrized gates?<params-examples>` example.

        Args:
            parameters: Container holding the new parameter values.
                It can have one of the following types:
                List with length equal to the number of parametrized gates and
                each of its elements compatible with the corresponding gate.
                Dictionary with keys that are references to the parametrized
                gates and values that correspond to the new parameters for
                each gate.
                Flat list with length equal to the total number of free
                parameters in the circuit.
                A backend supported tensor (for example ``np.ndarray`` or
                ``tf.Tensor``) may also be given instead of a flat list.


        Example:
            .. testcode::

                from qibo import Circuit, gates
                # create a circuit with all parameters set to 0.
                c = Circuit(3)
                c.add(gates.RX(0, theta=0))
                c.add(gates.RY(1, theta=0))
                c.add(gates.CZ(1, 2))
                c.add(gates.fSim(0, 2, theta=0, phi=0))
                c.add(gates.H(2))

                # set new values to the circuit's parameters using list
                params = [0.123, 0.456, (0.789, 0.321)]
                c.set_parameters(params)
                # or using dictionary
                params = {c.queue[0]: 0.123, c.queue[1]: 0.456,
                          c.queue[3]: (0.789, 0.321)}
                c.set_parameters(params)
                # or using flat list (or an equivalent `np.array`/`tf.Tensor`)
                params = [0.123, 0.456, 0.789, 0.321]
                c.set_parameters(params)
        """
        from collections.abc import Iterable

        if isinstance(parameters, dict):
            diff = set(parameters.keys()) - self.trainable_gates.set
            if diff:
                raise_error(
                    KeyError,
                    f"Dictionary contains gates {diff} which are "
                    + "not on the list of parametrized gates of the circuit.",
                )
            for gate, params in parameters.items():
                gate.parameters = params
        elif isinstance(parameters, Iterable) and not isinstance(
            parameters, (set, str)
        ):
            try:
                nparams = int(parameters.shape[0])
            except AttributeError:
                nparams = len(parameters)
            self._set_parameters_list(parameters, nparams)
        else:
            raise_error(TypeError, f"Invalid type of parameters {type(parameters)}.")

    def get_parameters(
        self, format: str = "list", include_not_trainable: bool = False
    ) -> Union[List, Dict]:  # pylint: disable=W0622
        """Returns the parameters of all parametrized gates in the circuit.

        Inverse method of :meth:`qibo.models.circuit.Circuit.set_parameters`.

        Args:
            format (str): How to return the variational parameters.
                Available formats are ``'list'``, ``'dict'`` and ``'flatlist'``.
                See :meth:`qibo.models.circuit.Circuit.set_parameters`
                for more details on each format. Default is ``'list'``.
            include_not_trainable (bool): If ``True`` it includes the parameters
                of non-trainable parametrized gates in the returned list or
                dictionary. Default is ``False``.
        """
        if include_not_trainable:
            parametrized_gates = self.parametrized_gates
        else:
            parametrized_gates = self.trainable_gates

        if format == "list":
            params = [gate.parameters for gate in parametrized_gates]
        elif format == "dict":
            params = {gate: gate.parameters for gate in parametrized_gates}
        elif format == "flatlist":
            params = []
            for gate in parametrized_gates:
                gparams = gate.parameters
                if len(gparams) == 1:
                    gparams = gparams[0]
                if isinstance(gparams, np.ndarray):

                    def traverse(x):
                        if isinstance(x, np.ndarray):
                            for v1 in x:
                                yield from traverse(v1)
                        else:
                            yield x

                    params.extend(traverse(gparams))
                elif isinstance(gparams, collections.abc.Iterable):
                    params.extend(gparams)
                else:
                    params.append(gparams)
        else:
            raise_error(
                ValueError,
                f"Unknown format {format} given in ``get_parameters``.",
            )
        return params

    def associate_gates_with_parameters(self):
        """Associates to each parameter its gate.

        Returns:
            A nparams-long flatlist whose i-th element is the gate parameterized
            by the i-th parameter.
        """

        parameter_to_gate = []
        for gate in self.parametrized_gates:
            npar = len(gate.parameters)
            parameter_to_gate.extend([gate] * npar)

        return parameter_to_gate

    def summary(self) -> str:
        """Generates a summary of the circuit.

        The summary contains the circuit depths, total number of qubits and
        the all gates sorted in decreasing number of appearance.

        Example:
            .. testcode::

                from qibo import Circuit, gates

                c = Circuit(3)
                c.add(gates.H(0))
                c.add(gates.H(1))
                c.add(gates.CNOT(0, 2))
                c.add(gates.CNOT(1, 2))
                c.add(gates.H(2))
                c.add(gates.TOFFOLI(0, 1, 2))

                print(c.summary())
                # Prints
                '''
                Circuit depth = 5
                Total number of gates = 6
                Number of qubits = 3
                Most common gates:
                h: 3
                cx: 2
                ccx: 1
                '''

            .. testoutput::
                :hide:

                Circuit depth = 5
                Total number of gates = 6
                Number of qubits = 3
                Most common gates:
                h: 3
                cx: 2
                ccx: 1
        """
        logs = [
            f"Circuit depth = {self.depth}",
            f"Total number of gates = {self.ngates}",
            f"Number of qubits = {self.nqubits}",
            "Most common gates:",
        ]
        common_gates = self.gate_names.most_common()
        logs.extend(f"{g}: {n}" for g, n in common_gates)
        return "\n".join(logs)

    def fuse(self, max_qubits=2):
        """Creates an equivalent circuit by fusing gates for increased
        simulation performance.

        Args:
            max_qubits (int): Maximum number of qubits in the fused gates.

        Returns:
            A :class:`qibo.core.circuit.Circuit` object containing
            :class:`qibo.gates.FusedGate` gates, each of which
            corresponds to a group of some original gates.
            For more details on the fusion algorithm we refer to the
            :ref:`Circuit fusion <circuit-fusion>` section.

        Example:
            .. testcode::

                from qibo import gates, models
                c = models.Circuit(2)
                c.add([gates.H(0), gates.H(1)])
                c.add(gates.CNOT(0, 1))
                c.add([gates.Y(0), gates.Y(1)])
                # create circuit with fused gates
                fused_c = c.fuse()
                # now ``fused_c`` contains a single ``FusedGate`` that is
                # equivalent to applying the five original gates
        """
        if self.accelerators:  # pragma: no cover
            raise_error(
                NotImplementedError,
                "Fusion is not implemented for distributed circuits.",
            )

        queue = self.queue.to_fused()
        for gate in queue:
            if not gate.marked:
                for q in gate.qubits:
                    # fuse nearest neighbors forth in time
                    neighbor = gate.right_neighbors.get(q)
                    if gate.can_fuse(neighbor, max_qubits):
                        gate.fuse(neighbor)
                    # fuse nearest neighbors back in time
                    neighbor = gate.left_neighbors.get(q)
                    if gate.can_fuse(neighbor, max_qubits):
                        neighbor.fuse(gate)
        # create a circuit and assign the new queue
        circuit = self._shallow_copy()
        circuit.queue = queue.from_fused()
        return circuit

    def unitary(self, backend=None):
        """Creates the unitary matrix corresponding to all circuit gates.

        This is a :math:`2^{n} \\times 2^{n}`` matrix obtained by
        multiplying all circuit gates, where :math:`n` is ``nqubits``.
        """

        from qibo.backends import _check_backend

        backend = _check_backend(backend)

        fgate = gates.FusedGate(*range(self.nqubits))
        for gate in self.queue:
            if isinstance(gate, gates.Channel):
                raise_error(
                    NotImplementedError,
                    "`unitary` method not implemented for circuits that contain noise channels.",
                )
            elif not isinstance(gate, (gates.SpecialGate, gates.M)):
                fgate.append(gate)
        return fgate.matrix(backend)

    @property
    def final_state(self):
        """Returns the final state after full simulation of the circuit.

        If the circuit is executed more than once, only the last final
        state is returned.
        """
        if self._final_state is None:
            raise_error(
                RuntimeError,
                "Cannot access final state before the circuit is executed.",
            )
        return self._final_state

    def compile(self, backend=None):
        if self.accelerators:  # pragma: no cover
            raise_error(
                RuntimeError, "Cannot compile circuit that uses custom operators."
            )

        if self.compiled:
            raise_error(RuntimeError, "Circuit is already compiled.")
        if not self.queue:
            raise_error(RuntimeError, "Cannot compile circuit without gates.")
        for gate in self.queue:
            if isinstance(gate, gates.CallbackGate):  # pragma: no cover
                raise_error(
                    NotImplementedError,
                    "Circuit compilation is not available with callbacks.",
                )

        from qibo.backends import _check_backend

        backend = _check_backend(backend)

        from qibo.result import CircuitResult, QuantumState

        executor = lambda state, nshots: backend.execute_circuit(
            self, state, nshots
        ).state()
        self.compiled = type("CompiledExecutor", (), {})()
        self.compiled.executor = backend.compile(executor)
        if self.measurements:
            self.compiled.result = lambda state, nshots: CircuitResult(
                state, self.measurements, backend, nshots=nshots
            )
        else:
            self.compiled.result = lambda state, nshots: QuantumState(state, backend)

    def execute(self, initial_state=None, nshots=1000):
        """Executes the circuit. Exact implementation depends on the backend.

        Args:
            initial_state (`np.ndarray` or :class:`qibo.models.circuit.Circuit`):
                Initial configuration. It can be specified by the setting the state
                vector using an array or a circuit. If ``None``, the initial state
                is ``|000..00>``.
            nshots (int): Number of shots.

        Returns:
            either a ``qibo.result.QuantumState``, ``qibo.result.MeasurementOutcomes``
            or ``qibo.result.CircuitResult`` depending on the circuit's configuration.
        """
        if self.compiled:
            # pylint: disable=E1101
            state = self.compiled.executor(initial_state, nshots)
            self._final_state = self.compiled.result(state, nshots)
            return self._final_state
        else:
            from qibo.backends import GlobalBackend

            if self.accelerators:  # pragma: no cover
                return GlobalBackend().execute_distributed_circuit(
                    self, initial_state, nshots
                )
            else:
                return GlobalBackend().execute_circuit(self, initial_state, nshots)

    def __call__(self, initial_state=None, nshots=1000):
        """Equivalent to ``circuit.execute``."""
        return self.execute(initial_state=initial_state, nshots=nshots)

    @property
    def raw(self) -> dict:
        """Serialize to dictionary.

        This is a thin wrapper over :meth:`Gate.raw`.
        """
        return {
            "queue": [gate.raw for gate in self.queue],
            "nqubits": self.nqubits,
            "density_matrix": self.density_matrix,
            "qibo_version": qibo.__version__,
        }

    @classmethod
    def from_dict(cls, raw):
        """Load from serialization.

        Essentially the counter-part of :meth:`raw`.
        """
        circ = cls(raw["nqubits"], density_matrix=raw["density_matrix"])

        for gate in raw["queue"]:
            circ.add(Gate.from_dict(gate))

        return circ

    def to_qasm(self):
        """Convert circuit to QASM.

        Args:
            filename (str): The filename where the code is saved.
        """
        from qibo import __version__

        code = [f"// Generated by QIBO {__version__}"]
        code += ["OPENQASM 2.0;"]
        code += ['include "qelib1.inc";']
        code += [f"qreg q[{self.nqubits}];"]

        # Set measurements
        for measurement in self.measurements:
            reg_name = measurement.register_name
            reg_qubits = measurement.target_qubits
            if not reg_name.islower():
                raise_error(
                    NameError,
                    "OpenQASM does not support capital letters in "
                    + f"register names but {reg_name} was used",
                )
            code.append(f"creg {reg_name}[{len(reg_qubits)}];")

        # Add gates
        for gate in self.queue:
            if isinstance(gate, gates.M):
                continue

            if gate.is_controlled_by:
                raise_error(
                    ValueError, "OpenQASM does not support multi-controlled gates."
                )

            qubits = ",".join(f"q[{i}]" for i in gate.qubits)
            if isinstance(gate, gates.ParametrizedGate):
                params = (str(x) for x in gate.parameters)
                name = f"{gate.qasm_label}({', '.join(params)})"
            else:
                name = gate.qasm_label
            code.append(f"{name} {qubits};")

        # Add measurements
        for measurement in self.measurements:
            reg_name = measurement.register_name
            for i, q in enumerate(measurement.target_qubits):
                code.append(f"measure q[{q}] -> {reg_name}[{i}];")

        return "\n".join(code)

    @classmethod
    def from_qasm(cls, qasm_code, accelerators=None, density_matrix=False):
        """Constructs a circuit from QASM code.

        Args:
            qasm_code (str): String with the QASM script.

        Returns:
            A :class:`qibo.models.circuit.Circuit` that contains the gates
            specified by the given QASM script.

        Example:

            .. testcode::

                from qibo import gates, models
                qasm_code = '''OPENQASM 2.0;
                include "qelib1.inc";
                qreg q[2];
                h q[0];
                h q[1];
                cx q[0],q[1];'''
                c = models.Circuit.from_qasm(qasm_code)
                # is equivalent to creating the following circuit
                c2 = models.Circuit(2)
                c2.add(gates.H(0))
                c2.add(gates.H(1))
                c2.add(gates.CNOT(0, 1))
        """
<<<<<<< HEAD
        nqubits, gate_list = cls._parse_qasm(qasm_code)
        circuit = cls(nqubits, accelerators, density_matrix)
        for gate, qubits, params in gate_list:
            if gate == gates.M:
                circuit.add(gate(*qubits, register_name=params))
            elif params is None:
                circuit.add(gate(*qubits))
            else:
                # assume parametrized gate
                circuit.add(gate(*qubits, *params))
        return circuit

    @staticmethod
    def _parse_qasm(qasm_code: str):
        """Extracts circuit information from QASM script.

        Helper method for ``from_qasm``.

        Args:
            qasm_code: String with the QASM code to parse.

        Returns:
            nqubits: The total number of qubits in the circuit.
            gate_list: List that specifies the gates of the circuit.
                Contains tuples of the form
                (Qibo gate name, qubit IDs, optional additional parameter).
                The additional parameter is the ``register_name`` for
                measurement gates or ``theta`` for parametrized gates.
        """
        import re

        def read_args(args):
            _args = iter(re.split(r"[\[\],]", args))
            for name in _args:
                if name:
                    index = next(_args)
                    if not index.isdigit():
                        raise_error(ValueError, "Invalid QASM qubit arguments:", args)
                    yield name, int(index)

        # Remove comment lines
        lines = [line for line in qasm_code.splitlines() if line and line[:2] != "//"]

        if not re.search(r"^OPENQASM [0-9]+\.[0-9]+", lines[0]):
            raise_error(
                ValueError,
                "QASM code should start with 'OPENQASM X.X' with X.X indicating the version.",
            )

        qubits = {}  # Dict[Tuple[str, int], int]: map from qubit tuple to qubit id
        cregs_size = {}  # Dict[str, int]: map from `creg` name to its size
        registers = (
            {}
        )  # Dict[str, List[int]]: map from register names to target qubit ids
        gate_list = (
            []
        )  # List[Tuple[str, List[int]]]: List of (gate name, list of target qubit ids)
        composite_gates = {}  # composite gates created with the "gate" command

        def parse_line(line):
            line = line.replace(r"/\s{2,}/g", " ").replace(r"^[\s]+", "")
            command, *args = line.split(" ")
            args = " ".join(args)
            if args[-1] == ";":
                args = args[:-1]

            if command == "include":
                pass

            elif command == "qreg":
                for name, nqubits in read_args(args):
                    for i in range(nqubits):
                        qubits[(name, i)] = len(qubits)

            elif command == "creg":
                for name, nqubits in read_args(args):
                    cregs_size[name] = nqubits

            elif command == "measure":
                args = args.replace(" ", "").split("->")
                if len(args) != 2:
                    raise_error(ValueError, "Invalid QASM measurement:", line)
                qubit = next(read_args(args[0]))
                if qubit not in qubits:
                    raise_error(
                        ValueError,
                        f"Qubit {qubit} is not defined in QASM code.",
                    )

                register, idx = next(read_args(args[1]))
                if register not in cregs_size:
                    raise_error(
                        ValueError,
                        f"Classical register name {register} is not defined in QASM code.",
                    )
                if idx >= cregs_size[register]:
                    raise_error(
                        ValueError,
                        f"Cannot access index {idx} of register {register} "
                        + f"with {cregs_size[register]} qubits.",
                    )
                if register in registers:
                    if idx in registers[register]:
                        raise_error(
                            KeyError,
                            f"Key {idx} of register {register} has already been used.",
                        )
                    registers[register][idx] = qubits[qubit]
                else:
                    registers[register] = {idx: qubits[qubit]}
                    gate_list.append((gates.M, register, None))

            elif command == "gate":
                _name, _qubits, *_ = args.split(" ")
                _separate_gates = (
                    re.search(r"\{(.*?)\}", args).group(0)[2:-2].split(";")
                )
                _params = re.search(r"\((.*?)\)", _name)
                _qubits = _qubits.split(",")
                if _params:
                    _name = _name[: _params.start()]
                    _params = _params.group()[1:-1].split(",")
                composite_gates[_name] = []
                for g in _separate_gates:
                    _g_name, _g_qubits = g.split(" ")
                    _g_params = re.search(r"\((.*?)\)", _g_name)
                    if _g_params and _params:
                        _g_name = _g_name[: _g_params.start()]
                        _g_params = [
                            f"{{{_params.index(p)}}}"
                            for p in _g_params.group()[1:-1].split(",")
                        ]
                    else:
                        _g_params = None
                    _g_qubits = [
                        f"{{{_qubits.index(q)}}}" for q in _g_qubits.split(",")
                    ]
                    pars = "" if not _g_params else f"({','.join(_g_params)})"
                    composite_gates[_name].append(
                        {
                            "gatename": _g_name,
                            "qubits": ",".join(_g_qubits),
                            "parameters": pars,
                        }
                    )
            else:
                pieces = [x for x in re.split("[()]", command) if x]

                gatename = pieces[0]
                try:
                    gatetype = (
                        getattr(gates, gatename.upper())
                        if gatename not in ["id", "cx", "ccx"]
                        else {
                            "id": gates.I,
                            "cx": gates.CNOT,
                            "ccx": gates.TOFFOLI,
                        }[gatename]
                    )
                except:
                    if gatename in composite_gates:
                        _q = line.split(" ")[-1].replace(";", "").split(",")
                        _p = (
                            re.search(r"\((.*?)\)", line.split(" ")[0])
                            .group(0)
                            .split(",")
                            if len(pieces) == 2
                            else []
                        )
                        for g in composite_gates[gatename]:
                            parse_line(
                                f"{g['gatename']}{g['parameters'].format(*_p)} {g['qubits'].format(*_q)}"
                            )
                        return
                    else:
                        raise_error(
                            ValueError,
                            f"QASM command {command} is not recognized.",
                        )

                if len(pieces) == 1:
                    params = None
                    if issubclass(gatetype, gates.ParametrizedGate):
                        raise_error(
                            ValueError,
                            f"Missing parameters for QASM gate {gatename}.",
                        )

                elif len(pieces) == 2:
                    if not issubclass(gatetype, gates.ParametrizedGate):
                        raise_error(ValueError, f"Invalid QASM command {command}.")

                    params = pieces[1].replace(" ", "").split(",")
                    try:
                        for i, p in enumerate(params):
                            denominator = 1
                            if "/" in p:
                                p, denominator = p.split("/")
                            if "pi" in p:
                                from functools import reduce
                                from operator import mul

                                s = p.replace("pi", str(np.pi)).split("*")
                                p = reduce(mul, [float(j) for j in s], 1)
                            params[i] = float(p) / float(denominator)
                    except ValueError:
                        raise_error(
                            ValueError,
                            f"Invalid value {params} for gate parameters.",
                        )

                else:
                    raise_error(
                        ValueError,
                        f"QASM command {command} is not recognized.",
                    )

                # Add gate to gate list
                qubit_list = []
                for qubit in read_args(args):
                    if qubit not in qubits:
                        raise_error(
                            ValueError,
                            f"Qubit {qubit} is not defined in QASM code.",
                        )
                    qubit_list.append(qubits[qubit])
                gate_list.append((gatetype, list(qubit_list), params))

        for line in lines:
            line = (
                re.sub(r"^OPENQASM [0-9]+\.[0-9]+;*\s*", "", line)
                .replace(r"/\s\s+/g", " ")
                .replace(r"^[\s]+", "")
                .replace("[\\s]+\n", "")
                .replace("; ", ";")
                .replace(", ", ",")
            )
            _lines = [line]
            if len(re.findall(";", line)) > 1 and not line.split(" ")[0] == "gate":
                _lines = line.split(";")[:-1]
            for l in _lines:
                if l != "":
                    parse_line(l)

        # Create measurement gate qubit lists from registers
        for i, (gatetype, register, _) in enumerate(gate_list):
            if gatetype == gates.M:
                qubit_list = registers[register]
                qubit_list = [qubit_list[k] for k in sorted(qubit_list.keys())]
                gate_list[i] = (gates.M, qubit_list, register)

        return len(qubits), gate_list
=======
        parser = QASMParser()
        return parser.to_circuit(qasm_code, accelerators, density_matrix)
>>>>>>> 8fd5657d

    def _update_draw_matrix(self, matrix, idx, gate, gate_symbol=None):
        """Helper method for :meth:`qibo.models.circuit.Circuit.draw`."""
        if gate_symbol is None:
            if gate.draw_label:
                gate_symbol = gate.draw_label
            elif gate.name:
                gate_symbol = gate.name[:4]
            else:
                raise_error(
                    NotImplementedError,
                    f"{gate.__class__.__name__} gate is not supported by `circuit.draw`",
                )

        if isinstance(gate, gates.CallbackGate):
            targets = list(range(self.nqubits))
        else:
            targets = list(gate.target_qubits)
        controls = list(gate.control_qubits)

        # identify boundaries
        qubits = targets + controls
        qubits.sort()
        min_qubits_id = qubits[0]
        max_qubits_id = qubits[-1]

        # identify column
        col = idx[targets[0]] if not controls and len(targets) == 1 else max(idx)

        # extend matrix
        for iq in range(self.nqubits):
            matrix[iq].extend((1 + col - len(matrix[iq])) * [""])

        # fill
        for iq in range(min_qubits_id, max_qubits_id + 1):
            if iq in targets:
                matrix[iq][col] = gate_symbol
            elif iq in controls:
                matrix[iq][col] = "o"
            else:
                matrix[iq][col] = "|"

        # update indexes
        if not controls and len(targets) == 1:
            idx[targets[0]] += 1
        else:
            idx = [col + 1] * self.nqubits

        return matrix, idx

    def draw(self, line_wrap=70, legend=False) -> str:
        """Draw text circuit using unicode symbols.

        Args:
            line_wrap (int): maximum number of characters per line. This option
                split the circuit text diagram in chunks of line_wrap characters.
            legend (bool): If ``True`` prints a legend below the circuit for
                callbacks and channels. Default is ``False``.

        Return:
            String containing text circuit diagram.
        """
        # build string representation of gates
        matrix = [[] for _ in range(self.nqubits)]
        idx = [0] * self.nqubits

        for gate in self.queue:
            if isinstance(gate, gates.FusedGate):
                # start fused gate
                matrix, idx = self._update_draw_matrix(matrix, idx, gate, "[")
                # draw gates contained in the fused gate
                for subgate in gate.gates:
                    matrix, idx = self._update_draw_matrix(matrix, idx, subgate)
                # end fused gate
                matrix, idx = self._update_draw_matrix(matrix, idx, gate, "]")
            else:
                matrix, idx = self._update_draw_matrix(matrix, idx, gate)

        # Add some spacers
        for col in range(len(matrix[0])):
            maxlen = max(len(matrix[l][col]) for l in range(self.nqubits))
            for row in range(self.nqubits):
                matrix[row][col] += "─" * (1 + maxlen - len(matrix[row][col]))

        # Print to terminal
        max_name_len = max(len(name) for name in self.wire_names)
        output = ""
        for q in range(self.nqubits):
            output += (
                self.wire_names[q]
                + " " * (max_name_len - len(self.wire_names[q]))
                + ": ─"
                + "".join(matrix[q])
                + "\n"
            )

        # legend
        if legend:
            from tabulate import tabulate

            legend_rows = {
                (i.name, i.draw_label)
                for i in self.queue
                if isinstance(i, (gates.SpecialGate, gates.Channel))
            }

            table = tabulate(
                [list(l) for l in sorted(legend_rows)],
                headers=["Gate", "Symbol"],
                tablefmt="orgtbl",
            )
            table = "\n Legend for callbacks and channels: \n" + table

        # line wrap
        if line_wrap:
            loutput = output.splitlines()

            def chunkstring(string, length):
                nchunks = range(0, len(string), length)
                return (string[i : length + i] for i in nchunks), len(nchunks)

            for row in range(self.nqubits):
                chunks, nchunks = chunkstring(
                    loutput[row][3 + max_name_len - 1 :], line_wrap
                )
                if nchunks == 1:
                    loutput = None
                    break
                for i, c in enumerate(chunks):
                    loutput += ["" for _ in range(self.nqubits)]
                    suffix = " ...\n"
                    prefix = (
                        self.wire_names[row]
                        + " " * (max_name_len - len(self.wire_names[row]))
                        + ": "
                    )
                    if i == 0:
                        prefix += " " * 4
                    elif row == 0:
                        prefix = "\n" + prefix + "... "
                    else:
                        prefix += "... "
                    if i == nchunks - 1:
                        suffix = "\n"
                    loutput[row + i * self.nqubits] = prefix + c + suffix
            if loutput is not None:
                output = "".join(loutput)

        if legend:
            output += table

        return output.rstrip("\n")<|MERGE_RESOLUTION|>--- conflicted
+++ resolved
@@ -1222,263 +1222,8 @@
                 c2.add(gates.H(1))
                 c2.add(gates.CNOT(0, 1))
         """
-<<<<<<< HEAD
-        nqubits, gate_list = cls._parse_qasm(qasm_code)
-        circuit = cls(nqubits, accelerators, density_matrix)
-        for gate, qubits, params in gate_list:
-            if gate == gates.M:
-                circuit.add(gate(*qubits, register_name=params))
-            elif params is None:
-                circuit.add(gate(*qubits))
-            else:
-                # assume parametrized gate
-                circuit.add(gate(*qubits, *params))
-        return circuit
-
-    @staticmethod
-    def _parse_qasm(qasm_code: str):
-        """Extracts circuit information from QASM script.
-
-        Helper method for ``from_qasm``.
-
-        Args:
-            qasm_code: String with the QASM code to parse.
-
-        Returns:
-            nqubits: The total number of qubits in the circuit.
-            gate_list: List that specifies the gates of the circuit.
-                Contains tuples of the form
-                (Qibo gate name, qubit IDs, optional additional parameter).
-                The additional parameter is the ``register_name`` for
-                measurement gates or ``theta`` for parametrized gates.
-        """
-        import re
-
-        def read_args(args):
-            _args = iter(re.split(r"[\[\],]", args))
-            for name in _args:
-                if name:
-                    index = next(_args)
-                    if not index.isdigit():
-                        raise_error(ValueError, "Invalid QASM qubit arguments:", args)
-                    yield name, int(index)
-
-        # Remove comment lines
-        lines = [line for line in qasm_code.splitlines() if line and line[:2] != "//"]
-
-        if not re.search(r"^OPENQASM [0-9]+\.[0-9]+", lines[0]):
-            raise_error(
-                ValueError,
-                "QASM code should start with 'OPENQASM X.X' with X.X indicating the version.",
-            )
-
-        qubits = {}  # Dict[Tuple[str, int], int]: map from qubit tuple to qubit id
-        cregs_size = {}  # Dict[str, int]: map from `creg` name to its size
-        registers = (
-            {}
-        )  # Dict[str, List[int]]: map from register names to target qubit ids
-        gate_list = (
-            []
-        )  # List[Tuple[str, List[int]]]: List of (gate name, list of target qubit ids)
-        composite_gates = {}  # composite gates created with the "gate" command
-
-        def parse_line(line):
-            line = line.replace(r"/\s{2,}/g", " ").replace(r"^[\s]+", "")
-            command, *args = line.split(" ")
-            args = " ".join(args)
-            if args[-1] == ";":
-                args = args[:-1]
-
-            if command == "include":
-                pass
-
-            elif command == "qreg":
-                for name, nqubits in read_args(args):
-                    for i in range(nqubits):
-                        qubits[(name, i)] = len(qubits)
-
-            elif command == "creg":
-                for name, nqubits in read_args(args):
-                    cregs_size[name] = nqubits
-
-            elif command == "measure":
-                args = args.replace(" ", "").split("->")
-                if len(args) != 2:
-                    raise_error(ValueError, "Invalid QASM measurement:", line)
-                qubit = next(read_args(args[0]))
-                if qubit not in qubits:
-                    raise_error(
-                        ValueError,
-                        f"Qubit {qubit} is not defined in QASM code.",
-                    )
-
-                register, idx = next(read_args(args[1]))
-                if register not in cregs_size:
-                    raise_error(
-                        ValueError,
-                        f"Classical register name {register} is not defined in QASM code.",
-                    )
-                if idx >= cregs_size[register]:
-                    raise_error(
-                        ValueError,
-                        f"Cannot access index {idx} of register {register} "
-                        + f"with {cregs_size[register]} qubits.",
-                    )
-                if register in registers:
-                    if idx in registers[register]:
-                        raise_error(
-                            KeyError,
-                            f"Key {idx} of register {register} has already been used.",
-                        )
-                    registers[register][idx] = qubits[qubit]
-                else:
-                    registers[register] = {idx: qubits[qubit]}
-                    gate_list.append((gates.M, register, None))
-
-            elif command == "gate":
-                _name, _qubits, *_ = args.split(" ")
-                _separate_gates = (
-                    re.search(r"\{(.*?)\}", args).group(0)[2:-2].split(";")
-                )
-                _params = re.search(r"\((.*?)\)", _name)
-                _qubits = _qubits.split(",")
-                if _params:
-                    _name = _name[: _params.start()]
-                    _params = _params.group()[1:-1].split(",")
-                composite_gates[_name] = []
-                for g in _separate_gates:
-                    _g_name, _g_qubits = g.split(" ")
-                    _g_params = re.search(r"\((.*?)\)", _g_name)
-                    if _g_params and _params:
-                        _g_name = _g_name[: _g_params.start()]
-                        _g_params = [
-                            f"{{{_params.index(p)}}}"
-                            for p in _g_params.group()[1:-1].split(",")
-                        ]
-                    else:
-                        _g_params = None
-                    _g_qubits = [
-                        f"{{{_qubits.index(q)}}}" for q in _g_qubits.split(",")
-                    ]
-                    pars = "" if not _g_params else f"({','.join(_g_params)})"
-                    composite_gates[_name].append(
-                        {
-                            "gatename": _g_name,
-                            "qubits": ",".join(_g_qubits),
-                            "parameters": pars,
-                        }
-                    )
-            else:
-                pieces = [x for x in re.split("[()]", command) if x]
-
-                gatename = pieces[0]
-                try:
-                    gatetype = (
-                        getattr(gates, gatename.upper())
-                        if gatename not in ["id", "cx", "ccx"]
-                        else {
-                            "id": gates.I,
-                            "cx": gates.CNOT,
-                            "ccx": gates.TOFFOLI,
-                        }[gatename]
-                    )
-                except:
-                    if gatename in composite_gates:
-                        _q = line.split(" ")[-1].replace(";", "").split(",")
-                        _p = (
-                            re.search(r"\((.*?)\)", line.split(" ")[0])
-                            .group(0)
-                            .split(",")
-                            if len(pieces) == 2
-                            else []
-                        )
-                        for g in composite_gates[gatename]:
-                            parse_line(
-                                f"{g['gatename']}{g['parameters'].format(*_p)} {g['qubits'].format(*_q)}"
-                            )
-                        return
-                    else:
-                        raise_error(
-                            ValueError,
-                            f"QASM command {command} is not recognized.",
-                        )
-
-                if len(pieces) == 1:
-                    params = None
-                    if issubclass(gatetype, gates.ParametrizedGate):
-                        raise_error(
-                            ValueError,
-                            f"Missing parameters for QASM gate {gatename}.",
-                        )
-
-                elif len(pieces) == 2:
-                    if not issubclass(gatetype, gates.ParametrizedGate):
-                        raise_error(ValueError, f"Invalid QASM command {command}.")
-
-                    params = pieces[1].replace(" ", "").split(",")
-                    try:
-                        for i, p in enumerate(params):
-                            denominator = 1
-                            if "/" in p:
-                                p, denominator = p.split("/")
-                            if "pi" in p:
-                                from functools import reduce
-                                from operator import mul
-
-                                s = p.replace("pi", str(np.pi)).split("*")
-                                p = reduce(mul, [float(j) for j in s], 1)
-                            params[i] = float(p) / float(denominator)
-                    except ValueError:
-                        raise_error(
-                            ValueError,
-                            f"Invalid value {params} for gate parameters.",
-                        )
-
-                else:
-                    raise_error(
-                        ValueError,
-                        f"QASM command {command} is not recognized.",
-                    )
-
-                # Add gate to gate list
-                qubit_list = []
-                for qubit in read_args(args):
-                    if qubit not in qubits:
-                        raise_error(
-                            ValueError,
-                            f"Qubit {qubit} is not defined in QASM code.",
-                        )
-                    qubit_list.append(qubits[qubit])
-                gate_list.append((gatetype, list(qubit_list), params))
-
-        for line in lines:
-            line = (
-                re.sub(r"^OPENQASM [0-9]+\.[0-9]+;*\s*", "", line)
-                .replace(r"/\s\s+/g", " ")
-                .replace(r"^[\s]+", "")
-                .replace("[\\s]+\n", "")
-                .replace("; ", ";")
-                .replace(", ", ",")
-            )
-            _lines = [line]
-            if len(re.findall(";", line)) > 1 and not line.split(" ")[0] == "gate":
-                _lines = line.split(";")[:-1]
-            for l in _lines:
-                if l != "":
-                    parse_line(l)
-
-        # Create measurement gate qubit lists from registers
-        for i, (gatetype, register, _) in enumerate(gate_list):
-            if gatetype == gates.M:
-                qubit_list = registers[register]
-                qubit_list = [qubit_list[k] for k in sorted(qubit_list.keys())]
-                gate_list[i] = (gates.M, qubit_list, register)
-
-        return len(qubits), gate_list
-=======
         parser = QASMParser()
         return parser.to_circuit(qasm_code, accelerators, density_matrix)
->>>>>>> 8fd5657d
 
     def _update_draw_matrix(self, matrix, idx, gate, gate_symbol=None):
         """Helper method for :meth:`qibo.models.circuit.Circuit.draw`."""
