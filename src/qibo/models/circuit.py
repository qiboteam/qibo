--- conflicted
+++ resolved
@@ -703,7 +703,7 @@
                             self.measurements.remove(measurement)
 
             if isinstance(gate, gates.UnitaryChannel):
-                self.repeated_execution = not self.density_matrix
+                self.has_unitary_channel = True
             if isinstance(gate, gates.ParametrizedGate):
                 if position >= 0:
                     param_loc = 0
@@ -761,7 +761,6 @@
             else:
                 pos = self.queue.remove(gate)
                 for measurement in list(self.measurements):
-<<<<<<< HEAD
                     if not bool(set(measurement.qubits) & set(gate.qubits)):
                         measurement.collapse = False
                         self.repeated_execution = False
@@ -769,15 +768,6 @@
 
             if isinstance(gate, gates.UnitaryChannel):
                 self.repeated_execution = self.density_matrix
-=======
-                    if set(measurement.qubits) & set(gate.qubits):
-                        measurement.collapse = True
-                        self.has_collapse = True
-                        self.measurements.remove(measurement)
-
-            if isinstance(gate, gates.UnitaryChannel):
-                self.has_unitary_channel = True
->>>>>>> eea1e764
             if isinstance(gate, gates.ParametrizedGate):
                 self.parametrized_gates.remove(gate)
                 if gate.trainable:
