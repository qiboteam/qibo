--- conflicted
+++ resolved
@@ -278,11 +278,7 @@
     )
     bitstrings_sorted = backend.cast(
         [int("".join(map(str, string)), 2) for string in bitstrings_sorted],
-<<<<<<< HEAD
-        dtype=backend.int8,
-=======
         dtype=_get_int_type(2**nqubits, backend=backend),
->>>>>>> b86232f4
     )
 
     data_sorted = backend.cast(data_sorted, dtype=data_sorted[0].dtype)
@@ -1680,14 +1676,10 @@
     return circuit
 
 
-<<<<<<< HEAD
-    _data = backend.abs(data) if complex_data else data
-=======
 def _monotonic_hw_encoder_real(
     codewords, data, nqubits, backend=None, keep_antictrls: bool = False, **kwargs
 ):
     """Implements Algorithm 3 from [1]
->>>>>>> b86232f4
 
     Args:
         codewords (int): list of codewords. Assumed ordered such that their hamming-weights are
@@ -1704,16 +1696,6 @@
         kwargs (dict, optional): Additional arguments used to initialize a Circuit object.
             For details, see the documentation of :class:`qibo.models.circuit.Circuit`.
 
-<<<<<<< HEAD
-    phis = backend.zeros(len(thetas) + 1, dtype=float)
-    if complex_data:
-        phis[0] = _angle_mod_two_pi(-backend.angle(data[0]))
-        for k in range(1, len(phis)):
-            phis[k] = _angle_mod_two_pi(-backend.angle(data[k]) + backend.sum(phis[:k]))
-    phis = backend.cast(phis, dtype=phis[0].dtype)
-
-    zero_casted = backend.cast(0.0, dtype=backend.float64)  # because of GPU backends
-=======
     Returns:
         :class:`qibo.models.circuit.Circuit`: Circuit that loads :math:`\\mathbf{x}`.
 
@@ -1725,7 +1707,6 @@
     dims = len(data)
 
     circuit = Circuit(nqubits, **kwargs)
->>>>>>> b86232f4
 
     bsi = [int(b) for b in format(codewords[0], "0{}b".format(nqubits))]
     for i in range(1, dims - 1):
@@ -1757,15 +1738,6 @@
         if keep_antictrls:
             circuit.add([gates.X(ac) for ac in actrls])
 
-<<<<<<< HEAD
-    if complex_data:
-        angles[-2] = 2 * _angle_mod_two_pi(
-            (backend.angle(data[-1]) - backend.angle(data[-2])) / 2
-        )
-        angles[-1] = 2 * _angle_mod_two_pi(
-            (-0.5) * (backend.angle(data[-2]) + backend.angle(data[-1]))
-            + backend.sum(phis[:-2])
-=======
         bsi = bsip1
     bsip1 = [int(b) for b in format(codewords[dims - 1], "0{}b".format(nqubits))]
 
@@ -1791,7 +1763,6 @@
             gates.GeneralizedRBS(
                 tuple(in_bits), tuple(out_bits), theta=theta
             ).controlled_by(*ctrls)
->>>>>>> b86232f4
         )
 
     if keep_antictrls:
