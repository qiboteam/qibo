<<<<<<< HEAD
import qibo

# from qibo.optimizers.gradient_based import TensorflowSGD
=======
import numpy as np

>>>>>>> eea1e764
from qibo.config import raise_error
from qibo.hamiltonians import Hamiltonian
from qibo.models.evolution import StateEvolution
from qibo.optimizers.heuristics import CMAES


class VQE:
    """This class implements the variational quantum eigensolver algorithm.

    Args:
        circuit (:class:`qibo.models.circuit.Circuit`): Circuit that
            implements the variaional ansatz.
        hamiltonian (:class:`qibo.hamiltonians.Hamiltonian`): Hamiltonian object.

    Example:
        .. testcode::

            import numpy as np
            from qibo import gates, models, hamiltonians
            from qibo.optimizers.heuristics import CMAES
            # create circuit ansatz for two qubits
            circuit = models.Circuit(2)
            circuit.add(gates.RY(0, theta=0))
            # create XXZ Hamiltonian for two qubits
            hamiltonian = hamiltonians.XXZ(2)
            # create VQE model for the circuit and Hamiltonian
            vqe = models.VQE(circuit, hamiltonian)
            # optimize using random initial variational parameters
            initial_parameters = np.random.uniform(0, 2, 1)
            opt = CMAES(initial_parameters, optimizer_kwargs=options)
            best, params, _ = v.minimize(opt)
    """

    def __init__(self, circuit, hamiltonian):
        """Initialize circuit ansatz and hamiltonian."""
        self.circuit = circuit
        self.hamiltonian = hamiltonian
        self.backend = hamiltonian.backend

    def minimize(
        self, opt, initial_parameters, loss=None, fit_options=dict(), compile=False
    ):
        """Search for parameters which minimizes the hamiltonian expectation.

        Args:
            opt (:class:`qibo.models.circuit.Circuit`): optimization object used to minimise the loss function
            compile (bool): whether the TensorFlow graph should be compiled.
            epochs (int): number of training epochs.

        Return:
            The final expectation value.
            The corresponding best parameters.
            The optimization result object. For scipy methods it returns
            the ``OptimizeResult``, for ``'cma'`` the ``CMAEvolutionStrategy.result``,
            and for ``'sgd'`` the options used during the optimization.
        """

        def _loss(params, circuit, hamiltonian):
            circuit.set_parameters(params)
            result = hamiltonian.backend.execute_circuit(circuit)
            final_state = result.state()
            return hamiltonian.expectation(final_state)

        if compile:
            loss = self.hamiltonian.backend.compile(_loss)
        else:
            loss = _loss

        if isinstance(opt, CMAES):
            # TODO: check if we can use this shortcut
            # dtype = getattr(self.hamiltonian.backend.np, self.hamiltonian.backend._dtypes.get('DTYPE'))
            dtype = self.hamiltonian.backend.np.float64
            loss = lambda p, c, h: dtype(_loss(p, c, h))
        # elif isinstance(opt, qibo.optimizers.gradient_based.TensorflowSGD):
        #    loss = lambda p, c, h: self.hamiltonian.backend.to_numpy(_loss(p, c, h))

        result, parameters, extra = opt.fit(
            initial_parameters,
            loss,
            args=(self.circuit, self.hamiltonian),
            fit_options=fit_options,
        )

        self.circuit.set_parameters(parameters)
        return result, parameters, extra

    def energy_fluctuation(self, state):
        """
        Evaluate energy fluctuation

        .. math::
            \\Xi_{k}(\\mu) = \\sqrt{\\langle\\mu|\\hat{H}^2|\\mu\\rangle - \\langle\\mu|\\hat{H}|\\mu\\rangle^2} \\,

        for a given state :math:`|\\mu\\rangle`.

        Args:
            state (np.ndarray): quantum state to be used to compute the energy fluctuation with H.
        """
        energy = self.hamiltonian.expectation(state)
        h = self.hamiltonian.matrix
        h2 = Hamiltonian(
            nqubits=self.hamiltonian.nqubits, matrix=h @ h, backend=self.backend
        )
        average_h2 = self.backend.calculate_expectation_state(h2, state, normalize=True)
        return np.sqrt(average_h2 - energy**2)


class AAVQE:
    """This class implements the Adiabatically Assisted Variational Quantum Eigensolver
    algorithm. See https://arxiv.org/abs/1806.02287.

    Args:
        circuit (:class:`qibo.models.circuit.Circuit`): variational ansatz.
        easy_hamiltonian (:class:`qibo.hamiltonians.Hamiltonian`): initial Hamiltonian object.
        problem_hamiltonian (:class:`qibo.hamiltonians.Hamiltonian`): problem Hamiltonian object.
        s (callable): scheduling function of time that defines the adiabatic
            evolution. It must verify boundary conditions: s(0) = 0 and s(1) = 1.
        nsteps (float): number of steps of the adiabatic evolution.
        t_max (float): total time evolution.
        bounds_tolerance (float): tolerance for checking s(0) = 0 and s(1) = 1.
        time_tolerance (float): tolerance for checking if time is greater than t_max.

    Example:
        .. testcode::

            import numpy as np
            from qibo import gates, models, hamiltonians
            from qibo.optimizers.heuristics import CMAES
            # create circuit ansatz for two qubits
            circuit = models.Circuit(2)
            circuit.add(gates.RY(0, theta=0))
            circuit.add(gates.RY(1, theta=0))
            # define the easy and the problem Hamiltonians.
            easy_hamiltonian=hamiltonians.X(2)
            problem_hamiltonian=hamiltonians.XXZ(2)
            # define a scheduling function with only one parameter
            # and boundary conditions s(0) = 0, s(1) = 1
            s = lambda t: t
            # create AAVQE model
            aavqe = models.AAVQE(circuit, easy_hamiltonian, problem_hamiltonian,
                                s, nsteps=10, t_max=1)
            # optimize using random initial variational parameters
            np.random.seed(0)
            initial_parameters = np.random.uniform(0, 2*np.pi, 2)
            opt = CMAES(initial_parameters)
            ground_energy, params = aavqe.minimize(opt)
    """

    def __init__(
        self,
        circuit,
        easy_hamiltonian,
        problem_hamiltonian,
        s,
        nsteps=10,
        t_max=1,
        bounds_tolerance=1e-7,
        time_tolerance=1e-7,
    ):
        if nsteps <= 0:  # pragma: no cover
            raise_error(
                ValueError,
                "Number of steps nsteps should be positive but is {}."
                "".format(nsteps),
            )
        if t_max <= 0:  # pragma: no cover
            raise_error(
                ValueError,
                "Maximum time t_max should be positive but is {}." "".format(t_max),
            )
        if easy_hamiltonian.nqubits != problem_hamiltonian.nqubits:  # pragma: no cover
            raise_error(
                ValueError,
                "The easy Hamiltonian has {} qubits while problem Hamiltonian has {}."
                "".format(easy_hamiltonian.nqubits, problem_hamiltonian.nqubits),
            )

        self.ATOL = bounds_tolerance
        self.ATOL_TIME = time_tolerance

        self._circuit = circuit
        self._h0 = easy_hamiltonian
        self._h1 = problem_hamiltonian
        self._nsteps = nsteps
        self._t_max = t_max
        self._dt = 1.0 / (nsteps - 1)

        self._schedule = None
        nparams = s.__code__.co_argcount
        if not nparams == 1:  # pragma: no cover
            raise_error(
                ValueError,
                "Scheduling function must take only one argument,"
                "but the function proposed takes {}.".format(nparams),
            )
        self.set_schedule(s)

    def set_schedule(self, func):
        """Set scheduling function s(t) as func."""
        # check boundary conditions
        s0 = func(0)
        if abs(s0) > self.ATOL:  # pragma: no cover
            raise_error(ValueError, "s(0) should be 0 but it is {}.".format(s0))
        s1 = func(1)
        if abs(s1 - 1) > self.ATOL:  # pragma: no cover
            raise_error(ValueError, "s(1) should be 1 but it is {}.".format(s1))
        self._schedule = func

    def schedule(self, t):
        """Returns scheduling function evaluated at time t: s(t/Tmax)."""
        if self._schedule is None:  # pragma: no cover
            raise_error(ValueError, "Cannot access scheduling before it is set.")
        if (t - self._t_max) > self.ATOL_TIME:  # pragma: no cover
            raise_error(
                ValueError,
                "t cannot be greater than {}, but it is {}.".format(self._t_max, t),
            )

        s = self._schedule(t / self._t_max)
        if (abs(s) - 1) > self.ATOL:  # pragma: no cover
            raise_error(
                ValueError, "s cannot be greater than 1 but it is {}.".format(s)
            )
        return s

    def hamiltonian(self, t):
        """Returns the adiabatic evolution Hamiltonian at a given time."""
        if (t - self._t_max) > self.ATOL:  # pragma: no cover
            raise_error(
                ValueError,
                "t cannot be greater than {}, but it is {}.".format(self._t_max, t),
            )
        # boundary conditions  s(0)=0, s(total_time)=1
        st = self.schedule(t)
        return self._h0 * (1 - st) + self._h1 * st

    def minimize(
        self, opt, initial_parameters, fit_options=dict(), compile=False, epochs=100
    ):
        """
        Performs minimization to find the ground state of the problem Hamiltonian.

        Args:
        Args:
            opt (:class:`qibo.models.circuit.Circuit`): optimization object used to minimise the loss function
            compile (bool): whether the TensorFlow graph should be compiled.
            epochs (int): number of training epochs.
        """
        from qibo import models

        t = 0.0
        params = initial_parameters
        while (t - self._t_max) <= self.ATOL_TIME:
            H = self.hamiltonian(t)
            vqe = models.VQE(self._circuit, H)
            best, params, _ = vqe.minimize(
                opt, params, fit_options=fit_options, compile=compile
            )
            t += self._dt
        return best, params


class QAOA:
    """Quantum Approximate Optimization Algorithm (QAOA) model.

    The QAOA is introduced in `arXiv:1411.4028 <https://arxiv.org/abs/1411.4028>`_.

    Args:
        hamiltonian (:class:`qibo.hamiltonians.Hamiltonian`): problem Hamiltonian
            whose ground state is sought.
        mixer (:class:`qibo.hamiltonians.Hamiltonian`): mixer Hamiltonian.
            Must be of the same type and act on the same number of qubits as ``hamiltonian``.
            If ``None``, :class:`qibo.hamiltonians.X` is used.
        solver (str): solver used to apply the exponential operators.
            Default solver is 'exp' (:class:`qibo.solvers.Exponential`).
        callbacks (list): List of callbacks to calculate during evolution.
        accelerators (dict): Dictionary of devices to use for distributed
            execution. This option is available only when ``hamiltonian``
            is a :class:`qibo.hamiltonians.SymbolicHamiltonian`.

    Example:
        .. testcode::

            import numpy as np
            from qibo import models, hamiltonians
            from qibo.optimizers.minimizers import ScipyMinimizer
            # create XXZ Hamiltonian for four qubits
            hamiltonian = hamiltonians.XXZ(4)
            # create QAOA model for this Hamiltonian
            qaoa = models.QAOA(hamiltonian)
            # optimize using random initial variational parameters
            # and default options and initial state
            initial_parameters = 0.01 * np.random.random(4)
            opt = ScipyMinimizer(initial_parameters, options={"method": "BFGS"})
            best, params, extra = qaoa.minimize(opt)
    """

    from qibo import hamiltonians

    def __init__(
        self, hamiltonian, mixer=None, solver="exp", callbacks=[], accelerators=None
    ):
        from qibo.hamiltonians.abstract import AbstractHamiltonian

        # list of QAOA variational parameters (angles)
        self.params = None
        # problem hamiltonian
        if not isinstance(hamiltonian, AbstractHamiltonian):
            raise_error(
                TypeError, "Invalid Hamiltonian type {}." "".format(type(hamiltonian))
            )
        self.hamiltonian = hamiltonian
        self.nqubits = hamiltonian.nqubits
        # mixer hamiltonian (default = -sum(sigma_x))
        if mixer is None:
            trotter = isinstance(
                self.hamiltonian, self.hamiltonians.SymbolicHamiltonian
            )
            self.mixer = self.hamiltonians.X(
                self.nqubits, dense=not trotter, backend=self.hamiltonian.backend
            )
        else:
            if type(mixer) != type(hamiltonian):
                raise_error(
                    TypeError,
                    "Given Hamiltonian is of type {} "
                    "while mixer is of type {}."
                    "".format(type(hamiltonian), type(mixer)),
                )
            if mixer.nqubits != hamiltonian.nqubits:
                raise_error(
                    ValueError,
                    "Given Hamiltonian acts on {} qubits "
                    "while mixer acts on {}."
                    "".format(hamiltonian.nqubits, mixer.nqubits),
                )
            self.mixer = mixer

        # create circuits for Trotter Hamiltonians
        if accelerators is not None and (
            not isinstance(self.hamiltonian, self.hamiltonians.SymbolicHamiltonian)
            or solver != "exp"
        ):
            raise_error(
                NotImplementedError,
                "Distributed QAOA is implemented "
                "only with SymbolicHamiltonian and "
                "exponential solver.",
            )
        if isinstance(self.hamiltonian, self.hamiltonians.SymbolicHamiltonian):
            self.hamiltonian.circuit(1e-2, accelerators)
            self.mixer.circuit(1e-2, accelerators)

        # evolution solvers
        from qibo.solvers import get_solver

        self.ham_solver = get_solver(solver, 1e-2, self.hamiltonian)
        self.mix_solver = get_solver(solver, 1e-2, self.mixer)

        self.callbacks = callbacks
        self.backend = (
            hamiltonian.backend
        )  # to avoid error with _create_calculate_callbacks
        self.accelerators = accelerators
        self.normalize_state = StateEvolution._create_normalize_state(self, solver)
        self.calculate_callbacks = StateEvolution._create_calculate_callbacks(
            self, accelerators
        )

    def set_parameters(self, p):
        """Sets the variational parameters.

        Args:
            p (np.ndarray): 1D-array holding the new values for the variational
                parameters. Length should be an even number.
        """
        self.params = p

    def _apply_exp(self, state, solver, p):
        """Helper method for ``execute``."""
        solver.dt = p
        state = solver(state)
        if self.callbacks:
            state = self.normalize_state(state)
            self.calculate_callbacks(state)
        return state

    def execute(self, initial_state=None):
        """Applies the QAOA exponential operators to a state.

        Args:
            initial_state (np.ndarray): Initial state vector.

        Returns:
            State vector after applying the QAOA exponential gates.
        """
        if initial_state is None:
            state = self.hamiltonian.backend.plus_state(self.nqubits)
        else:
            state = self.hamiltonian.backend.cast(initial_state)

        self.calculate_callbacks(state)
        n = int(self.params.shape[0])
        for i in range(n // 2):
            state = self._apply_exp(state, self.ham_solver, self.params[2 * i])
            state = self._apply_exp(state, self.mix_solver, self.params[2 * i + 1])
        return self.normalize_state(state)

    def __call__(self, initial_state=None):
        """Equivalent to :meth:`qibo.models.QAOA.execute`."""
        return self.execute(initial_state)

    def minimize(
        self,
        opt,
        initial_parameters,
        loss=None,
        initial_state=None,
        fit_options=dict(),
        loss_func_param=dict(),
    ):
        """Optimizes the variational parameters of the QAOA. A few loss functions are
        provided for QAOA optimizations such as expected value (default), CVar which is introduced in
        `Quantum 4, 256 <https://quantum-journal.org/papers/q-2020-04-20-256/>`_, and
        Gibbs loss function which is introduced in
        `PRR 2, 023074 (2020) <https://journals.aps.org/prresearch/abstract/10.1103/PhysRevResearch.2.023074>`_.

        Args:
            opt (:class:`qibo.models.circuit.Circuit`): optimization object used to minimise the loss function
            initial_state (np.ndarray): initial state vector of the QAOA.
            loss_func_param (dict): a dictionary to pass in the loss function parameters.

        Return:
            The final energy (expectation value of the ``hamiltonian``).
            The corresponding best parameters.
            The optimization result object. For scipy methods it
            returns the ``OptimizeResult``, for ``'cma'`` the
            ``CMAEvolutionStrategy.result``, and for ``'sgd'``
            the options used during the optimization.

        Example:
            .. testcode::

                from qibo import hamiltonians
                from qibo.models.utils import cvar, gibbs

                h = hamiltonians.XXZ(3)
                qaoa = models.QAOA(h)
                initial_p = [0.314, 0.22, 0.05, 0.59]
                best, params, _ = qaoa.minimize(initial_p)
                best, params, _ = qaoa.minimize(initial_p, loss_func=cvar, loss_func_param={'alpha':0.1})
                best, params, _ = qaoa.minimize(initial_p, loss_func=gibbs, loss_func_param={'eta':0.1})

        """
        if len(initial_parameters) % 2 != 0:
            raise_error(
                ValueError,
                "Initial guess for the parameters must "
                "contain an even number of values but "
                "contains {}.".format(len(initial_parameters)),
            )

        optloss = loss
        self.set_parameters(initial_parameters)

        def _loss(params, qaoa, hamiltonian, state):
            if state is not None:
                state = hamiltonian.backend.cast(state, copy=True)
            qaoa.set_parameters(params)
            state = qaoa(state)

            if optloss is None:
                return hamiltonian.expectation(state)
            else:
                func_hyperparams = {
                    key: loss_func_param[key]
                    for key in loss_func_param
                    if key in optloss.__code__.co_varnames
                }
                param = {**func_hyperparams, "hamiltonian": hamiltonian, "state": state}

                return optloss(**param)

        if isinstance(opt, qibo.optimizers.gradient_based.TensorflowSGD):
            loss = lambda p, c, h, s: _loss(self.hamiltonian.backend.cast(p), c, h, s)
        else:
            loss = lambda p, c, h, s: self.hamiltonian.backend.to_numpy(
                _loss(p, c, h, s)
            )

        opt.args = (self, self.hamiltonian, initial_state)
        result, parameters, extra = opt.fit(
            initial_parameters,
            loss,
            args=(self, self.hamiltonian, initial_state),
            fit_options=fit_options,
        )

        self.set_parameters(parameters)
        return result, parameters, extra


class FALQON(QAOA):
    """Feedback-based ALgorithm for Quantum OptimizatioN (FALQON) model.

    The FALQON is introduced in `arXiv:2103.08619 <https://arxiv.org/abs/2103.08619>`_.
    It inherits the QAOA class.

    Args:
        hamiltonian (:class:`qibo.hamiltonians.Hamiltonian`): problem Hamiltonian
            whose ground state is sought.
        mixer (:class:`qibo.hamiltonians.Hamiltonian`): mixer Hamiltonian.
            If ``None``, :class:`qibo.hamiltonians.X` is used.
        solver (str): solver used to apply the exponential operators.
            Default solver is 'exp' (:class:`qibo.solvers.Exponential`).
        callbacks (list): List of callbacks to calculate during evolution.
        accelerators (dict): Dictionary of devices to use for distributed
            execution. This option is available only when ``hamiltonian``
            is a :class:`qibo.hamiltonians.SymbolicHamiltonian`.

    Example:
        .. testcode::

            import numpy as np
            from qibo import models, hamiltonians
            # create XXZ Hamiltonian for four qubits
            hamiltonian = hamiltonians.XXZ(4)
            # create FALQON model for this Hamiltonian
            falqon = models.FALQON(hamiltonian)
            # optimize using random initial variational parameters
            # and default options and initial state
            delta_t = 0.01
            max_layers = 3
            best_energy, final_parameters, extra = falqon.minimize(delta_t, max_layers)
    """

    def __init__(
        self, hamiltonian, mixer=None, solver="exp", callbacks=[], accelerators=None
    ):
        super().__init__(hamiltonian, mixer, solver, callbacks, accelerators)
        self.evol_hamiltonian = 1j * (
            self.hamiltonian @ self.mixer - self.mixer @ self.hamiltonian
        )

    def minimize(
        self, delta_t, max_layers, initial_state=None, tol=None, callback=None
    ):
        """Optimizes the variational parameters of the FALQON.

        Args:
            delta_t (float): initial guess for the time step. A too large delta_t will make the algorithm fail.
            max_layers (int): maximum number of layers allowed for the FALQON.
            initial_state (np.ndarray): initial state vector of the FALQON.
            tol (float): Tolerance of energy change. If not specified, no check is done.
            callback (callable): Called after each iteration for scipy optimizers.
            options (dict): a dictionary with options for the different optimizers.

        Return:
            The final energy (expectation value of the ``hamiltonian``).
            The corresponding best parameters.
            extra: variable with historical data for the energy and callbacks.
        """
        import numpy as np

        parameters = np.array([delta_t, 0])

        def _loss(params, falqon, hamiltonian):
            falqon.set_parameters(params)
            state = falqon(initial_state)
            return hamiltonian.expectation(state)

        energy = [np.inf]
        callback_result = []
        for it in range(1, max_layers + 1):
            beta = self.hamiltonian.backend.to_numpy(
                _loss(parameters, self, self.evol_hamiltonian)
            )

            if tol is not None:
                energy.append(
                    self.hamiltonian.backend.to_numpy(
                        _loss(parameters, self, self.hamiltonian)
                    )
                )
                if abs(energy[-1] - energy[-2]) < tol:
                    break

            if callback is not None:
                callback_result.append(callback(parameters))

            parameters = np.concatenate([parameters, [delta_t, delta_t * beta]])

        self.set_parameters(parameters)
        final_loss = _loss(parameters, self, self.hamiltonian)
        extra = {"energies": energy, "callbacks": callback_result}
        return final_loss, parameters, extra<|MERGE_RESOLUTION|>--- conflicted
+++ resolved
@@ -1,11 +1,6 @@
-<<<<<<< HEAD
+import numpy as np
+
 import qibo
-
-# from qibo.optimizers.gradient_based import TensorflowSGD
-=======
-import numpy as np
-
->>>>>>> eea1e764
 from qibo.config import raise_error
 from qibo.hamiltonians import Hamiltonian
 from qibo.models.evolution import StateEvolution
