from copy import deepcopy
from enum import Enum, auto
from typing import Optional

import hyperopt
import numpy as np

from qibo.hamiltonians import Hamiltonian
from qibo.models.dbi.utils_scheduling import (
    grid_search_step,
    hyperopt_step,
    polynomial_step,
)


class DoubleBracketGeneratorType(Enum):
    """Define DBF evolution."""

    canonical = auto()
    """Use canonical commutator."""
    single_commutator = auto()
    """Use single commutator."""
    group_commutator = auto()
    """Use group commutator approximation"""
    # TODO: add double commutator (does it converge?)


class DoubleBracketScheduling(Enum):
    """Define the DBI scheduling strategies."""

    hyperopt = hyperopt_step
    """Use hyperopt package."""
    grid_search = grid_search_step
    """Use greedy grid search."""
    polynomial_approximation = polynomial_step
    """Use polynomial expansion (analytical) of the loss function."""


class DoubleBracketCostFunction(Enum):
    """Define the DBI cost function."""

    off_diagonal_norm = auto()
    """Use off-diagonal norm as cost function."""
    least_squares = auto()
    """Use least squares as cost function."""
    energy_fluctuation = auto()
    """Use energy fluctuation as cost function."""


class DoubleBracketIteration:
    """
    Class implementing the Double Bracket iteration algorithm.
    For more details, see https://arxiv.org/pdf/2206.11772.pdf

    Args:
        hamiltonian (Hamiltonian): Starting Hamiltonian;
        mode (DoubleBracketGeneratorType): type of generator of the evolution.

    Example:
        .. testcode::

            from qibo.models.dbi.double_bracket import DoubleBracketIteration, DoubleBracketGeneratorType
            from qibo.quantum_info import random_hermitian
            from qibo.hamiltonians import Hamiltonian

            nqubits = 4
            h0 = random_hermitian(2**nqubits, seed=2)
            dbf = DoubleBracketIteration(Hamiltonian(nqubits=nqubits, matrix=h0))

            # diagonalized matrix
            dbf.h
    """

    def __init__(
        self,
        hamiltonian: Hamiltonian,
        mode: DoubleBracketGeneratorType = DoubleBracketGeneratorType.canonical,
        scheduling: DoubleBracketScheduling = DoubleBracketScheduling.grid_search,
        cost: DoubleBracketCostFunction = DoubleBracketCostFunction.off_diagonal_norm,
        state: int = 0,
    ):
        self.h = hamiltonian
        self.h0 = deepcopy(self.h)
        self.mode = mode
        self.scheduling = scheduling
        self.cost = cost
        self.state = state

    def __call__(
        self, step: float, mode: DoubleBracketGeneratorType = None, d: np.array = None
    ):
        r"""We use convention that $H' = U^\dagger H U$ where $U=e^{-sW}$ with $W=[D,H]$ (or depending on `mode` an approximation, see `eval_dbr_unitary`). If $s>0$ then for $D = \Delta(H)$ the GWW DBR will give a $\sigma$-decrease, see https://arxiv.org/abs/2206.11772."""

        operator = self.eval_dbr_unitary(step, mode, d)
        operator_dagger = self.backend.cast(
            np.matrix(self.backend.to_numpy(operator)).getH()
        )
        self.h.matrix = operator_dagger @ self.h.matrix @ operator
        return operator

    def eval_dbr_unitary(
        self, step: float, mode: DoubleBracketGeneratorType = None, d: np.array = None
    ):
        """In call we will are working in the convention that $H' = U^\\dagger H U$ where $U=e^{-sW}$ with $W=[D,H]$ or an approximation of that by a group commutator. That is handy because if we switch from the DBI in the Heisenberg picture for the Hamiltonian, we get that the transformation of the state is $|\\psi'\rangle = U |\\psi\rangle$ so that $\\langle H\rangle_{\\psi'} = \\langle H' \rangle_\\psi$ (i.e. when writing the unitary acting on the state dagger notation is avoided).

        The group commutator must approximate $U=e^{-s[D,H]}$. This is achieved by setting $r = \\sqrt{s}$ so that
        $$V = e^{-irH}e^{irD}e^{irH}e^{-irD}$$
        because
        $$e^{-irH}De^{irH} = D+ir[D,H]+O(r^2)$$
        so
        $$V\approx e^{irD +i^2 r^2[D,H] + O(r^2) -irD} \approx U\\ .$$
        See the app in https://arxiv.org/abs/2206.11772 for a derivation.
        """
        if mode is None:
            mode = self.mode

        if mode is DoubleBracketGeneratorType.canonical:
            operator = self.backend.calculate_matrix_exp(
                -1.0j * step,
                self.commutator(self.diagonal_h_matrix, self.h.matrix),
            )
        elif mode is DoubleBracketGeneratorType.single_commutator:
            if d is None:
<<<<<<< HEAD
                d = self.diagonal_h_matrix
=======
                raise_error(ValueError, f"Cannot use group_commutator with matrix {d}")
>>>>>>> 18517e85
            operator = self.backend.calculate_matrix_exp(
                -1.0j * step,
                self.commutator(d, self.h.matrix),
            )
        elif mode is DoubleBracketGeneratorType.group_commutator:
            if d is None:
                d = self.diagonal_h_matrix

            sqrt_step = np.sqrt(step)
            operator = (
                self.h.exp(-np.sqrt(step))
                @ self.backend.calculate_matrix_exp(-np.sqrt(step), d)
                @ self.h.exp(np.sqrt(step))
                @ self.backend.calculate_matrix_exp(np.sqrt(step), d)
            )

        return operator

    @staticmethod
    def commutator(a, b):
        """Compute commutator between two arrays."""
        return a @ b - b @ a

    @property
    def diagonal_h_matrix(self):
        """Diagonal H matrix."""
        return self.backend.cast(np.diag(np.diag(self.backend.to_numpy(self.h.matrix))))

    @property
    def off_diag_h(self):
        return self.h.matrix - self.diagonal_h_matrix

    @property
    def off_diagonal_norm(self):
        r"""Hilbert Schmidt norm of off-diagonal part of H matrix, namely :math:`\\text{Tr}(\\sqrt{A^{\\dagger} A})`."""
        off_diag_h_dag = self.backend.cast(
            np.matrix(self.backend.to_numpy(self.off_diag_h)).getH()
        )
        return np.sqrt(
            np.real(np.trace(self.backend.to_numpy(off_diag_h_dag @ self.off_diag_h)))
        )

    @property
    def backend(self):
        """Get Hamiltonian's backend."""
        return self.h0.backend

    def least_squares(self, D: np.array):
        """Least squares cost function."""
        H = self.h.matrix
        return -np.real(
            np.trace(H @ D) - 0.5 * (np.linalg.norm(H) ** 2 + np.linalg.norm(D) ** 2)
        )

    def choose_step(
        self,
        d: Optional[np.array] = None,
        scheduling: Optional[DoubleBracketScheduling] = None,
        **kwargs,
    ):
        if scheduling is None:
            scheduling = self.scheduling
        step = scheduling(self, d=d, **kwargs)
        if (
            step is None
            and scheduling == DoubleBracketScheduling.polynomial_approximation
        ):
            kwargs["n"] = kwargs.get("n", 3)
            kwargs["n"] += 1
            # if n==n_max, return None
            step = scheduling(self, d=d, **kwargs)
        return step

    def loss(self, step: float, d: np.array = None, look_ahead: int = 1):
        """
        Compute loss function distance between `look_ahead` steps.

        Args:
            step: iteration step.
            d: diagonal operator, use canonical by default.
            look_ahead: number of iteration steps to compute the loss function;
        """
        # copy initial hamiltonian
        h_copy = deepcopy(self.h)

        for _ in range(look_ahead):
            self.__call__(mode=self.mode, step=step, d=d)

        # loss values depending on the cost function
        if self.cost == DoubleBracketCostFunction.off_diagonal_norm:
            loss = self.off_diagonal_norm
        elif self.cost == DoubleBracketCostFunction.least_squares:
            loss = self.least_squares(d)
        elif self.cost == DoubleBracketCostFunction.energy_fluctuation:
            loss = self.energy_fluctuation(self.state)

        # set back the initial configuration
        self.h = h_copy

        return loss

    def energy_fluctuation(self, state=None):
        """
        Evaluate energy fluctuation

        .. math::
            \\Xi(\\mu) = \\sqrt{\\langle\\mu|\\hat{H}^2|\\mu\\rangle - \\langle\\mu|\\hat{H}|\\mu\\rangle^2} \\,

        for a given state :math:`|\\mu\\rangle`.

        Args:
            state (np.ndarray): quantum state to be used to compute the energy fluctuation with H.
        """
        if state is None:
            state = self.state
        state_vector = np.zeros(len(self.h.matrix))
        state_vector[state] = 1.0
        return np.real(self.h.energy_fluctuation(state_vector))

    def sigma(self, h: np.array):
        return h - self.backend.cast(np.diag(np.diag(self.backend.to_numpy(h))))

    def generate_Gamma_list(self, n: int, d: np.array):
        r"""Computes the n-nested Gamma functions, where $\Gamma_k=[W,...,[W,[W,H]]...]$, where we take k nested commutators with $W = [D, H]$"""
        W = self.commutator(d, self.sigma(self.h.matrix))
        Gamma_list = [self.h.matrix]
        for _ in range(n - 1):
            Gamma_list.append(self.commutator(W, Gamma_list[-1]))
        return Gamma_list<|MERGE_RESOLUTION|>--- conflicted
+++ resolved
@@ -121,11 +121,7 @@
             )
         elif mode is DoubleBracketGeneratorType.single_commutator:
             if d is None:
-<<<<<<< HEAD
                 d = self.diagonal_h_matrix
-=======
-                raise_error(ValueError, f"Cannot use group_commutator with matrix {d}")
->>>>>>> 18517e85
             operator = self.backend.calculate_matrix_exp(
                 -1.0j * step,
                 self.commutator(d, self.h.matrix),
