from copy import deepcopy
from enum import Enum, auto
from typing import Optional

import numpy as np

from qibo.config import raise_error
from qibo.hamiltonians import Hamiltonian
from qibo.models.dbi.utils_analytical import (
    energy_fluctuation_polynomial_expansion_coef,
    least_squares_polynomial_expansion_coef,
    off_diagonal_norm_polynomial_expansion_coef,
)
from qibo.models.dbi.utils_scheduling import (
    grid_search_step,
    hyperopt_step,
    polynomial_step,
    simulated_annealing_step,
)


class DoubleBracketGeneratorType(Enum):
    """Define DBF evolution."""

    canonical = auto()
    """Use canonical commutator."""
    single_commutator = auto()
    """Use single commutator."""
    group_commutator = auto()
    """Use group commutator approximation"""
    # TODO: add double commutator (does it converge?)


class DoubleBracketScheduling(Enum):
    """Define the DBI scheduling strategies."""

    hyperopt = hyperopt_step
    """Use hyperopt package."""
    grid_search = grid_search_step
    """Use greedy grid search."""
    polynomial_approximation = polynomial_step
    """Use polynomial expansion (analytical) of the loss function."""
    simulated_annealing = simulated_annealing_step
    """Use simulated annealing algorithm"""


class DoubleBracketCostFunction(Enum):
    """Define the DBI cost function."""

    off_diagonal_norm = auto()
    """Use off-diagonal norm as cost function."""
    least_squares = auto()
    """Use least squares as cost function."""
    energy_fluctuation = auto()
    """Use energy fluctuation as cost function."""


class DoubleBracketIteration:
    """
    Class implementing the Double Bracket iteration algorithm.
    For more details, see https://arxiv.org/pdf/2206.11772.pdf

    Args:
        hamiltonian (Hamiltonian): Starting Hamiltonian;
        mode (DoubleBracketGeneratorType): type of generator of the evolution.

    Example:
        .. testcode::

            from qibo.models.dbi.double_bracket import DoubleBracketIteration, DoubleBracketGeneratorType
            from qibo.quantum_info import random_hermitian
            from qibo.hamiltonians import Hamiltonian

            nqubits = 4
            h0 = random_hermitian(2**nqubits, seed=2)
            dbf = DoubleBracketIteration(Hamiltonian(nqubits=nqubits, matrix=h0))

            # diagonalized matrix
            dbf.h
    """

    def __init__(
        self,
        hamiltonian: Hamiltonian,
        mode: DoubleBracketGeneratorType = DoubleBracketGeneratorType.canonical,
        scheduling: DoubleBracketScheduling = DoubleBracketScheduling.grid_search,
        cost: DoubleBracketCostFunction = DoubleBracketCostFunction.off_diagonal_norm,
        ref_state: int = 0,
    ):
        self.h = hamiltonian
        self.h0 = deepcopy(self.h)
        self.mode = mode
        self.scheduling = scheduling
        self.cost = cost
        self.ref_state = ref_state

    def __call__(
        self, step: float, mode: DoubleBracketGeneratorType = None, d: np.array = None
    ):
        r"""We use convention that $H' = U^\dagger H U$ where $U=e^{-sW}$ with $W=[D,H]$ (or depending on `mode` an approximation, see `eval_dbr_unitary`). If $s>0$ then for $D = \Delta(H)$ the GWW DBR will give a $\sigma$-decrease, see https://arxiv.org/abs/2206.11772."""

        operator = self.eval_dbr_unitary(step, mode, d)
        operator_dagger = self.backend.cast(
            np.matrix(self.backend.to_numpy(operator)).getH()
        )
        self.h.matrix = operator_dagger @ self.h.matrix @ operator
        return operator

    def eval_dbr_unitary(
        self, step: float, mode: DoubleBracketGeneratorType = None, d: np.array = None
    ):
        """In call we will are working in the convention that $H' = U^\\dagger H U$ where $U=e^{-sW}$ with $W=[D,H]$ or an approximation of that by a group commutator. That is handy because if we switch from the DBI in the Heisenberg picture for the Hamiltonian, we get that the transformation of the state is $|\\psi'\rangle = U |\\psi\rangle$ so that $\\langle H\rangle_{\\psi'} = \\langle H' \rangle_\\psi$ (i.e. when writing the unitary acting on the state dagger notation is avoided).

        The group commutator must approximate $U=e^{-s[D,H]}$. This is achieved by setting $r = \\sqrt{s}$ so that
        $$V = e^{-irH}e^{irD}e^{irH}e^{-irD}$$
        because
        $$e^{-irH}De^{irH} = D+ir[D,H]+O(r^2)$$
        so
        $$V\approx e^{irD +i^2 r^2[D,H] + O(r^2) -irD} \approx U\\ .$$
        See the app in https://arxiv.org/abs/2206.11772 for a derivation.
        """
        if mode is None:
            mode = self.mode

        if mode is DoubleBracketGeneratorType.canonical:
            operator = self.backend.calculate_matrix_exp(
                -1.0j * step,
                self.commutator(self.diagonal_h_matrix, self.h.matrix),
            )
        elif mode is DoubleBracketGeneratorType.single_commutator:
            if d is None:
                d = self.diagonal_h_matrix
            operator = self.backend.calculate_matrix_exp(
                -1.0j * step,
<<<<<<< HEAD
                self.commutator(self.backend.cast(d), self.h.matrix),
=======
                self.commutator(d, self.h.matrix),
>>>>>>> 6fe21bb3
            )
        elif mode is DoubleBracketGeneratorType.group_commutator:
            if d is None:
                d = self.diagonal_h_matrix

            sqrt_step = np.sqrt(step)
            operator = (
<<<<<<< HEAD
                self.h.exp(-np.sqrt(step))
                @ self.backend.calculate_matrix_exp(np.sqrt(step), d)
                @ self.h.exp(np.sqrt(step))
                @ self.backend.calculate_matrix_exp(-np.sqrt(step), d)
            )
        else:
            raise_error(ValueError, f"Mode { mode } not recognized.")
=======
                self.h.exp(sqrt_step)
                @ self.backend.calculate_matrix_exp(-sqrt_step, d)
                @ self.h.exp(-sqrt_step)
                @ self.backend.calculate_matrix_exp(sqrt_step, d)
            )
>>>>>>> 6fe21bb3
        return operator

    @staticmethod
    def commutator(a, b):
        """Compute commutator between two arrays."""
        return a @ b - b @ a

    @property
    def diagonal_h_matrix(self):
        """Diagonal H matrix."""
        return self.backend.cast(np.diag(np.diag(self.backend.to_numpy(self.h.matrix))))

    @property
    def off_diag_h(self):
        return self.h.matrix - self.diagonal_h_matrix

    @property
    def off_diagonal_norm(self):
        r"""Hilbert Schmidt norm of off-diagonal part of H matrix, namely :math:`\\text{Tr}(\\sqrt{A^{\\dagger} A})`."""
        off_diag_h_dag = self.backend.cast(
            np.matrix(self.backend.to_numpy(self.off_diag_h)).getH()
        )
        return np.sqrt(
            np.real(np.trace(self.backend.to_numpy(off_diag_h_dag @ self.off_diag_h)))
        )

    @property
    def backend(self):
        """Get Hamiltonian's backend."""
        return self.h0.backend

    def least_squares(self, d: np.array):
        """Least squares cost function."""
        h_np = self.backend.cast(self.h.matrix)

        return np.real(0.5 * np.linalg.norm(d) ** 2 - np.trace(h_np @ d))

    def choose_step(
        self,
        d: Optional[np.array] = None,
        scheduling: Optional[DoubleBracketScheduling] = None,
        **kwargs,
    ):
        """
        Calculate the optimal step using respective `scheduling` methods.
        """
        if scheduling is None:
            scheduling = self.scheduling
        step = scheduling(self, d=d, **kwargs)
        if (
            step is None
            and scheduling == DoubleBracketScheduling.polynomial_approximation
        ):
            kwargs["n"] = kwargs.get("n", 3)
            kwargs["n"] += 1
            # if n==n_max, return None
            step = scheduling(self, d=d, **kwargs)
        return step

    def loss(self, step: float, d: np.array = None, look_ahead: int = 1):
        """
        Compute loss function distance between `look_ahead` steps.

        Args:
            step: iteration step.
            d: diagonal operator, use canonical by default.
            look_ahead: number of iteration steps to compute the loss function;
        """
        # copy initial hamiltonian
        h_copy = deepcopy(self.h)

        for _ in range(look_ahead):
            self.__call__(mode=self.mode, step=step, d=d)

        # loss values depending on the cost function
        if self.cost == DoubleBracketCostFunction.off_diagonal_norm:
            loss = self.off_diagonal_norm
        elif self.cost == DoubleBracketCostFunction.least_squares:
            loss = self.least_squares(d)
        elif self.cost == DoubleBracketCostFunction.energy_fluctuation:
            loss = self.energy_fluctuation(self.ref_state)

        # set back the initial configuration
        self.h = h_copy

        return loss

    def energy_fluctuation(self, state):
        """
        Evaluate energy fluctuation

        .. math::
            \\Xi(\\mu) = \\sqrt{\\langle\\mu|\\hat{H}^2|\\mu\\rangle - \\langle\\mu|\\hat{H}|\\mu\\rangle^2} \\,

        for a given state :math:`|\\mu\\rangle`.

        Args:
            state (np.ndarray): quantum state to be used to compute the energy fluctuation with H.
        """
        h_np = self.backend.cast(np.diag(np.diag(self.backend.to_numpy(self.h.matrix))))
        h2 = h_np @ h_np
        state_cast = self.backend.cast(state)
        state_conj = self.backend.cast(state.conj())
        a = state_conj @ h2 @ state_cast
        b = state_conj @ h_np @ state_cast
        return (np.sqrt(np.real(a - b**2))).item()

    def sigma(self, h: np.array):
        return self.backend.cast(h) - self.backend.cast(
            np.diag(np.diag(self.backend.to_numpy(h)))
        )

    def generate_Gamma_list(self, n: int, d: np.array):
        r"""Computes the n-nested Gamma functions, where $\Gamma_k=[W,...,[W,[W,H]]...]$, where we take k nested commutators with $W = [D, H]$"""
        W = self.commutator(self.backend.cast(d), self.sigma(self.h.matrix))
        Gamma_list = [self.h.matrix]
        for _ in range(n - 1):
            Gamma_list.append(self.commutator(W, Gamma_list[-1]))
        return Gamma_list

    def cost_expansion(self, d, n):
        if self.cost is DoubleBracketCostFunction.off_diagonal_norm:
            coef = off_diagonal_norm_polynomial_expansion_coef(self, d, n)
        elif self.cost is DoubleBracketCostFunction.least_squares:
            coef = least_squares_polynomial_expansion_coef(self, d, n)
        elif self.cost is DoubleBracketCostFunction.energy_fluctuation:
            coef = energy_fluctuation_polynomial_expansion_coef(
                self, d, n, self.ref_state
            )
        else:
            raise ValueError(f"Cost function {self.cost} not recognized.")
        return coef<|MERGE_RESOLUTION|>--- conflicted
+++ resolved
@@ -1,22 +1,11 @@
 from copy import deepcopy
 from enum import Enum, auto
-from typing import Optional
-
+from functools import partial
+
+import hyperopt
 import numpy as np
 
-from qibo.config import raise_error
 from qibo.hamiltonians import Hamiltonian
-from qibo.models.dbi.utils_analytical import (
-    energy_fluctuation_polynomial_expansion_coef,
-    least_squares_polynomial_expansion_coef,
-    off_diagonal_norm_polynomial_expansion_coef,
-)
-from qibo.models.dbi.utils_scheduling import (
-    grid_search_step,
-    hyperopt_step,
-    polynomial_step,
-    simulated_annealing_step,
-)
 
 
 class DoubleBracketGeneratorType(Enum):
@@ -31,30 +20,6 @@
     # TODO: add double commutator (does it converge?)
 
 
-class DoubleBracketScheduling(Enum):
-    """Define the DBI scheduling strategies."""
-
-    hyperopt = hyperopt_step
-    """Use hyperopt package."""
-    grid_search = grid_search_step
-    """Use greedy grid search."""
-    polynomial_approximation = polynomial_step
-    """Use polynomial expansion (analytical) of the loss function."""
-    simulated_annealing = simulated_annealing_step
-    """Use simulated annealing algorithm"""
-
-
-class DoubleBracketCostFunction(Enum):
-    """Define the DBI cost function."""
-
-    off_diagonal_norm = auto()
-    """Use off-diagonal norm as cost function."""
-    least_squares = auto()
-    """Use least squares as cost function."""
-    energy_fluctuation = auto()
-    """Use energy fluctuation as cost function."""
-
-
 class DoubleBracketIteration:
     """
     Class implementing the Double Bracket iteration algorithm.
@@ -83,16 +48,10 @@
         self,
         hamiltonian: Hamiltonian,
         mode: DoubleBracketGeneratorType = DoubleBracketGeneratorType.canonical,
-        scheduling: DoubleBracketScheduling = DoubleBracketScheduling.grid_search,
-        cost: DoubleBracketCostFunction = DoubleBracketCostFunction.off_diagonal_norm,
-        ref_state: int = 0,
     ):
         self.h = hamiltonian
         self.h0 = deepcopy(self.h)
         self.mode = mode
-        self.scheduling = scheduling
-        self.cost = cost
-        self.ref_state = ref_state
 
     def __call__(
         self, step: float, mode: DoubleBracketGeneratorType = None, d: np.array = None
@@ -132,11 +91,7 @@
                 d = self.diagonal_h_matrix
             operator = self.backend.calculate_matrix_exp(
                 -1.0j * step,
-<<<<<<< HEAD
-                self.commutator(self.backend.cast(d), self.h.matrix),
-=======
                 self.commutator(d, self.h.matrix),
->>>>>>> 6fe21bb3
             )
         elif mode is DoubleBracketGeneratorType.group_commutator:
             if d is None:
@@ -144,21 +99,11 @@
 
             sqrt_step = np.sqrt(step)
             operator = (
-<<<<<<< HEAD
-                self.h.exp(-np.sqrt(step))
-                @ self.backend.calculate_matrix_exp(np.sqrt(step), d)
-                @ self.h.exp(np.sqrt(step))
-                @ self.backend.calculate_matrix_exp(-np.sqrt(step), d)
-            )
-        else:
-            raise_error(ValueError, f"Mode { mode } not recognized.")
-=======
                 self.h.exp(sqrt_step)
                 @ self.backend.calculate_matrix_exp(-sqrt_step, d)
                 @ self.h.exp(-sqrt_step)
                 @ self.backend.calculate_matrix_exp(sqrt_step, d)
             )
->>>>>>> 6fe21bb3
         return operator
 
     @staticmethod
@@ -190,33 +135,47 @@
         """Get Hamiltonian's backend."""
         return self.h0.backend
 
-    def least_squares(self, d: np.array):
-        """Least squares cost function."""
-        h_np = self.backend.cast(self.h.matrix)
-
-        return np.real(0.5 * np.linalg.norm(d) ** 2 - np.trace(h_np @ d))
-
-    def choose_step(
+    def hyperopt_step(
         self,
-        d: Optional[np.array] = None,
-        scheduling: Optional[DoubleBracketScheduling] = None,
-        **kwargs,
-    ):
-        """
-        Calculate the optimal step using respective `scheduling` methods.
-        """
-        if scheduling is None:
-            scheduling = self.scheduling
-        step = scheduling(self, d=d, **kwargs)
-        if (
-            step is None
-            and scheduling == DoubleBracketScheduling.polynomial_approximation
-        ):
-            kwargs["n"] = kwargs.get("n", 3)
-            kwargs["n"] += 1
-            # if n==n_max, return None
-            step = scheduling(self, d=d, **kwargs)
-        return step
+        step_min: float = 1e-5,
+        step_max: float = 1,
+        max_evals: int = 1000,
+        space: callable = None,
+        optimizer: callable = None,
+        look_ahead: int = 1,
+        verbose: bool = False,
+        d: np.array = None,
+    ):
+        """
+        Optimize iteration step.
+
+        Args:
+            step_min: lower bound of the search grid;
+            step_max: upper bound of the search grid;
+            max_evals: maximum number of iterations done by the hyperoptimizer;
+            space: see hyperopt.hp possibilities;
+            optimizer: see hyperopt algorithms;
+            look_ahead: number of iteration steps to compute the loss function;
+            verbose: level of verbosity;
+            d: diagonal operator for generating double-bracket iterations.
+
+        Returns:
+            (float): optimized best iteration step.
+        """
+        if space is None:
+            space = hyperopt.hp.uniform
+        if optimizer is None:
+            optimizer = hyperopt.tpe
+
+        space = space("step", step_min, step_max)
+        best = hyperopt.fmin(
+            fn=partial(self.loss, d=d, look_ahead=look_ahead),
+            space=space,
+            algo=optimizer.suggest,
+            max_evals=max_evals,
+            verbose=verbose,
+        )
+        return best["step"]
 
     def loss(self, step: float, d: np.array = None, look_ahead: int = 1):
         """
@@ -233,13 +192,8 @@
         for _ in range(look_ahead):
             self.__call__(mode=self.mode, step=step, d=d)
 
-        # loss values depending on the cost function
-        if self.cost == DoubleBracketCostFunction.off_diagonal_norm:
-            loss = self.off_diagonal_norm
-        elif self.cost == DoubleBracketCostFunction.least_squares:
-            loss = self.least_squares(d)
-        elif self.cost == DoubleBracketCostFunction.energy_fluctuation:
-            loss = self.energy_fluctuation(self.ref_state)
+        # off_diagonal_norm's value after the steps
+        loss = self.off_diagonal_norm
 
         # set back the initial configuration
         self.h = h_copy
@@ -251,43 +205,11 @@
         Evaluate energy fluctuation
 
         .. math::
-            \\Xi(\\mu) = \\sqrt{\\langle\\mu|\\hat{H}^2|\\mu\\rangle - \\langle\\mu|\\hat{H}|\\mu\\rangle^2} \\,
+            \\Xi_{k}(\\mu) = \\sqrt{\\langle\\mu|\\hat{H}^2|\\mu\\rangle - \\langle\\mu|\\hat{H}|\\mu\\rangle^2} \\,
 
         for a given state :math:`|\\mu\\rangle`.
 
         Args:
             state (np.ndarray): quantum state to be used to compute the energy fluctuation with H.
         """
-        h_np = self.backend.cast(np.diag(np.diag(self.backend.to_numpy(self.h.matrix))))
-        h2 = h_np @ h_np
-        state_cast = self.backend.cast(state)
-        state_conj = self.backend.cast(state.conj())
-        a = state_conj @ h2 @ state_cast
-        b = state_conj @ h_np @ state_cast
-        return (np.sqrt(np.real(a - b**2))).item()
-
-    def sigma(self, h: np.array):
-        return self.backend.cast(h) - self.backend.cast(
-            np.diag(np.diag(self.backend.to_numpy(h)))
-        )
-
-    def generate_Gamma_list(self, n: int, d: np.array):
-        r"""Computes the n-nested Gamma functions, where $\Gamma_k=[W,...,[W,[W,H]]...]$, where we take k nested commutators with $W = [D, H]$"""
-        W = self.commutator(self.backend.cast(d), self.sigma(self.h.matrix))
-        Gamma_list = [self.h.matrix]
-        for _ in range(n - 1):
-            Gamma_list.append(self.commutator(W, Gamma_list[-1]))
-        return Gamma_list
-
-    def cost_expansion(self, d, n):
-        if self.cost is DoubleBracketCostFunction.off_diagonal_norm:
-            coef = off_diagonal_norm_polynomial_expansion_coef(self, d, n)
-        elif self.cost is DoubleBracketCostFunction.least_squares:
-            coef = least_squares_polynomial_expansion_coef(self, d, n)
-        elif self.cost is DoubleBracketCostFunction.energy_fluctuation:
-            coef = energy_fluctuation_polynomial_expansion_coef(
-                self, d, n, self.ref_state
-            )
-        else:
-            raise ValueError(f"Cost function {self.cost} not recognized.")
-        return coef+        return self.h.energy_fluctuation(state)