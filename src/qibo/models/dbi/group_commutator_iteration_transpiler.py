from enum import Enum, auto

import hyperopt
import numpy as np

from qibo import *
from qibo import symbols
from qibo.config import raise_error
from qibo.hamiltonians import Hamiltonian, SymbolicHamiltonian
from qibo.models.dbi import *
from qibo.models.dbi.double_bracket import *
from qibo.models.dbi.double_bracket_evolution_oracles import *


class DoubleBracketRotationType(Enum):
    # The dbr types below need a diagonal input matrix $\hat D_k$   :

    single_commutator = auto()
    """Use single commutator."""

    group_commutator = auto()
    """Use group commutator approximation"""

    group_commutator_reduced = auto()
    """Use group commutator approximation with a reduction using symmetry

    """

    ## Reserving for later development
    group_commutator_imperfect = auto()
    """Use group commutator approximation"""

    group_commutator_reduced_imperfect = auto()
    """Use group commutator approximation:
    symmetry of the Hamiltonian implies that with perfect reversion of the input evolution the first order needs less queries.
    We extrapolate that symmetry to the imperfect reversal.
    Note that while may not be performing a similarity operation on the generator of the double bracket iteration,
    the unfolded operation applied to a state vector will still be unitary:

    """


class GroupCommutatorIterationWithEvolutionOracles(DoubleBracketIteration):
    """
    Class which will be later merged into the @super somehow"""

    def __init__(
        self,
        input_hamiltonian_evolution_oracle: EvolutionOracle,
        mode_double_bracket_rotation: DoubleBracketRotationType = DoubleBracketRotationType.group_commutator,
        mode_evolution_oracle: EvolutionOracleType = EvolutionOracleType.numerical,
        mode_diagonal_association: DoubleBracketDiagonalAssociationType = DoubleBracketDiagonalAssociationType.dephasing,
    ):
        if mode_double_bracket_rotation is DoubleBracketRotationType.single_commutator:
            mode_double_bracket_rotation_old = (
                DoubleBracketGeneratorType.single_commutator
            )
        else:
            mode_double_bracket_rotation_old = (
                DoubleBracketGeneratorType.group_commutator
            )
        super().__init__(
            input_hamiltonian_evolution_oracle.h, mode_double_bracket_rotation_old
        )

        self.input_hamiltonian_evolution_oracle = input_hamiltonian_evolution_oracle

        self.mode_diagonal_association = mode_diagonal_association
        self.mode_double_bracket_rotation = mode_double_bracket_rotation

        self.gci_unitary = []
        self.gci_unitary_dagger = []
        self.iterated_hamiltonian_evolution_oracle = (
            self.input_hamiltonian_evolution_oracle
        )

    def __call__(
        self,
        step_duration: float = None,
        diagonal_association: EvolutionOracle = None,
        mode_double_bracket_rotation: DoubleBracketRotationType = None,
    ):

        if mode_double_bracket_rotation is None:
            mode_double_bracket_rotation = self.mode_double_bracket_rotation

        if diagonal_association is None:
            if (
                self.mode_diagonal_association
                is DoubleBracketDiagonalAssociationType.dephasing
            ):
                raise_error(
                    NotImplementedError,
                    "diagonal_h_matrix is np.array but need to cast to SymbolicHamiltonian",
                )
                diagonal_association = EvolutionOracle(
                    self.diagonal_h_matrix,
                    "Dephasing",
                    mode_evolution_oracle=self.input_hamiltonian_evolution_oracle.mode_evolution_oracle,
                )
            else:
                raise_error(
                    ValueError,
                    f"Cannot use group_commutator without specifying matrix {d}. Did you want to set to canonical mode?",
                )
        else:
            self.mode_diagonal_association = (
                DoubleBracketDiagonalAssociationType.prescribed
            )

        if (
            self.mode_double_bracket_rotation
            is DoubleBracketRotationType.single_commutator
        ):
            raise_error(
                NotImplementedError,
                "Keeping track of single commutator DBRs not implemented",
            )
            double_bracket_rotation_step = self.single_commutator_query_list(
                step, diagonal_association
            )
        else:
<<<<<<< HEAD
        #This will run the appropriate group commutator step
            double_bracket_rotation_step = self.group_commutator_query_list(step_duration, diagonal_association)        

            if self.input_hamiltonian_evolution_oracle.mode_evolution_oracle is EvolutionOracleType.numerical:  
                before_circuit = double_bracket_rotation_step['backwards']
                after_circuit = double_bracket_rotation_step['forwards']
                self.h.matrix = before_circuit @ self.h.matrix @ after_circuit

            elif self.input_hamiltonian_evolution_oracle.mode_evolution_oracle is EvolutionOracleType.hamiltonian_simulation:
                before_circuit = double_bracket_rotation_step['backwards']
                after_circuit = double_bracket_rotation_step['forwards']
                self.iterated_hamiltonian_evolution_oracle = FrameShiftedEvolutionOracle(
                                                    deepcopy(self.iterated_hamiltonian_evolution_oracle),
                                                    str(step_duration),
                                                    before_circuit,
                                                    after_circuit 
                                                    )
                        

            elif self.mode_evolution_oracle is EvolutionOracleType.text_strings:  
                raise_error(NotImplementedError)
            else:
                super().__call__(step, d )  
        return before_circuit

    def group_commutator(self,
        s_step: float,
        diagonal_association_evolution_oracle: EvolutionOracle = None,
        iterated_hamiltonian_evolution_oracle: EvolutionOracle = None):
    
=======
            # This will run the appropriate group commutator step
            double_bracket_rotation_step = self.group_commutator_query_list(
                step_duration, diagonal_association
            )

        if (
            self.input_hamiltonian_evolution_oracle.mode_evolution_oracle
            is EvolutionOracleType.numerical
        ):
            # then dbr step output  is a matrix
            double_bracket_rotation_matrix = 0 * self.h.matrix
            double_bracket_rotation_dagger_matrix = 0 * self.h.matrix
            for m in double_bracket_rotation_matrix:
                double_bracket_rotation_matrix = double_bracket_rotation_matrix @ m
            for m in double_bracket_rotation_dagger_matrix:
                double_bracket_rotation_dagger_matrix = (
                    double_bracket_rotation_dagger_matrix @ m
                )
            self.h.matrix = (
                double_bracket_rotation_dagger_matrix
                @ self.h.matrix
                @ double_bracket_rotation_matrix
            )

        elif (
            self.input_hamiltonian_evolution_oracle.mode_evolution_oracle
            is EvolutionOracleType.hamiltonian_simulation
        ):
            # then dbr step output is a query list
            # self.gci_unitary.append(double_bracket_rotation_step[forwards])
            # self.gci_unitary_dagger.append(double_bracket_rotation_step[backwards])
            print(double_bracket_rotation_step)
            from functools import reduce

            # composition of circuits should be __matmul__ not __add__ in qibo.Circuit....
            before_circuit = reduce(
                Circuit.__add__, double_bracket_rotation_step["backwards"]
            )
            after_circuit = reduce(
                Circuit.__add__, double_bracket_rotation_step["forwards"]
            )
            self.iterated_hamiltonian_evolution_oracle = FrameShiftedEvolutionOracle(
                self.iterated_hamiltonian_evolution_oracle,
                str(step_duration),
                before_circuit,
                after_circuit,
            )

        elif self.mode_evolution_oracle is EvolutionOracleType.text_strings:
            raise_error(NotImplementedError)
        else:
            super().__call__(step, d)

    def group_commutator_query_list(
        self,
        s_step: float,
        diagonal_association_evolution_oracle: EvolutionOracle = None,
        iterated_hamiltonian_evolution_oracle: EvolutionOracle = None,
    ):

>>>>>>> e2a2ba59
        if iterated_hamiltonian_evolution_oracle is None:
            iterated_hamiltonian_evolution_oracle = (
                self.iterated_hamiltonian_evolution_oracle
            )

<<<<<<< HEAD
        if self.mode_double_bracket_rotation is DoubleBracketRotationType.group_commutator:
            assert diagonal_association_evolution_oracle.mode_evolution_oracle is iterated_hamiltonian_evolution_oracle.mode_evolution_oracle
            
            if (diagonal_association_evolution_oracle.mode_evolution_oracle is EvolutionOracleType.text_strings or
                    diagonal_association_evolution_oracle.mode_evolution_oracle is EvolutionOracleType.hamiltonian_simulation):
                return {'forwards':  ( iterated_hamiltonian_evolution_oracle.circuit(-s_step)+
                    diagonal_association_evolution_oracle.circuit(s_step)+
                    iterated_hamiltonian_evolution_oracle.circuit(s_step)+
                    diagonal_association_evolution_oracle.circuit(-s_step) 
                    )   ,
                    'backwards': ( #in general an evolution oracle might have imperfect time reversal    
                    diagonal_association_evolution_oracle.circuit(s_step)+
                    iterated_hamiltonian_evolution_oracle.circuit(-s_step)+
                    diagonal_association_evolution_oracle.circuit(-s_step)+
                    iterated_hamiltonian_evolution_oracle.circuit(s_step)
                    ) }
            elif diagonal_association_evolution_oracle.mode_evolution_oracle is EvolutionOracleType.numerical:  
                return {'forwards':  ( iterated_hamiltonian_evolution_oracle.circuit(-s_step)@
                    diagonal_association_evolution_oracle.circuit(s_step)@
                    iterated_hamiltonian_evolution_oracle.circuit(s_step)@
                    diagonal_association_evolution_oracle.circuit(-s_step) 
                    )   ,
                    'backwards': ( #in general an evolution oracle might have imperfect time reversal    
                    diagonal_association_evolution_oracle.circuit(s_step)@
                    iterated_hamiltonian_evolution_oracle.circuit(-s_step)@
                    diagonal_association_evolution_oracle.circuit(-s_step)@
                    iterated_hamiltonian_evolution_oracle.circuit(s_step)
                    ) }
            
        elif self.mode_double_bracket_rotation is DoubleBracketRotationType.group_commutator_reduced:
            if (diagonal_association_evolution_oracle.mode_evolution_oracle is EvolutionOracleType.text_strings or
                    diagonal_association_evolution_oracle.mode_evolution_oracle is EvolutionOracleType.hamiltonian_simulation):
                return {'forwards':  (
                    diagonal_association_evolution_oracle.circuit(s_step)+
                    iterated_hamiltonian_evolution_oracle.circuit(s_step)+
                    diagonal_association_evolution_oracle.circuit(-s_step) 
                    )   ,
                    'backwards': ( #in general an evolution oracle might have imperfect time reversal    
                    diagonal_association_evolution_oracle.circuit(s_step)+
                    iterated_hamiltonian_evolution_oracle.circuit(-s_step)+
                    diagonal_association_evolution_oracle.circuit(-s_step)
                                        ) }
            elif diagonal_association_evolution_oracle.mode_evolution_oracle is EvolutionOracleType.numerical:  
                return {'forwards':  (
                    diagonal_association_evolution_oracle.circuit(s_step)@
                    iterated_hamiltonian_evolution_oracle.circuit(s_step)@
                    diagonal_association_evolution_oracle.circuit(-s_step) 
                    )   ,
                    'backwards': ( #in general an evolution oracle might have imperfect time reversal    
                    diagonal_association_evolution_oracle.circuit(s_step)@
                    iterated_hamiltonian_evolution_oracle.circuit(-s_step)@
                    diagonal_association_evolution_oracle.circuit(-s_step)
                                        ) }

=======
        if (
            self.mode_double_bracket_rotation
            is DoubleBracketRotationType.group_commutator
        ):
            return {
                "forwards": [
                    iterated_hamiltonian_evolution_oracle.circuit(-s_step),
                    diagonal_association_evolution_oracle.circuit(s_step),
                    iterated_hamiltonian_evolution_oracle.circuit(s_step),
                    diagonal_association_evolution_oracle.circuit(-s_step),
                ],
                "backwards": [  # in general an evolution oracle might have imperfect time reversal
                    diagonal_association_evolution_oracle.circuit(s_step),
                    iterated_hamiltonian_evolution_oracle.circuit(-s_step),
                    diagonal_association_evolution_oracle.circuit(-s_step),
                    iterated_hamiltonian_evolution_oracle.circuit(s_step),
                ],
            }
        elif (
            self.mode_double_bracket_rotation
            is DoubleBracketRotationType.group_commutator_reduced
        ):
            return {
                "forwards": [
                    diagonal_association_evolution_oracle.circuit(s_step),
                    iterated_hamiltonian_evolution_oracle.circuit(s_step),
                    diagonal_association_evolution_oracle.circuit(-s_step),
                ],
                "backwards": [
                    diagonal_association_evolution_oracle.circuit(s_step),
                    iterated_hamiltonian_evolution_oracle.circuit(-s_step),
                    diagonal_association_evolution_oracle.circuit(-s_step),
                ],
            }
>>>>>>> e2a2ba59
        else:
            if (
                self.mode_double_bracket_rotation
                is DoubleBracketRotationType.single_commutator
            ):
                raise_error(
                    ValueError,
                    "You are in the group commutator query list but your dbr mode is a perfect bracket and not an approximation by means of a group commutator!",
                )
            else:
                raise_error(
                    ValueError,
                    "You are in the group commutator query list but your dbr mode is not recognized",
                )<|MERGE_RESOLUTION|>--- conflicted
+++ resolved
@@ -120,9 +120,10 @@
                 step, diagonal_association
             )
         else:
-<<<<<<< HEAD
-        #This will run the appropriate group commutator step
-            double_bracket_rotation_step = self.group_commutator_query_list(step_duration, diagonal_association)        
+            # This will run the appropriate group commutator step
+            double_bracket_rotation_step = self.group_commutator_query_list(
+                step_duration, diagonal_association
+            )
 
             if self.input_hamiltonian_evolution_oracle.mode_evolution_oracle is EvolutionOracleType.numerical:  
                 before_circuit = double_bracket_rotation_step['backwards']
@@ -151,74 +152,9 @@
         diagonal_association_evolution_oracle: EvolutionOracle = None,
         iterated_hamiltonian_evolution_oracle: EvolutionOracle = None):
     
-=======
-            # This will run the appropriate group commutator step
-            double_bracket_rotation_step = self.group_commutator_query_list(
-                step_duration, diagonal_association
-            )
-
-        if (
-            self.input_hamiltonian_evolution_oracle.mode_evolution_oracle
-            is EvolutionOracleType.numerical
-        ):
-            # then dbr step output  is a matrix
-            double_bracket_rotation_matrix = 0 * self.h.matrix
-            double_bracket_rotation_dagger_matrix = 0 * self.h.matrix
-            for m in double_bracket_rotation_matrix:
-                double_bracket_rotation_matrix = double_bracket_rotation_matrix @ m
-            for m in double_bracket_rotation_dagger_matrix:
-                double_bracket_rotation_dagger_matrix = (
-                    double_bracket_rotation_dagger_matrix @ m
-                )
-            self.h.matrix = (
-                double_bracket_rotation_dagger_matrix
-                @ self.h.matrix
-                @ double_bracket_rotation_matrix
-            )
-
-        elif (
-            self.input_hamiltonian_evolution_oracle.mode_evolution_oracle
-            is EvolutionOracleType.hamiltonian_simulation
-        ):
-            # then dbr step output is a query list
-            # self.gci_unitary.append(double_bracket_rotation_step[forwards])
-            # self.gci_unitary_dagger.append(double_bracket_rotation_step[backwards])
-            print(double_bracket_rotation_step)
-            from functools import reduce
-
-            # composition of circuits should be __matmul__ not __add__ in qibo.Circuit....
-            before_circuit = reduce(
-                Circuit.__add__, double_bracket_rotation_step["backwards"]
-            )
-            after_circuit = reduce(
-                Circuit.__add__, double_bracket_rotation_step["forwards"]
-            )
-            self.iterated_hamiltonian_evolution_oracle = FrameShiftedEvolutionOracle(
-                self.iterated_hamiltonian_evolution_oracle,
-                str(step_duration),
-                before_circuit,
-                after_circuit,
-            )
-
-        elif self.mode_evolution_oracle is EvolutionOracleType.text_strings:
-            raise_error(NotImplementedError)
-        else:
-            super().__call__(step, d)
-
-    def group_commutator_query_list(
-        self,
-        s_step: float,
-        diagonal_association_evolution_oracle: EvolutionOracle = None,
-        iterated_hamiltonian_evolution_oracle: EvolutionOracle = None,
-    ):
-
->>>>>>> e2a2ba59
         if iterated_hamiltonian_evolution_oracle is None:
-            iterated_hamiltonian_evolution_oracle = (
-                self.iterated_hamiltonian_evolution_oracle
-            )
-
-<<<<<<< HEAD
+            iterated_hamiltonian_evolution_oracle = self.iterated_hamiltonian_evolution_oracle
+
         if self.mode_double_bracket_rotation is DoubleBracketRotationType.group_commutator:
             assert diagonal_association_evolution_oracle.mode_evolution_oracle is iterated_hamiltonian_evolution_oracle.mode_evolution_oracle
             
@@ -273,42 +209,6 @@
                     diagonal_association_evolution_oracle.circuit(-s_step)
                                         ) }
 
-=======
-        if (
-            self.mode_double_bracket_rotation
-            is DoubleBracketRotationType.group_commutator
-        ):
-            return {
-                "forwards": [
-                    iterated_hamiltonian_evolution_oracle.circuit(-s_step),
-                    diagonal_association_evolution_oracle.circuit(s_step),
-                    iterated_hamiltonian_evolution_oracle.circuit(s_step),
-                    diagonal_association_evolution_oracle.circuit(-s_step),
-                ],
-                "backwards": [  # in general an evolution oracle might have imperfect time reversal
-                    diagonal_association_evolution_oracle.circuit(s_step),
-                    iterated_hamiltonian_evolution_oracle.circuit(-s_step),
-                    diagonal_association_evolution_oracle.circuit(-s_step),
-                    iterated_hamiltonian_evolution_oracle.circuit(s_step),
-                ],
-            }
-        elif (
-            self.mode_double_bracket_rotation
-            is DoubleBracketRotationType.group_commutator_reduced
-        ):
-            return {
-                "forwards": [
-                    diagonal_association_evolution_oracle.circuit(s_step),
-                    iterated_hamiltonian_evolution_oracle.circuit(s_step),
-                    diagonal_association_evolution_oracle.circuit(-s_step),
-                ],
-                "backwards": [
-                    diagonal_association_evolution_oracle.circuit(s_step),
-                    iterated_hamiltonian_evolution_oracle.circuit(-s_step),
-                    diagonal_association_evolution_oracle.circuit(-s_step),
-                ],
-            }
->>>>>>> e2a2ba59
         else:
             if (
                 self.mode_double_bracket_rotation
