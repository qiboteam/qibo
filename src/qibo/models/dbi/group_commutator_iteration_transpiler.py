--- conflicted
+++ resolved
@@ -139,7 +139,7 @@
                 after_circuit = double_bracket_rotation_step["forwards"]
                 self.h.matrix = before_circuit @ self.h.matrix @ after_circuit
 
-<<<<<<< HEAD
+
             elif self.input_hamiltonian_evolution_oracle.mode_evolution_oracle is EvolutionOracleType.hamiltonian_simulation:
                 before_circuit = double_bracket_rotation_step['backwards']
                 after_circuit = double_bracket_rotation_step['forwards']
@@ -154,28 +154,8 @@
                 raise_error(NotImplementedError)
             else:
                 super().__call__(step, d )  
-=======
-            elif (
-                self.input_hamiltonian_evolution_oracle.mode_evolution_oracle
-                is EvolutionOracleType.hamiltonian_simulation
-            ):
-                before_circuit = double_bracket_rotation_step["backwards"]
-                after_circuit = double_bracket_rotation_step["forwards"]
-                self.iterated_hamiltonian_evolution_oracle = (
-                    FrameShiftedEvolutionOracle(
-                        deepcopy(self.iterated_hamiltonian_evolution_oracle),
-                        str(step_duration),
-                        before_circuit,
-                        after_circuit,
-                    )
-                )
-
-            elif self.mode_evolution_oracle is EvolutionOracleType.text_strings:
-                raise_error(NotImplementedError)
-            else:
-                super().__call__(step, d)
-        return before_circuit
->>>>>>> 8ff096c3
+
+
 
     def group_commutator(
         self,
@@ -185,7 +165,7 @@
     ):
 
         if iterated_hamiltonian_evolution_oracle is None:
-<<<<<<< HEAD
+
             iterated_hamiltonian_evolution_oracle = self.iterated_hamiltonian_evolution_oracle
 
         if self.mode_double_bracket_rotation is DoubleBracketRotationType.group_commutator:
@@ -271,98 +251,7 @@
                     iterated_hamiltonian_evolution_oracle.circuit(-s_step)@
                     diagonal_association_evolution_oracle.circuit(-s_step)
                                         ) }
-=======
-            iterated_hamiltonian_evolution_oracle = (
-                self.iterated_hamiltonian_evolution_oracle
-            )
-
-        if (
-            self.mode_double_bracket_rotation
-            is DoubleBracketRotationType.group_commutator
-        ):
-            assert (
-                diagonal_association_evolution_oracle.mode_evolution_oracle
-                is iterated_hamiltonian_evolution_oracle.mode_evolution_oracle
-            )
-
-            if (
-                diagonal_association_evolution_oracle.mode_evolution_oracle
-                is EvolutionOracleType.text_strings
-                or diagonal_association_evolution_oracle.mode_evolution_oracle
-                is EvolutionOracleType.hamiltonian_simulation
-            ):
-                return {
-                    "forwards": (
-                        iterated_hamiltonian_evolution_oracle.circuit(-s_step)
-                        + diagonal_association_evolution_oracle.circuit(s_step)
-                        + iterated_hamiltonian_evolution_oracle.circuit(s_step)
-                        + diagonal_association_evolution_oracle.circuit(-s_step)
-                    ),
-                    "backwards": (  # in general an evolution oracle might have imperfect time reversal
-                        diagonal_association_evolution_oracle.circuit(s_step)
-                        + iterated_hamiltonian_evolution_oracle.circuit(-s_step)
-                        + diagonal_association_evolution_oracle.circuit(-s_step)
-                        + iterated_hamiltonian_evolution_oracle.circuit(s_step)
-                    ),
-                }
-            elif (
-                diagonal_association_evolution_oracle.mode_evolution_oracle
-                is EvolutionOracleType.numerical
-            ):
-                return {
-                    "forwards": (
-                        iterated_hamiltonian_evolution_oracle.circuit(-s_step)
-                        @ diagonal_association_evolution_oracle.circuit(s_step)
-                        @ iterated_hamiltonian_evolution_oracle.circuit(s_step)
-                        @ diagonal_association_evolution_oracle.circuit(-s_step)
-                    ),
-                    "backwards": (  # in general an evolution oracle might have imperfect time reversal
-                        diagonal_association_evolution_oracle.circuit(s_step)
-                        @ iterated_hamiltonian_evolution_oracle.circuit(-s_step)
-                        @ diagonal_association_evolution_oracle.circuit(-s_step)
-                        @ iterated_hamiltonian_evolution_oracle.circuit(s_step)
-                    ),
-                }
-
-        elif (
-            self.mode_double_bracket_rotation
-            is DoubleBracketRotationType.group_commutator_reduced
-        ):
-            if (
-                diagonal_association_evolution_oracle.mode_evolution_oracle
-                is EvolutionOracleType.text_strings
-                or diagonal_association_evolution_oracle.mode_evolution_oracle
-                is EvolutionOracleType.hamiltonian_simulation
-            ):
-                return {
-                    "forwards": (
-                        diagonal_association_evolution_oracle.circuit(s_step)
-                        + iterated_hamiltonian_evolution_oracle.circuit(s_step)
-                        + diagonal_association_evolution_oracle.circuit(-s_step)
-                    ),
-                    "backwards": (  # in general an evolution oracle might have imperfect time reversal
-                        diagonal_association_evolution_oracle.circuit(s_step)
-                        + iterated_hamiltonian_evolution_oracle.circuit(-s_step)
-                        + diagonal_association_evolution_oracle.circuit(-s_step)
-                    ),
-                }
-            elif (
-                diagonal_association_evolution_oracle.mode_evolution_oracle
-                is EvolutionOracleType.numerical
-            ):
-                return {
-                    "forwards": (
-                        diagonal_association_evolution_oracle.circuit(s_step)
-                        @ iterated_hamiltonian_evolution_oracle.circuit(s_step)
-                        @ diagonal_association_evolution_oracle.circuit(-s_step)
-                    ),
-                    "backwards": (  # in general an evolution oracle might have imperfect time reversal
-                        diagonal_association_evolution_oracle.circuit(s_step)
-                        @ iterated_hamiltonian_evolution_oracle.circuit(-s_step)
-                        @ diagonal_association_evolution_oracle.circuit(-s_step)
-                    ),
-                }
->>>>>>> 8ff096c3
+
 
         else:
             if (
