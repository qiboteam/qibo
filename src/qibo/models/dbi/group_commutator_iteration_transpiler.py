from enum import Enum, auto

import hyperopt
import numpy as np

from qibo import *
from qibo import symbols
from qibo.config import raise_error
from qibo.hamiltonians import Hamiltonian, SymbolicHamiltonian
from qibo.models.dbi import *
from qibo.models.dbi.double_bracket import *
from qibo.models.dbi.double_bracket_evolution_oracles import *


class DoubleBracketRotationType(Enum):
    # The dbr types below need a diagonal input matrix $\hat D_k$   :

    single_commutator = auto()
    """Use single commutator."""

    group_commutator = auto()
    """Use group commutator approximation"""

    group_commutator_reduced = auto()
    """Use group commutator approximation with a reduction using symmetry

    """
    ## Reserving for later development
    exact_GWW = auto()
    r""" $e^{-s [\Delta(H),H]}$"""
    group_commutator_imperfect = auto()
    """Use group commutator approximation"""

    group_commutator_reduced_imperfect = auto()
    """Use group commutator approximation:
    symmetry of the Hamiltonian implies that with perfect reversion of the input evolution the first order needs less queries.
    We extrapolate that symmetry to the imperfect reversal.
    Note that while may not be performing a similarity operation on the generator of the double bracket iteration,
    the unfolded operation applied to a state vector will still be unitary:

    """


class GroupCommutatorIterationWithEvolutionOracles(DoubleBracketIteration):
    """
    Class which will be later merged into the @super somehow"""

    def __init__(
        self,
        input_hamiltonian_evolution_oracle: EvolutionOracle,
        mode_double_bracket_rotation: DoubleBracketRotationType = DoubleBracketRotationType.group_commutator,
        mode_evolution_oracle: EvolutionOracleType = EvolutionOracleType.numerical,
        mode_diagonal_association: DoubleBracketDiagonalAssociationType = DoubleBracketDiagonalAssociationType.dephasing,
    ):
        if mode_double_bracket_rotation is DoubleBracketRotationType.single_commutator:
            mode_double_bracket_rotation_old = (
                DoubleBracketGeneratorType.single_commutator
            )
        else:
            mode_double_bracket_rotation_old = (
                DoubleBracketGeneratorType.group_commutator
            )
        super().__init__(
            input_hamiltonian_evolution_oracle.h, mode_double_bracket_rotation_old
        )

        self.input_hamiltonian_evolution_oracle = input_hamiltonian_evolution_oracle

        self.mode_diagonal_association = mode_diagonal_association
        self.mode_double_bracket_rotation = mode_double_bracket_rotation

        self.gci_unitary = []
        self.gci_unitary_dagger = []
        self.iterated_hamiltonian_evolution_oracle = (
            self.input_hamiltonian_evolution_oracle
        )

    def __call__(
        self,
        step_duration: float,
        diagonal_association: EvolutionOracle,
        mode_dbr: DoubleBracketRotationType = None,
    ):

        # Set rotation type
        if mode_dbr is None:
            mode_dbr = self.mode_double_bracket_rotation

        if mode_dbr is DoubleBracketRotationType.single_commutator:
            raise_error(
                ValueError,
                "single_commutator DBR mode doesn't make sense with EvolutionOracle",
            )

        # This will run the appropriate group commutator step
        double_bracket_rotation_step = self.group_commutator(
            step_duration, diagonal_association
        )
        before_circuit = double_bracket_rotation_step["backwards"]
        after_circuit = double_bracket_rotation_step["forwards"]

        if (
            self.input_hamiltonian_evolution_oracle.mode_evolution_oracle
            is EvolutionOracleType.numerical
        ):
            self.h.matrix = before_circuit @ self.h.matrix @ after_circuit

        elif (
            self.input_hamiltonian_evolution_oracle.mode_evolution_oracle
            is EvolutionOracleType.hamiltonian_simulation
        ):
            self.iterated_hamiltonian_evolution_oracle = FrameShiftedEvolutionOracle(
                deepcopy(self.iterated_hamiltonian_evolution_oracle),
                str(step_duration),
                before_circuit,
                after_circuit,
            )
            self.h.matrix = (
                before_circuit.unitary() @ self.h.matrix @ after_circuit.unitary()
            )

        elif self.mode_evolution_oracle is EvolutionOracleType.text_strings:
            raise_error(NotImplementedError)
        else:
            super().__call__(step, d)

    def group_commutator(
        self,
        t_step: float,
        eo1: EvolutionOracle,
        eo2: EvolutionOracle = None,
        mode_dbr: DoubleBracketRotationType = None,
    ):
        s_step = np.sqrt(t_step)

        if eo2 is None:
            eo2 = self.iterated_hamiltonian_evolution_oracle

        assert eo1.mode_evolution_oracle.value is eo2.mode_evolution_oracle.value

        eo_mode = eo1.mode_evolution_oracle

        if mode_dbr is None:
            gc_type = self.mode_double_bracket_rotation
        else:
            gc_type = mode_dbr

        if gc_type is DoubleBracketRotationType.single_commutator:
            raise_error(
                ValueError,
                "You are trying to get the group commutator query list but your dbr mode is single_commutator and not an approximation by means of a product formula!",
            )

<<<<<<< HEAD
        if gc_type is DoubleBracketRotationType.group_commutator:  
            query_list_forward = [ eo2.circuit(-s_step), eo1.circuit(-s_step), eo2.circuit(s_step), eo1.circuit(s_step) ]
            query_list_backward = [ eo1.circuit(-s_step), eo2.circuit(-s_step), eo1.circuit(s_step), eo2.circuit(s_step) ]
        elif gc_type is DoubleBracketRotationType.group_commutator_reduced:  
            query_list_forward = [ eo1.circuit(s_step), eo2.circuit(s_step), eo1.circuit(-s_step) ]
            query_list_backward = [ eo1.circuit(s_step), eo2.circuit(-s_step), eo1.circuit(-s_step) ] 
=======
        if gc_type is DoubleBracketRotationType.group_commutator:
            query_list_forward = [
                eo1.circuit(-s_step),
                eo2.circuit(s_step),
                eo1.circuit(s_step),
                eo2.circuit(-s_step),
            ]
            query_list_backward = [
                eo2.circuit(s_step),
                eo1.circuit(-s_step),
                eo2.circuit(-s_step),
                eo1.circuit(s_step),
            ]
        elif gc_type is DoubleBracketRotationType.group_commutator_reduced:
            query_list_forward = [
                eo2.circuit(s_step),
                eo1.circuit(s_step),
                eo2.circuit(-s_step),
            ]
            query_list_backward = [
                eo2.circuit(s_step),
                eo1.circuit(-s_step),
                eo2.circuit(-s_step),
            ]
>>>>>>> 8a8a5fac
        else:
            raise_error(
                ValueError,
                "You are in the group commutator query list but your dbr mode is not recognized",
            )

        from functools import reduce

        if eo_mode is EvolutionOracleType.text_strings:
            return {
                "forwards": reduce(str.__add__, query_list_forward),
                "backwards": reduce(str.__add__, query_list_backward),
            }
        elif eo_mode is EvolutionOracleType.hamiltonian_simulation:
            return {
                "forwards": reduce(Circuit.__add__, query_list_forward[::-1]),
                "backwards": reduce(Circuit.__add__, query_list_backward[::-1]),
            }
        elif eo_mode is EvolutionOracleType.numerical:
            return {
<<<<<<< HEAD
                    "forwards": reduce(np.ndarray.__matmul__, query_list_forward),
                    "backwards": reduce(np.ndarray.__matmul__, query_list_backward)
                }
=======
                "forwards": reduce(np.array.__matmul__, query_list_forward),
                "backwards": reduce(np.array.__matmul__, query_list_backward),
            }
>>>>>>> 8a8a5fac
        else:
            raise_error(ValueError, "Your EvolutionOracleType is not recognized")<|MERGE_RESOLUTION|>--- conflicted
+++ resolved
@@ -151,39 +151,12 @@
                 "You are trying to get the group commutator query list but your dbr mode is single_commutator and not an approximation by means of a product formula!",
             )
 
-<<<<<<< HEAD
         if gc_type is DoubleBracketRotationType.group_commutator:  
             query_list_forward = [ eo2.circuit(-s_step), eo1.circuit(-s_step), eo2.circuit(s_step), eo1.circuit(s_step) ]
             query_list_backward = [ eo1.circuit(-s_step), eo2.circuit(-s_step), eo1.circuit(s_step), eo2.circuit(s_step) ]
         elif gc_type is DoubleBracketRotationType.group_commutator_reduced:  
             query_list_forward = [ eo1.circuit(s_step), eo2.circuit(s_step), eo1.circuit(-s_step) ]
             query_list_backward = [ eo1.circuit(s_step), eo2.circuit(-s_step), eo1.circuit(-s_step) ] 
-=======
-        if gc_type is DoubleBracketRotationType.group_commutator:
-            query_list_forward = [
-                eo1.circuit(-s_step),
-                eo2.circuit(s_step),
-                eo1.circuit(s_step),
-                eo2.circuit(-s_step),
-            ]
-            query_list_backward = [
-                eo2.circuit(s_step),
-                eo1.circuit(-s_step),
-                eo2.circuit(-s_step),
-                eo1.circuit(s_step),
-            ]
-        elif gc_type is DoubleBracketRotationType.group_commutator_reduced:
-            query_list_forward = [
-                eo2.circuit(s_step),
-                eo1.circuit(s_step),
-                eo2.circuit(-s_step),
-            ]
-            query_list_backward = [
-                eo2.circuit(s_step),
-                eo1.circuit(-s_step),
-                eo2.circuit(-s_step),
-            ]
->>>>>>> 8a8a5fac
         else:
             raise_error(
                 ValueError,
@@ -204,14 +177,8 @@
             }
         elif eo_mode is EvolutionOracleType.numerical:
             return {
-<<<<<<< HEAD
                     "forwards": reduce(np.ndarray.__matmul__, query_list_forward),
                     "backwards": reduce(np.ndarray.__matmul__, query_list_backward)
                 }
-=======
-                "forwards": reduce(np.array.__matmul__, query_list_forward),
-                "backwards": reduce(np.array.__matmul__, query_list_backward),
-            }
->>>>>>> 8a8a5fac
         else:
             raise_error(ValueError, "Your EvolutionOracleType is not recognized")