import math
<<<<<<< HEAD
from copy import deepcopy
from itertools import product
from typing import Optional
=======
from itertools import combinations, product
>>>>>>> b3b19e48

import hyperopt
import numpy as np

from qibo import symbols
from qibo.backends import _check_backend
from qibo.hamiltonians import SymbolicHamiltonian
<<<<<<< HEAD
from qibo.models.dbi.double_bracket import (
    DoubleBracketGeneratorType,
    DoubleBracketIteration,
    DoubleBracketScheduling,
)
=======


def commutator(a, b):
    """Compute commutator between two arrays."""
    return a @ b - b @ a


def variance(a, state):
    """Calculates the variance of a matrix A with respect to a state:
    Var($A$) = $\\langle\\mu|A^2|\\mu\rangle-\\langle\\mu|A|\\mu\rangle^2$"""
    b = a @ a
    return state.conj().T @ b @ state - (state.conj().T @ a @ state) ** 2


def covariance(a, b, state):
    """This is a generalization of the notion of covariance, needed for the polynomial expansion of the energy fluctuation,
    applied to two operators A and B with respect to a state:
    Cov($A,B$) = $\\langle\\mu|AB|\\mu\rangle-\\langle\\mu|A|\\mu\rangle\\langle\\mu|B|\\mu\rangle$
    """

    c = a @ b + b @ a
    return (
        state.conj().T @ c @ state
        - 2 * state.conj().T @ a @ state * state.conj().T @ b @ state
    )
>>>>>>> b3b19e48


def generate_Z_operators(nqubits: int, backend=None):
    """Generate a dictionary containing 1) all possible products of Pauli Z operators for L = n_qubits and 2) their respective names.
    Return: Dictionary with operator names (str) as keys and operators (np.array) as values

     Example:
        .. testcode::

            from qibo.models.dbi.utils import generate_Z_operators
            from qibo.models.dbi.double_bracket import DoubleBracketIteration
            from qibo.quantum_info import random_hermitian
            from qibo.hamiltonians import Hamiltonian
            import numpy as np

            nqubits = 4
            h0 = random_hermitian(2**nqubits)
            dbi = DoubleBracketIteration(Hamiltonian(nqubits=nqubits, matrix=h0))
            generate_Z = generate_Z_operators(nqubits)
            Z_ops = list(generate_Z.values())

            delta_h0 = dbi.diagonal_h_matrix
            dephasing_channel = (sum([Z_op @ h0 @ Z_op for Z_op in Z_ops])+h0)/2**nqubits
            norm_diff = np.linalg.norm(delta_h0 - dephasing_channel)
    """

    backend = _check_backend(backend)
    # list of tuples, e.g. ('Z','I','Z')
    combination_strings = product("ZI", repeat=nqubits)
    output_dict = {}

    for zi_string_combination in combination_strings:
        # except for the identity
        if "Z" in zi_string_combination:
            op_name = "".join(zi_string_combination)
            tensor_op = str_to_symbolic(op_name)
            # append in output_dict
            output_dict[op_name] = SymbolicHamiltonian(
                tensor_op, backend=backend
            ).dense.matrix
    return output_dict


def str_to_symbolic(name: str):
    """Convert string into symbolic hamiltonian.
    Example:
        .. testcode::

            from qibo.models.dbi.utils import str_to_symbolic
            op_name = "ZYXZI"
            # returns 5-qubit symbolic hamiltonian
            ZIXZI_op = str_to_symbolic(op_name)
    """
    tensor_op = 1
    for qubit, char in enumerate(name):
        tensor_op *= getattr(symbols, char)(qubit)
    return tensor_op


<<<<<<< HEAD
def select_best_dbr_generator(
    dbi_object: DoubleBracketIteration,
    d_list: list,
    step: Optional[float] = None,
    compare_canonical: bool = True,
    scheduling: DoubleBracketScheduling = None,
    **kwargs,
):
    """Selects the best double bracket rotation generator from a list and execute the rotation.

    Args:
        dbi_object (`DoubleBracketIteration`): the target DoubleBracketIteration object.
        d_list (list): list of diagonal operators (np.array) to run from.
        step (float): fixed iteration duration.
            Defaults to ``None``, optimize with `scheduling` method and `choose_step` function.
        compare_canonical (boolean): if `True`, the diagonalization effect with operators from `d_list` is compared with the canonical bracket.
        scheduling (`DoubleBracketScheduling`): scheduling method for finding the optimal step.

    Returns:
        The updated dbi_object, index of the optimal diagonal operator, respective step duration, and evolution direction.
    """
    if scheduling is None:
        scheduling = dbi_object.scheduling
    norms_off_diagonal_restriction = [
        dbi_object.off_diagonal_norm for _ in range(len(d_list))
    ]
    optimal_steps, flip_list = [], []
    for i, d in enumerate(d_list):
        # prescribed step durations
        dbi_eval = deepcopy(dbi_object)
        flip_list.append(cs_angle_sgn(dbi_eval, d))
        if flip_list[i] != 0:
            if step is None:
                step_best = dbi_eval.choose_step(
                    d=flip_list[i] * d, scheduling=scheduling, **kwargs
                )
            else:
                step_best = step
            dbi_eval(step=step_best, d=flip_list[i] * d)
            optimal_steps.append(step_best)
            norms_off_diagonal_restriction[i] = dbi_eval.off_diagonal_norm
    # canonical
    if compare_canonical is True:
        flip_list.append(1)
        dbi_eval = deepcopy(dbi_object)
        dbi_eval.mode = DoubleBracketGeneratorType.canonical
        if step is None:
            step_best = dbi_eval.choose_step(scheduling=scheduling, **kwargs)
        else:
            step_best = step
        dbi_eval(step=step_best)
        optimal_steps.append(step_best)
        norms_off_diagonal_restriction.append(dbi_eval.off_diagonal_norm)
    # find best d
    idx_max_loss = np.argmin(norms_off_diagonal_restriction)
    flip = flip_list[idx_max_loss]
    step_optimal = optimal_steps[idx_max_loss]
    dbi_eval = deepcopy(dbi_object)
    if idx_max_loss == len(d_list) and compare_canonical is True:
        # canonical
        dbi_eval(step=step_optimal, mode=DoubleBracketGeneratorType.canonical)

    else:
        d_optimal = flip * d_list[idx_max_loss]
        dbi_eval(step=step_optimal, d=d_optimal)
    return dbi_eval, idx_max_loss, step_optimal, flip


=======
>>>>>>> b3b19e48
def cs_angle_sgn(dbi_object, d):
    """Calculates the sign of Cauchy-Schwarz Angle :math:`\\langle W(Z), W({\\rm canonical}) \\rangle_{\\rm HS}`."""
    norm = np.trace(
        np.dot(
            np.conjugate(
                dbi_object.commutator(dbi_object.diagonal_h_matrix, dbi_object.h.matrix)
            ).T,
            dbi_object.commutator(d, dbi_object.h.matrix),
        )
    )
    return np.sign(norm)


<<<<<<< HEAD
def off_diagonal_norm_polynomial_expansion_coef(dbi_object, d, n):
    if d is None:
        d = dbi_object.diagonal_h_matrix
    # generate Gamma's where $\Gamma_{k+1}=[W, \Gamma_{k}], $\Gamma_0=H
    W = dbi_object.commutator(d, dbi_object.sigma(dbi_object.h.matrix))
    Gamma_list = dbi_object.generate_Gamma_list(n + 2, d)
    sigma_Gamma_list = list(map(dbi_object.sigma, Gamma_list))
    exp_list = np.array([1 / math.factorial(k) for k in range(n + 1)])
    # coefficients for rotation with [W,H] and H
    c1 = exp_list.reshape((-1, 1, 1)) * sigma_Gamma_list[1:]
    c2 = exp_list.reshape((-1, 1, 1)) * sigma_Gamma_list[:-1]
    # product coefficient
    trace_coefficients = [0] * (2 * n + 1)
    for k in range(n + 1):
        for j in range(n + 1):
            power = k + j
            product_matrix = c1[k] @ c2[j]
            trace_coefficients[power] += 2 * np.trace(product_matrix)
    # coefficients from high to low (n:0)
    coef = list(reversed(trace_coefficients[: n + 1]))
    return coef
=======
def decompose_into_Pauli_basis(h_matrix: np.array, pauli_operators: list):
    """finds the decomposition of hamiltonian `h_matrix` into Pauli-Z operators"""
    nqubits = int(np.log2(h_matrix.shape[0]))

    decomposition = []
    for Z_i in pauli_operators:
        expect = np.trace(h_matrix @ Z_i) / 2**nqubits
        decomposition.append(expect)
    return decomposition


def generate_pauli_index(nqubits, order):
    if order == 1:
        return list(range(nqubits))
    elif order > 1:
        indices = list(range(nqubits))
        return indices + [
            comb for i in range(2, order + 1) for comb in combinations(indices, i)
        ]
    else:
        raise ValueError("Order must be a positive integer")


def generate_pauli_operator_dict(
    nqubits: int, parameterization_order: int = 1, symbols_pauli=symbols.Z
):
    pauli_index = generate_pauli_index(nqubits, order=parameterization_order)
    pauli_operators = [
        generate_Pauli_operators(nqubits, symbols_pauli, index) for index in pauli_index
    ]
    return {index: operator for index, operator in zip(pauli_index, pauli_operators)}


def diagonal_min_max(matrix: np.array):
    L = int(np.log2(matrix.shape[0]))
    D = np.linspace(np.min(np.diag(matrix)), np.max(np.diag(matrix)), 2**L)
    D = np.diag(D)
    return D


def generate_Pauli_operators(nqubits, symbols_pauli, positions):
    # generate matrix of an nqubit-pauli operator with `symbols_pauli` at `positions`
    if isinstance(positions, int):
        return SymbolicHamiltonian(
            symbols_pauli(positions), nqubits=nqubits
        ).dense.matrix
    else:
        terms = [symbols_pauli(pos) for pos in positions]
        return SymbolicHamiltonian(math.prod(terms), nqubits=nqubits).dense.matrix
>>>>>>> b3b19e48
<|MERGE_RESOLUTION|>--- conflicted
+++ resolved
@@ -1,25 +1,11 @@
 import math
-<<<<<<< HEAD
-from copy import deepcopy
-from itertools import product
-from typing import Optional
-=======
 from itertools import combinations, product
->>>>>>> b3b19e48
 
-import hyperopt
 import numpy as np
 
 from qibo import symbols
 from qibo.backends import _check_backend
 from qibo.hamiltonians import SymbolicHamiltonian
-<<<<<<< HEAD
-from qibo.models.dbi.double_bracket import (
-    DoubleBracketGeneratorType,
-    DoubleBracketIteration,
-    DoubleBracketScheduling,
-)
-=======
 
 
 def commutator(a, b):
@@ -45,7 +31,6 @@
         state.conj().T @ c @ state
         - 2 * state.conj().T @ a @ state * state.conj().T @ b @ state
     )
->>>>>>> b3b19e48
 
 
 def generate_Z_operators(nqubits: int, backend=None):
@@ -105,77 +90,6 @@
     return tensor_op
 
 
-<<<<<<< HEAD
-def select_best_dbr_generator(
-    dbi_object: DoubleBracketIteration,
-    d_list: list,
-    step: Optional[float] = None,
-    compare_canonical: bool = True,
-    scheduling: DoubleBracketScheduling = None,
-    **kwargs,
-):
-    """Selects the best double bracket rotation generator from a list and execute the rotation.
-
-    Args:
-        dbi_object (`DoubleBracketIteration`): the target DoubleBracketIteration object.
-        d_list (list): list of diagonal operators (np.array) to run from.
-        step (float): fixed iteration duration.
-            Defaults to ``None``, optimize with `scheduling` method and `choose_step` function.
-        compare_canonical (boolean): if `True`, the diagonalization effect with operators from `d_list` is compared with the canonical bracket.
-        scheduling (`DoubleBracketScheduling`): scheduling method for finding the optimal step.
-
-    Returns:
-        The updated dbi_object, index of the optimal diagonal operator, respective step duration, and evolution direction.
-    """
-    if scheduling is None:
-        scheduling = dbi_object.scheduling
-    norms_off_diagonal_restriction = [
-        dbi_object.off_diagonal_norm for _ in range(len(d_list))
-    ]
-    optimal_steps, flip_list = [], []
-    for i, d in enumerate(d_list):
-        # prescribed step durations
-        dbi_eval = deepcopy(dbi_object)
-        flip_list.append(cs_angle_sgn(dbi_eval, d))
-        if flip_list[i] != 0:
-            if step is None:
-                step_best = dbi_eval.choose_step(
-                    d=flip_list[i] * d, scheduling=scheduling, **kwargs
-                )
-            else:
-                step_best = step
-            dbi_eval(step=step_best, d=flip_list[i] * d)
-            optimal_steps.append(step_best)
-            norms_off_diagonal_restriction[i] = dbi_eval.off_diagonal_norm
-    # canonical
-    if compare_canonical is True:
-        flip_list.append(1)
-        dbi_eval = deepcopy(dbi_object)
-        dbi_eval.mode = DoubleBracketGeneratorType.canonical
-        if step is None:
-            step_best = dbi_eval.choose_step(scheduling=scheduling, **kwargs)
-        else:
-            step_best = step
-        dbi_eval(step=step_best)
-        optimal_steps.append(step_best)
-        norms_off_diagonal_restriction.append(dbi_eval.off_diagonal_norm)
-    # find best d
-    idx_max_loss = np.argmin(norms_off_diagonal_restriction)
-    flip = flip_list[idx_max_loss]
-    step_optimal = optimal_steps[idx_max_loss]
-    dbi_eval = deepcopy(dbi_object)
-    if idx_max_loss == len(d_list) and compare_canonical is True:
-        # canonical
-        dbi_eval(step=step_optimal, mode=DoubleBracketGeneratorType.canonical)
-
-    else:
-        d_optimal = flip * d_list[idx_max_loss]
-        dbi_eval(step=step_optimal, d=d_optimal)
-    return dbi_eval, idx_max_loss, step_optimal, flip
-
-
-=======
->>>>>>> b3b19e48
 def cs_angle_sgn(dbi_object, d):
     """Calculates the sign of Cauchy-Schwarz Angle :math:`\\langle W(Z), W({\\rm canonical}) \\rangle_{\\rm HS}`."""
     norm = np.trace(
@@ -189,29 +103,6 @@
     return np.sign(norm)
 
 
-<<<<<<< HEAD
-def off_diagonal_norm_polynomial_expansion_coef(dbi_object, d, n):
-    if d is None:
-        d = dbi_object.diagonal_h_matrix
-    # generate Gamma's where $\Gamma_{k+1}=[W, \Gamma_{k}], $\Gamma_0=H
-    W = dbi_object.commutator(d, dbi_object.sigma(dbi_object.h.matrix))
-    Gamma_list = dbi_object.generate_Gamma_list(n + 2, d)
-    sigma_Gamma_list = list(map(dbi_object.sigma, Gamma_list))
-    exp_list = np.array([1 / math.factorial(k) for k in range(n + 1)])
-    # coefficients for rotation with [W,H] and H
-    c1 = exp_list.reshape((-1, 1, 1)) * sigma_Gamma_list[1:]
-    c2 = exp_list.reshape((-1, 1, 1)) * sigma_Gamma_list[:-1]
-    # product coefficient
-    trace_coefficients = [0] * (2 * n + 1)
-    for k in range(n + 1):
-        for j in range(n + 1):
-            power = k + j
-            product_matrix = c1[k] @ c2[j]
-            trace_coefficients[power] += 2 * np.trace(product_matrix)
-    # coefficients from high to low (n:0)
-    coef = list(reversed(trace_coefficients[: n + 1]))
-    return coef
-=======
 def decompose_into_Pauli_basis(h_matrix: np.array, pauli_operators: list):
     """finds the decomposition of hamiltonian `h_matrix` into Pauli-Z operators"""
     nqubits = int(np.log2(h_matrix.shape[0]))
@@ -260,5 +151,4 @@
         ).dense.matrix
     else:
         terms = [symbols_pauli(pos) for pos in positions]
-        return SymbolicHamiltonian(math.prod(terms), nqubits=nqubits).dense.matrix
->>>>>>> b3b19e48
+        return SymbolicHamiltonian(math.prod(terms), nqubits=nqubits).dense.matrix