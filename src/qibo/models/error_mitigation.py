--- conflicted
+++ resolved
@@ -214,7 +214,7 @@
             circuit_result = _execute_circuit(
                 noisy_circuit, qubit_map, noise_model, nshots, backend=backend
             )
-            val = float(observable.expectation(circuit_result.state()))
+            val = observable.expectation_from_state(circuit_result.state())
         else:
             val = get_expectation_val_with_readout_mitigation(
                 noisy_circuit,
@@ -436,33 +436,15 @@
 
     train_val = {"noise-free": [], "noisy": []}
     for circ in training_circuits:
-<<<<<<< HEAD
         observable.backend = SIMULATION_BACKEND
-        val = observable.expectation(circ, nshots=nshots)
-        train_val["noise-free"].append(val)
-        circ._final_state = None
+        val_noiseless = observable.expectation(circ, nshots)
         observable.backend = backend
-        val = get_expectation_val_with_readout_mitigation(
-            circ,
-            observable,
-            noise_model,
-            nshots,
-            readout,
-            qubit_map,
-            seed=local_state,
-            backend=backend,
-        )
-        train_val["noisy"].append(val)
-=======
-        result = SIMULATION_BACKEND.execute_circuit(circ, nshots=nshots)
         if nshots is None:
-            val_noiseless = observable.expectation(result.state())
             circuit_result = _execute_circuit(
                 circ, qubit_map, noise_model, nshots, backend=backend
             )
-            val_noisy = float(observable.expectation(circuit_result.state()))
+            val_noisy = observable.expectation_from_state(circuit_result.state())
         else:
-            val_noiseless = result.expectation_from_samples(observable)
             val_noisy = get_expectation_val_with_readout_mitigation(
                 circ,
                 observable,
@@ -475,7 +457,6 @@
             )
         train_val["noise-free"].append(val_noiseless)
         train_val["noisy"].append(val_noisy)
->>>>>>> 6fd2f38c
 
     nparams = (
         len(signature(model).parameters) - 1
@@ -503,7 +484,7 @@
         circuit_result = _execute_circuit(
             circuit, qubit_map, noise_model, nshots, backend=backend
         )
-        val = float(observable.expectation(circuit_result.state()))
+        val = observable.expectation_from_state(circuit_result.state())
     else:
         val = get_expectation_val_with_readout_mitigation(
             circuit,
@@ -598,32 +579,9 @@
     train_val = {"noise-free": [], "noisy": []}
 
     for circ in training_circuits:
-<<<<<<< HEAD
-        # result = SIMULATION_BACKEND.execute_circuit(circ, nshots=nshots)
-        # val = result.expectation_from_samples(observable)
         observable.backend = SIMULATION_BACKEND
-        val = observable.expectation(circ, nshots=nshots)
-        train_val["noise-free"].append(val)
+        val = observable.expectation(circ, nshots)
         observable.backend = backend
-        for level in noise_levels:
-            noisy_c = get_noisy_circuit(circ, level, insertion_gate=insertion_gate)
-            val = get_expectation_val_with_readout_mitigation(
-                noisy_c,
-                observable,
-                noise_model,
-                nshots,
-                readout,
-                qubit_map,
-                seed=local_state,
-                backend=backend,
-            )
-            train_val["noisy"].append(val)
-=======
-        result = SIMULATION_BACKEND.execute_circuit(circ, nshots=nshots)
-        if nshots is None:
-            val = observable.expectation(result.state())
-        else:
-            val = result.expectation_from_samples(observable)
         train_val["noise-free"].append(float(val.real))
         for level in noise_levels:
             noisy_c = get_noisy_circuit(circ, level, insertion_gate=insertion_gate)
@@ -631,7 +589,7 @@
                 circuit_result = _execute_circuit(
                     noisy_c, qubit_map, noise_model, nshots, backend=backend
                 )
-                val = float(observable.expectation(circuit_result.state()))
+                val = float(observable.expectation_from_state(circuit_result.state()))
             else:
                 val = get_expectation_val_with_readout_mitigation(
                     noisy_c,
@@ -644,7 +602,6 @@
                     backend=backend,
                 )
             train_val["noisy"].append(float(val.real))
->>>>>>> 6fd2f38c
 
     train_val_noisy = train_val["noisy"]
     noisy_array = backend.cast(train_val_noisy, dtype=type(train_val_noisy[0]))
@@ -672,7 +629,7 @@
             circuit_result = _execute_circuit(
                 noisy_c, qubit_map, noise_model, nshots, backend=backend
             )
-            expval = float(observable.expectation(circuit_result.state()))
+            expval = float(observable.expectation_from_state(circuit_result.state()))
         else:
             expval = get_expectation_val_with_readout_mitigation(
                 noisy_c,
@@ -1207,26 +1164,19 @@
     lambda_list = []
 
     for training_circuit in training_circuits:
-<<<<<<< HEAD
-        observable.backend = SIMULATION_BACKEND
-        expectation = observable.expectation(training_circuit)
-        training_circuit._final_state = None
+        training_circuit_copy = training_circuit.copy(deep=True)
+        observable.backend = CLIFFORD_BACKEND
+        expectation = observable.expectation(training_circuit_copy, nshots)
         observable.backend = backend
-=======
-        training_circuit_copy = training_circuit.copy(deep=True)
-        circuit_result = CLIFFORD_BACKEND.execute_circuit(
-            training_circuit_copy, nshots=nshots
-        )
+
         if nshots is None:
-            expectation = observable.expectation(circuit_result.state())
             circuit_result = _execute_circuit(
                 training_circuit, qubit_map, noise_model, nshots, backend=backend
             )
-            noisy_expectation = float(observable.expectation(circuit_result.state()))
+            noisy_expectation = observable.expectation_from_state(
+                circuit_result.state()
+            )
         else:
-            expectation = observable.expectation_from_samples(
-                circuit_result.frequencies()
-            )
             noisy_expectation = get_expectation_val_with_readout_mitigation(
                 training_circuit,
                 observable,
@@ -1252,7 +1202,6 @@
         )
         noisy_expectation = float(observable.expectation(circuit_result.state()))
     else:
->>>>>>> 6fd2f38c
         noisy_expectation = get_expectation_val_with_readout_mitigation(
             circuit,
             observable,
