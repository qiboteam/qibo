--- conflicted
+++ resolved
@@ -19,24 +19,21 @@
 from qibo.hamiltonians.hamiltonians import SymbolicHamiltonian
 from qibo.symbols import X, Y, Z
 
-<<<<<<< HEAD
-=======
 
 # all this roundabout due to circular imports
 @cache
 def SIMULATION_BACKEND():
-    from qibo.backends import NumpyBackend
+    from qibo.backends import NumpyBackend  # pylint: disable=import-outside-toplevel
 
     return NumpyBackend()
 
 
 @cache
 def CLIFFORD_BACKEND():
-    from qibo.backends import CliffordBackend
+    from qibo.backends import CliffordBackend  # pylint: disable=import-outside-toplevel
 
     return CliffordBackend(engine="numpy")
 
->>>>>>> 50cf4074
 
 def get_gammas(noise_levels, analytical: bool = True):
     """Standalone function to compute the ZNE coefficients given the noise levels.
@@ -308,11 +305,7 @@
     distance = backend.vstack(distance)
     prob = backend.exp(-(distance**2) / sigma**2)
 
-<<<<<<< HEAD
     index = backend.random_choice(
-=======
-    index = np.random.choice(
->>>>>>> 50cf4074
         range(len(gates_to_replace)),
         size=min(int(len(gates_to_replace) / 2), 50),
         replace=False,
@@ -327,15 +320,11 @@
 
     replacement = np.array([replacement[i] for i in index])
     replacement = [
-<<<<<<< HEAD
         replacement[i][
             backend.random_choice(
                 range(len(p)), size=1, p=p / np.sum(p), seed=local_state
             )[0]
         ]
-=======
-        replacement[i][np.random.choice(range(len(p)), size=1, p=p / np.sum(p))[0]]
->>>>>>> 50cf4074
         for i, p in enumerate(prob)
     ]
     replacement = {i[0]: g for i, g in zip(gates_to_replace, replacement)}
@@ -454,8 +443,6 @@
     """
     backend = _check_backend(backend)
     backend.set_seed(seed)
-
-    SIMULATION_BACKEND = NumpyBackend()
 
     if readout is None:
         readout = {}
@@ -595,8 +582,6 @@
     """
     backend = _check_backend(backend)
     backend.set_seed(seed)
-
-    SIMULATION_BACKEND = NumpyBackend()
 
     if model is None:
         model = lambda x, *params: backend.sum(x * backend.vstack(params), axis=0)
@@ -638,13 +623,8 @@
 
     train_val_noisy = train_val["noisy"]
     noisy_array = backend.cast(train_val_noisy, dtype=type(train_val_noisy[0]))
-<<<<<<< HEAD
     noisy_array = backend.reshape(noisy_array, (-1, len(noise_levels)))
     params = local_state.random(len(noise_levels))
-=======
-    noisy_array = backend.np.reshape(noisy_array, (-1, len(noise_levels)))
-    params = backend.np.random.rand(len(noise_levels))
->>>>>>> 50cf4074
     params = backend.cast(params, dtype=params.dtype)
     train_val_noiseless = train_val["noise-free"]
     train_val_noiseless = backend.cast(
@@ -1053,13 +1033,7 @@
 
     backend_temp = _check_backend(backend)
     backend = (
-<<<<<<< HEAD
-        CliffordBackend(platform=_get_engine_name(backend_temp))
-        if backend is None
-        else backend_temp
-=======
         CLIFFORD_BACKEND() if backend is None else backend_temp
->>>>>>> 50cf4074
     )  # pragma: no cover
     backend.set_seed(seed)
 
@@ -1179,8 +1153,6 @@
     backend = _check_backend(backend)
     backend.set_seed(seed)
 
-    CLIFFORD_BACKEND = CliffordBackend("numpy")
-
     if readout is None:
         readout = {}
 
