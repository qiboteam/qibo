"""Error Mitigation Methods."""

import math
from functools import reduce
from inspect import signature
from operator import mul

import numpy as np
from scipy.optimize import curve_fit

from qibo import gates
from qibo.backends import (
    CliffordBackend,
    NumpyBackend,
    _check_backend,
    _check_backend_and_local_state,
    _get_engine_name,
    get_backend,
)
from qibo.config import raise_error
from qibo.hamiltonians.hamiltonians import SymbolicHamiltonian
from qibo.symbols import X, Y, Z

SIMULATION_BACKEND = NumpyBackend()
CLIFFORD_BACKEND = CliffordBackend(engine="numpy")


def get_gammas(noise_levels, analytical: bool = True):
    """Standalone function to compute the ZNE coefficients given the noise levels.

    Args:
        noise_levels (numpy.ndarray): array containing the different noise levels.
            Note that in the CNOT insertion paradigm this corresponds to
            the number of CNOT pairs to be inserted. The canonical ZNE
            noise levels are obtained as ``2 * c + 1``.
        analytical (bool, optional): if ``True``, computes the coeffients by solving the
            linear system. If ``False``, use the analytical solution valid
            for the CNOT insertion method. Default is ``True``.

    Returns:
        numpy.ndarray: the computed coefficients.
    """
    if analytical:
        noise_levels = 2 * noise_levels + 1
        a_matrix = np.array([noise_levels**i for i in range(len(noise_levels))])
        b_vector = np.zeros(len(noise_levels))
        b_vector[0] = 1
        zne_coefficients = np.linalg.solve(a_matrix, b_vector)
    else:
        max_noise_level = noise_levels[-1]
        zne_coefficients = np.array(
            [
                1
                / (2 ** (2 * max_noise_level) * math.factorial(i))
                * (-1) ** i
                / (1 + 2 * i)
                * math.factorial(1 + 2 * max_noise_level)
                / (
                    math.factorial(max_noise_level)
                    * math.factorial(max_noise_level - i)
                )
                for i in noise_levels
            ]
        )

    return zne_coefficients


def get_noisy_circuit(
    circuit, num_insertions: int, global_unitary_folding=True, insertion_gate=None
):
    """Standalone function to generate the noisy circuit with the inverse gate pairs insertions.

    Args:
        circuit (:class:`qibo.models.circuit.Circuit`): circuit to modify.
        num_insertions (int): number of insertion gate pairs / global unitary folds to add.
        global_unitary_folding (bool): If ``True``, noise is increased by global unitary folding.
            If ``False``, local unitary folding is used. Defaults to ``True``.
        insertion_gate (str, optional): gate to be folded in the local unitary folding.
            If ``RX``, the gate used is :math:``RX(\\pi / 2)``. Otherwise, it is the ``CNOT`` gate.

    Returns:
        :class:`qibo.models.Circuit`: circuit with the inserted gate pairs or with global folding.
    """

    from qibo import Circuit  # pylint: disable=import-outside-toplevel

    if global_unitary_folding:

        copy_c = Circuit(**circuit.init_kwargs)
        for g in circuit.queue:
            if not isinstance(g, gates.M):
                copy_c.add(g)

        noisy_circuit = copy_c

        for _ in range(num_insertions):
            noisy_circuit += copy_c.invert() + copy_c

        for m in circuit.measurements:
            noisy_circuit.add(m)

    else:
        if insertion_gate is None or insertion_gate not in (
            "CNOT",
            "RX",
        ):  # pragma: no cover
            raise_error(
                ValueError,
                "Invalid insertion gate specification. Please select between 'CNOT' and 'RX'.",
            )
        if insertion_gate == "CNOT" and circuit.nqubits < 2:  # pragma: no cover
            raise_error(
                ValueError,
                "Provide a circuit with at least 2 qubits when using the 'CNOT' insertion gate. "
                + "Alternatively, try with the 'RX' insertion gate instead.",
            )

        i_gate = gates.CNOT if insertion_gate == "CNOT" else gates.RX

        theta = np.pi / 2
        noisy_circuit = Circuit(**circuit.init_kwargs)

        for gate in circuit.queue:
            noisy_circuit.add(gate)

            if isinstance(gate, i_gate):
                if insertion_gate == "CNOT":
                    control = gate.control_qubits[0]
                    target = gate.target_qubits[0]
                    for _ in range(num_insertions):
                        noisy_circuit.add(gates.CNOT(control, target))
                        noisy_circuit.add(gates.CNOT(control, target))
                elif insertion_gate == "RX":
                    qubit = gate.qubits[0]
                    theta = gate.init_kwargs["theta"]
                    for _ in range(num_insertions):
                        noisy_circuit.add(gates.RX(qubit, theta=theta))
                        noisy_circuit.add(gates.RX(qubit, theta=-theta))

    return noisy_circuit


def ZNE(
    circuit,
    observable,
    noise_levels,
    noise_model=None,
    nshots=10000,
    solve_for_gammas=False,
    global_unitary_folding=True,
    insertion_gate="CNOT",
    readout=None,
    qubit_map=None,
    seed=None,
    backend=None,
):
    """Runs the Zero Noise Extrapolation method for error mitigation.

    The different noise levels are realized by the insertion of pairs of
    either ``CNOT`` or ``RX(pi/2)`` gates that resolve to the identiy in
    the noise-free case.

    Args:
        circuit (:class:`qibo.models.Circuit`): input circuit.
        observable (:class:`qibo.hamiltonians.Hamiltonian/:class:`qibo.hamiltonians.SymbolicHamiltonian`): Observable to measure.
        noise_levels (numpy.ndarray): Sequence of noise levels.
        noise_model (:class:`qibo.noise.NoiseModel`, optional): Noise model applied
            to simulate noisy computation.
        nshots (int, optional): Number of shots. Defaults to :math:`10000`. If `None`, the circuit is simulated without sampling: with statevector simulation if `noise_model` is not `None` and with density matrix simulation otherwise.
                                Readout mitigation is not available with exact simulation.
        solve_for_gammas (bool, optional): If ``True``, explicitly solve the
            equations to obtain the ``gamma`` coefficients. Default is ``False``.
        global_unitary_folding (bool, optional): If ``True``, noise is increased by global unitary folding.
            If ``False``, local unitary folding is used. Defaults to ``True``.
        insertion_gate (str, optional): gate to be folded in the local unitary folding.
            If ``RX``, the gate used is :math:``RX(\\pi / 2)``. Otherwise, it is the ``CNOT`` gate.
        readout (dict, optional): a dictionary that may contain the following keys:

            *    ncircuits: int, specifies the number of random circuits to use for the randomized method of readout error mitigation.
            *    response_matrix: numpy.ndarray, used for applying a pre-computed response matrix for readout error mitigation.
            *    ibu_iters: int, specifies the number of iterations for the iterative Bayesian unfolding method of readout error mitigation. If provided, the corresponding readout error mitigation method is used. Defaults to {}.

        qubit_map (list, optional): the qubit map. If None, a list of range of circuit's qubits is used.
            Defaults to ``None``.
        seed (int or :class:`numpy.random.Generator`, optional): Either a generator of random
            numbers or a fixed seed to initialize a generator. If ``None``, initializes
            a generator with a random seed. Default: ``None``.
        backend (:class:`qibo.backends.abstract.Backend`, optional): backend to be used
            in the execution. If ``None``, it uses the current backend.
            Defaults to ``None``.

    Returns:
        numpy.ndarray: Estimate of the expected value of ``observable`` in the noise free condition.

    Reference:
        1. K. Temme, S. Bravyi et al, *Error mitigation for short-depth quantum circuits*.
           `arXiv:1612.02058 [quant-ph] <https://arxiv.org/abs/1612.02058>`_.
    """
    backend, local_state = _check_backend_and_local_state(seed, backend)

    if readout is None:
        readout = {}

    expected_values = []
    for num_insertions in noise_levels:
        noisy_circuit = get_noisy_circuit(
            circuit,
            num_insertions,
            global_unitary_folding,
            insertion_gate=insertion_gate,
        )
        if nshots is None:
            circuit_result = _execute_circuit(
                noisy_circuit, qubit_map, noise_model, nshots, backend=backend
            )
            val = float(observable.expectation(circuit_result.state()))
        else:
            val = get_expectation_val_with_readout_mitigation(
                noisy_circuit,
                observable,
                noise_model,
                nshots,
                readout,
                qubit_map,
                seed=local_state,
                backend=backend,
            )
        expected_values.append(val)

    expected_values = backend.cast(expected_values, dtype=type(expected_values[0]))

    gamma = get_gammas(noise_levels, analytical=solve_for_gammas)
    gamma = backend.cast(gamma, dtype=gamma.dtype)

    return backend.np.sum(gamma * expected_values)


def sample_training_circuit_cdr(
    circuit,
    replacement_gates: list = None,
    sigma: float = 0.5,
    seed=None,
    backend=None,
):
    """Samples a training circuit for CDR by susbtituting some of the non-Clifford gates.

    Args:
        circuit (:class:`qibo.models.Circuit`): circuit to sample from,
            decomposed in ``RX(pi/2)``, ``X``, ``CNOT`` and ``RZ`` gates.
        replacement_gates (list, optional): candidates for the substitution of the
            non-Clifford gates. The ``list`` should be composed by ``tuples`` of the
            form (``gates.XYZ``, ``kwargs``). For example, phase gates are used by default:
            ``list((RZ, {'theta':0}), (RZ, {'theta':pi/2}), (RZ, {'theta':pi}), (RZ, {'theta':3*pi/2}))``.
        sigma (float, optional): standard devation of the Gaussian distribution used for sampling.
        seed (int or :class:`numpy.random.Generator`, optional): Either a generator of random
            numbers or a fixed seed to initialize a generator. If ``None``, initializes
            a generator with a random seed. Default: ``None``.
        backend (:class:`qibo.backends.abstract.Backend`, optional): backend to be used
            in the execution. If ``None``, it uses the current backend.
            Defaults to ``None``.

    Returns:
        :class:`qibo.models.Circuit`: The sampled circuit.
    """
    backend, local_state = _check_backend_and_local_state(seed, backend)
    if replacement_gates is None:
        replacement_gates = [(gates.RZ, {"theta": n * np.pi / 2}) for n in range(4)]
    gates_to_replace = []
    for i, gate in enumerate(circuit.queue):
        if isinstance(gate, gates.RZ):
            if not gate.clifford:
                gates_to_replace.append((i, gate))
    if not gates_to_replace:
        raise_error(ValueError, "No non-Clifford RZ gate found, no circuit sampled.")
    replacement, distance = [], []
    for _, gate in gates_to_replace:
        rep_gates = np.array(
            [rg(*gate.init_args, **kwargs) for rg, kwargs in replacement_gates]
        )

        replacement.append(rep_gates)

        gate_matrix = gate.matrix(backend)
        rep_gate_matrix = [rep_gate.matrix(backend) for rep_gate in rep_gates]
        rep_gate_matrix = backend.cast(rep_gate_matrix, dtype=rep_gate_matrix[0].dtype)
        matrix_norm = backend.np.linalg.norm(
            gate_matrix - rep_gate_matrix, ord="fro", axis=(1, 2)
        )

        distance.append(backend.np.real(matrix_norm))

    distance = backend.np.vstack(distance)
    prob = backend.np.exp(-(distance**2) / sigma**2)

    index = local_state.choice(
        range(len(gates_to_replace)),
        size=min(int(len(gates_to_replace) / 2), 50),
        replace=False,
        p=backend.to_numpy(backend.np.sum(prob, -1) / backend.np.sum(prob)),
    )

    gates_to_replace = np.array([gates_to_replace[i] for i in index])
    prob = [prob[i] for i in index]
    prob = backend.cast(prob, dtype=prob[0].dtype)
    prob = backend.to_numpy(prob)

    replacement = np.array([replacement[i] for i in index])
    replacement = [
        replacement[i][local_state.choice(range(len(p)), size=1, p=p / np.sum(p))[0]]
        for i, p in enumerate(prob)
    ]
    replacement = {i[0]: g for i, g in zip(gates_to_replace, replacement)}

    sampled_circuit = circuit.__class__(**circuit.init_kwargs)
    for i, gate in enumerate(circuit.queue):
        sampled_circuit.add(replacement.get(i, gate))

    return sampled_circuit


def _curve_fit(
    backend, model, params, xdata, ydata, lr=1.0, max_iter=int(1e2), tolerance_grad=1e-5
):
    """
    Fits a model with given parameters on the data points (x,y). This is generally based on the
    `scipy.optimize.curve_fit` function, except for the `PyTorchBackend` which makes use of the
    `torch.optim.LBFGS` optimizer.

    Args:
    backend (:class:`qibo.backends.Backend`): simulation engine, this is only useful for `pytorch`.
    model (function): model to fit, it should be a callable ``model(x, *params)``.
    params (ndarray): initial parameters of the model.
    xdata (ndarray): x data, i.e. inputs to the model.
    ydata (ndarray): y data, i.e. targets ``y = model(x, *params)``.
    lr (float, optional): learning rate, defaults to ``1``. Used only in the `pytorch` case.
    max_iter (int, optional): maximum number of iterations, defaults to ``100``. Used only in the `pytorch` case.
    tolerance_grad (float, optional): gradient tolerance, optimization stops after reaching it, defaults to ``1e-5``. Used only in the `pytorch` case.

    Returns:
        ndarray: the optimal parameters.
    """
    if backend.platform == "pytorch":
        # pytorch has some problems with the `scipy.optim.curve_fit` function
        # thus we use a `torch.optim` optimizer
        params.requires_grad = True
        loss = lambda pred, target: backend.np.mean((pred - target) ** 2)
        optimizer = backend.np.optim.LBFGS(
            [params], lr=lr, max_iter=max_iter, tolerance_grad=tolerance_grad
        )

        def closure():
            optimizer.zero_grad()
            output = model(xdata, *params)
            loss_val = loss(output, ydata)
            loss_val.backward(retain_graph=True)
            return loss_val

        optimizer.step(closure)
        return params

    if backend.platform in ("cupy", "cuquantum"):  # pragma: no cover
        # Currrently, ``cupy`` does not have compatibility with ``scipy.optimize``.
        xdata = backend.to_numpy(xdata)
        ydata = backend.to_numpy(ydata)
        params = backend.to_numpy(params)

    optimal_params = curve_fit(model, xdata, ydata, p0=params)[0]

    return backend.cast(optimal_params, dtype=optimal_params.dtype)


def CDR(
    circuit,
    observable,
    noise_model,
    nshots: int = 10000,
    model=lambda x, a, b: a * x + b,
    n_training_samples: int = 100,
    full_output: bool = False,
    readout=None,
    qubit_map=None,
    seed=None,
    backend=None,
):
    """Runs the Clifford Data Regression error mitigation method.

    Args:
        circuit (:class:`qibo.models.Circuit`): input circuit decomposed in the
            primitive gates ``X``, ``CNOT``, ``RX(pi/2)``, ``RZ(theta)``.
        observable (:class:`qibo.hamiltonians.Hamiltonian/:class:`qibo.hamiltonians.SymbolicHamiltonian`): observable to be measured.
        noise_model (:class:`qibo.noise.NoiseModel`): noise model used for simulating
            noisy computation.
        nshots (int, optional): Number of shots. Defaults to :math:`10000`. If `None`, the circuit is simulated without sampling: with statevector simulation if `noise_model` is not `None` and with density matrix simulation otherwise.
                                Readout mitigation is not available with exact simulation.
        model (callable, optional): model used for fitting. This should be a callable
            function object ``f(x, *params)``, taking as input the predictor variable
            and the parameters. Default is a simple linear model ``f(x,a,b) := a*x + b``.
        n_training_samples (int, optional): number of training circuits to sample. Defaults to 100.
        full_output (bool, optional): if ``True``, this function returns additional
            information: ``val``, ``optimal_params``, ``train_val``. Defaults to ``False``.
        readout (dict, optional): a dictionary that may contain the following keys:

            *    ncircuits: int, specifies the number of random circuits to use for the randomized method of readout error mitigation.
            *    response_matrix: numpy.ndarray, used for applying a pre-computed response matrix for readout error mitigation.
            *    ibu_iters: int, specifies the number of iterations for the iterative Bayesian unfolding method of readout error mitigation. If provided, the corresponding readout error mitigation method is used. Defaults to {}.

        qubit_map (list, optional): the qubit map. If None, a list of range of circuit's qubits is used.
            Defaults to ``None``.
        seed (int or :class:`numpy.random.Generator`, optional): Either a generator of random
            numbers or a fixed seed to initialize a generator. If ``None``, initializes
            a generator with a random seed. Default: ``None``.
        backend (:class:`qibo.backends.abstract.Backend`, optional): backend to be used
            in the execution. If ``None``, it uses the current backend.
            Defaults to ``None``.

    Returns:
        mit_val (float): Mitigated expectation value of `observable`.
        val (float): Noisy expectation value of `observable`.
        optimal_params (list): Optimal values for `params`.
        train_val (dict): Contains the noise-free and noisy expectation values obtained with the training circuits.

    Reference:
        1. P. Czarnik, A. Arrasmith et al, *Error mitigation with Clifford quantum-circuit data*.
           `arXiv:2005.10189 [quant-ph] <https://arxiv.org/abs/2005.10189>`_.
    """
    backend, local_state = _check_backend_and_local_state(seed, backend)

    if readout is None:
        readout = {}

    training_circuits = [
        sample_training_circuit_cdr(circuit, seed=local_state, backend=backend)
        for _ in range(n_training_samples)
    ]

    train_val = {"noise-free": [], "noisy": []}
    for circ in training_circuits:
        result = SIMULATION_BACKEND.execute_circuit(circ, nshots=nshots)
        if nshots is None:
            val_noiseless = observable.expectation(result.state())
            circuit_result = _execute_circuit(
                circ, qubit_map, noise_model, nshots, backend=backend
            )
            val_noisy = float(observable.expectation(circuit_result.state()))
        else:
            val_noiseless = result.expectation_from_samples(observable)
            val_noisy = get_expectation_val_with_readout_mitigation(
                circ,
                observable,
                noise_model,
                nshots,
                readout,
                qubit_map,
                seed=local_state,
                backend=backend,
            )
        train_val["noise-free"].append(val_noiseless)
        train_val["noisy"].append(val_noisy)

    nparams = (
        len(signature(model).parameters) - 1
    )  # first arg is the input and the *params afterwards
    params = local_state.random(nparams)
    params = backend.cast(params, dtype=params.dtype)

    train_val_noisy = train_val["noisy"]
    train_val_noisy = backend.cast(train_val_noisy, dtype=type(train_val_noisy[0]))

    train_val_noiseless = train_val["noise-free"]
    train_val_noiseless = backend.cast(
        train_val_noiseless, dtype=train_val_noiseless[0].dtype
    )

    optimal_params = _curve_fit(
        backend,
        model,
        params,
        train_val_noisy,
        train_val_noiseless,
    )

    if nshots is None:
        circuit_result = _execute_circuit(
            circuit, qubit_map, noise_model, nshots, backend=backend
        )
        val = float(observable.expectation(circuit_result.state()))
    else:
        val = get_expectation_val_with_readout_mitigation(
            circuit,
            observable,
            noise_model,
            nshots,
            readout,
            qubit_map,
            seed=local_state,
            backend=backend,
        )
    mit_val = model(val, *optimal_params)

    if full_output:
        return mit_val, val, optimal_params, train_val

    return mit_val


def vnCDR(
    circuit,
    observable,
    noise_levels,
    noise_model,
    nshots: int = 10000,
    model=None,
    n_training_samples: int = 100,
    insertion_gate: str = "CNOT",
    full_output: bool = False,
    readout=None,
    qubit_map=None,
    seed=None,
    backend=None,
):
    """Runs the variable-noise Clifford Data Regression error mitigation method.

    Args:
        circuit (:class:`qibo.models.Circuit`): input circuit decomposed in the
            primitive gates ``X``, ``CNOT``, ``RX(pi/2)``, ``RZ(theta)``.
        observable (:class:`qibo.hamiltonians.Hamiltonian/:class:`qibo.hamiltonians.SymbolicHamiltonian`): observable to be measured.
        noise_levels (numpy.ndarray): sequence of noise levels.
        noise_model (:class:`qibo.noise.NoiseModel`): noise model used for
            simulating noisy computation.
        nshots (int, optional): Number of shots. Defaults to :math:`10000`. If `None`, the circuit is simulated without sampling: with statevector simulation if `noise_model` is not `None` and with density matrix simulation otherwise.
                                Readout mitigation is not available with exact simulation.
        model (callable, optional): model used for fitting. This should be a callable
            function object ``f(x, *params)``, taking as input the predictor variable
            and the parameters. Default is a simple linear model ``f(x,a,b) := a*x + b``.
        n_training_samples (int, optional): number of training circuits to sample.
        insertion_gate (str, optional): gate to be used in the insertion.
            If ``"RX"``, the gate used is :math:``RX(\\pi / 2)``.
            Default is ``"CNOT"``.
        full_output (bool, optional): if ``True``, this function returns additional
            information: ``val``, ``optimal_params``, ``train_val``. Defaults to ``False``.
        readout (dict, optional): a dictionary that may contain the following keys:

            *    ncircuits: int, specifies the number of random circuits to use for the randomized method of readout error mitigation.
            *    response_matrix: numpy.ndarray, used for applying a pre-computed response matrix for readout error mitigation.
            *    ibu_iters: int, specifies the number of iterations for the iterative Bayesian unfolding method of readout error mitigation. If provided, the corresponding readout error mitigation method is used. Defaults to {}.

        qubit_map (list, optional): the qubit map. If None, a list of range of circuit's qubits is used. Defaults to ``None``.
        seed (int or :class:`numpy.random.Generator`, optional): Either a generator of random
            numbers or a fixed seed to initialize a generator. If ``None``, initializes
            a generator with a random seed. Default: ``None``.
        backend (:class:`qibo.backends.abstract.Backend`, optional): backend to be used
            in the execution. If ``None``, it uses the current backend.
            Defaults to ``None``.

    Returns:
        mit_val (float): Mitigated expectation value of `observable`.
        val (list): Expectation value of `observable` with increased noise levels.
        optimal_params (list): Optimal values for `params`.
        train_val (dict): Contains the noise-free and noisy expectation values obtained
        with the training circuits.

    Reference:
        1. A. Lowe, MH. Gordon et al, *Unified approach to data-driven quantum error mitigation*.
           `arXiv:2011.01157 [quant-ph] <https://arxiv.org/abs/2011.01157>`_.
    """
    backend, local_state = _check_backend_and_local_state(seed, backend)

    if model is None:
        model = lambda x, *params: backend.np.sum(x * backend.np.vstack(params), axis=0)

    if readout is None:
        readout = {}

    training_circuits = [
        sample_training_circuit_cdr(circuit, seed=local_state, backend=backend)
        for _ in range(n_training_samples)
    ]
    train_val = {"noise-free": [], "noisy": []}

    for circ in training_circuits:
        result = SIMULATION_BACKEND.execute_circuit(circ, nshots=nshots)
        if nshots is None:
            val = observable.expectation(result.state())
        else:
            val = result.expectation_from_samples(observable)
        train_val["noise-free"].append(float(val.real))
        for level in noise_levels:
            noisy_c = get_noisy_circuit(circ, level, insertion_gate=insertion_gate)
            if nshots is None:
                circuit_result = _execute_circuit(
                    noisy_c, qubit_map, noise_model, nshots, backend=backend
                )
                val = float(observable.expectation(circuit_result.state()))
            else:
                val = get_expectation_val_with_readout_mitigation(
                    noisy_c,
                    observable,
                    noise_model,
                    nshots,
                    readout,
                    qubit_map,
                    seed=local_state,
                    backend=backend,
                )
            train_val["noisy"].append(float(val.real))

    train_val_noisy = train_val["noisy"]
    noisy_array = backend.cast(train_val_noisy, dtype=type(train_val_noisy[0]))
    noisy_array = backend.np.reshape(noisy_array, (-1, len(noise_levels)))
    params = local_state.random(len(noise_levels))
    params = backend.cast(params, dtype=params.dtype)
    train_val_noiseless = train_val["noise-free"]
    train_val_noiseless = backend.cast(
        train_val_noiseless, dtype=type(train_val_noiseless[0])
    )
    optimal_params = _curve_fit(
        backend,
        model,
        params,
        noisy_array.T,
        train_val_noiseless,
        lr=1,
        tolerance_grad=1e-7,
    )

    val = []
    for level in noise_levels:
        noisy_c = get_noisy_circuit(circuit, level, insertion_gate=insertion_gate)
        if nshots is None:
            circuit_result = _execute_circuit(
                noisy_c, qubit_map, noise_model, nshots, backend=backend
            )
            expval = float(observable.expectation(circuit_result.state()))
        else:
            expval = get_expectation_val_with_readout_mitigation(
                noisy_c,
                observable,
                noise_model,
                nshots,
                readout,
                qubit_map,
                seed=local_state,
                backend=backend,
            )
        val.append(expval)

    mit_val = model(
        backend.cast(val, dtype=type(val[0])).reshape(-1, 1),
        *optimal_params,
    )[0]

    if full_output:
        return mit_val, val, optimal_params, train_val

    return mit_val


def iterative_bayesian_unfolding(probabilities, response_matrix, iterations=10):
    """
    Iterative Bayesian Unfolding (IBU) method for readout mitigation.

    Args:
        probabilities (numpy.ndarray): the input probabilities to be unfolded.
        response_matrix (numpy.ndarray): the response matrix.
        iterations (int, optional): the number of iterations to perform. Defaults to 10.

    Returns:
        numpy.ndarray: the unfolded probabilities.

    Reference:
        1. B. Nachman, M. Urbanek et al, *Unfolding Quantum Computer Readout Noise*.
           `arXiv:1910.01969 [quant-ph] <https://arxiv.org/abs/1910.01969>`_.
        2. S. Srinivasan, B. Pokharel et al, *Scalable Measurement Error Mitigation via Iterative Bayesian Unfolding*.
           `arXiv:2210.12284 [quant-ph] <https://arxiv.org/abs/2210.12284>`_.
    """
    unfolded_probabilities = np.ones((len(probabilities), 1)) / len(probabilities)

    for _ in range(iterations):
        unfolded_probabilities = unfolded_probabilities * (
            np.transpose(response_matrix)
            @ (probabilities / (response_matrix @ unfolded_probabilities))
        )

    return unfolded_probabilities


def get_response_matrix(
    nqubits, qubit_map=None, noise_model=None, nshots: int = 10000, backend=None
):
    """Computes the response matrix for readout mitigation.

    Args:
        nqubits (int): Total number of qubits.
        qubit_map (list, optional): the qubit map. If None, a list of range of circuit's qubits is used. Defaults to ``None``.
        noise_model (:class:`qibo.noise.NoiseModel`, optional): noise model used for simulating
            noisy computation. This matrix can be used to mitigate the effect of
            `qibo.noise.ReadoutError`.
        nshots (int, optional): number of shots. Defaults to :math:`10000`.
        backend (:class:`qibo.backends.abstract.Backend`, optional): backend to be used
            in the execution. If ``None``, it uses the current backend.
            Defaults to ``None``.

    Returns:
        numpy.ndarray : the computed (`nqubits`, `nqubits`) response matrix for
            readout mitigation.
    """
    from qibo import Circuit  # pylint: disable=import-outside-toplevel

    backend = _check_backend(backend)

    response_matrix = np.zeros((2**nqubits, 2**nqubits))

    for i in range(2**nqubits):
        binary_state = format(i, f"0{nqubits}b")

        circuit = Circuit(nqubits, density_matrix=True)
        for qubit, bit in enumerate(binary_state):
            if bit == "1":
                circuit.add(gates.X(qubit))
        circuit.add(gates.M(*range(nqubits)))

        circuit_result = _execute_circuit(
            circuit, qubit_map, noise_model, nshots, backend=backend
        )

        frequencies = circuit_result.frequencies()

        column = np.zeros(2**nqubits)
        for key, value in frequencies.items():
            column[int(key, 2)] = value / nshots
        response_matrix[:, i] = column

    return response_matrix


def apply_resp_mat_readout_mitigation(state, response_matrix, iterations=None):
    """
    Applies readout error mitigation to the given state using the provided response matrix.

    Args:
        state (:class:`qibo.measurements.CircuitResult`): the input state to be updated. This state should contain the
            frequencies that need to be mitigated.
        response_matrix (numpy.ndarray): the response matrix for readout mitigation.
        iterations (int, optional): the number of iterations to use for the Iterative Bayesian Unfolding method.
            If ``None`` the 'inverse' method is used. Defaults to ``None``.

    Returns:
        :class:`qibo.measurements.CircuitResult`: the input state with the updated (mitigated) frequencies.
    """
    frequencies = np.zeros(2 ** len(state.measurements[0].qubits))
    for key, value in state.frequencies().items():
        frequencies[int(key, 2)] = value

    frequencies = frequencies.reshape(-1, 1)

    if iterations is None:
        calibration_matrix = np.linalg.inv(response_matrix)
        mitigated_frequencies = calibration_matrix @ frequencies
    else:
        mitigated_probabilities = iterative_bayesian_unfolding(
            frequencies / np.sum(frequencies), response_matrix, iterations
        )
        mitigated_frequencies = np.round(
            mitigated_probabilities * np.sum(frequencies), 0
        )
        mitigated_frequencies = (
            mitigated_frequencies / np.sum(mitigated_frequencies)
        ) * np.sum(frequencies)

    for i, value in enumerate(mitigated_frequencies):
        state._frequencies[i] = float(value[0].real)

    return state


def apply_randomized_readout_mitigation(
    circuit,
    noise_model=None,
    nshots: int = 10000,
    ncircuits: int = 10,
    qubit_map=None,
    seed=None,
    backend=None,
):
    """Readout mitigation method that transforms the bias in an expectation value into a
    measurable multiplicative factor.

    This factor can be eliminated at the expense of increased sampling complexity
    for the observable.

    Args:
        circuit (:class:`qibo.models.Circuit`): input circuit.
        noise_model(:class:`qibo.noise.NoiseModel`, optional): noise model used for
            simulating noisy computation. Defaults to ``None``.
        nshots (int, optional): number of shots. Defaults to :math:`10000`.
        ncircuits (int, optional): number of randomized circuits. Each of them uses
            ``int(nshots / ncircuits)`` shots. Defaults to 10.
        qubit_map (list, optional): the qubit map. If ``None``, a list of range of circuit's
            qubits is used. Defaults to ``None``.
        seed (int or :class:`numpy.random.Generator`, optional): Either a generator of random
            numbers or a fixed seed to initialize a generator. If ``None``, initializes
            a generator with a random seed. Default: ``None``.
        backend (:class:`qibo.backends.abstract.Backend`, optional): backend to be used
            in the execution. If ``None``, it uses the current backend.
            Defaults to ``None``.

    Returns:
        :class:`qibo.measurements.CircuitResult`: the state of the input circuit with
            mitigated frequencies.


    References:
        1. Ewout van den Berg, Zlatko K. Minev et al,
        *Model-free readout-error mitigation for quantum expectation values*.
        `arXiv:2012.09738 [quant-ph] <https://arxiv.org/abs/2012.09738>`_.
    """
    from qibo import Circuit  # pylint: disable=import-outside-toplevel
    from qibo.quantum_info import (  # pylint: disable=import-outside-toplevel
        random_pauli,
    )

    backend, local_state = _check_backend_and_local_state(seed, backend)

    meas_qubits = circuit.measurements[0].qubits
    nshots_r = int(nshots / ncircuits)
    freq = np.zeros((ncircuits, 2), object)
    for k in range(ncircuits):
        circuit_c = circuit.copy(True)
        circuit_c.queue.pop()
        cal_circuit = Circuit(circuit.nqubits, density_matrix=True)

        x_gate = random_pauli(
            circuit.nqubits, 1, subset=["I", "X"], seed=local_state
        ).queue

        error_map = {}
        for j, gate in enumerate(x_gate):
            if isinstance(gate, gates.X) and gate.qubits[0] in meas_qubits:
                error_map[gate.qubits[0]] = 1

        circuits = [circuit_c, cal_circuit]
        results = []
        freqs = []
        for circ in circuits:
            circ.add(x_gate)
            circ.add(gates.M(*meas_qubits))

            result = _execute_circuit(
                circ, qubit_map, noise_model, nshots_r, backend=backend
            )
            result._samples = result.apply_bitflips(error_map)
            results.append(result)
            freqs.append(result.frequencies(binary=False))
        freq[k, :] = freqs

    for j in range(2):
        results[j].nshots = nshots
        freq_sum = freq[0, j]
        for frs in freq[1::, j]:
            freq_sum += frs
        results[j]._frequencies = freq_sum

    return results


def get_expectation_val_with_readout_mitigation(
    circuit,
    observable,
    noise_model=None,
    nshots: int = 10000,
    readout=None,
    qubit_map=None,
    seed=None,
    backend=None,
):
    """CDR
    Applies readout error mitigation to the given circuit and observable.

    Args:
        circuit (:class:`qibo.models.Circuit`): input circuit.
        observable (:class:`qibo.hamiltonians.Hamiltonian/:class:`qibo.hamiltonians.SymbolicHamiltonian`): The observable to be measured.
        noise_model (qibo.models.noise.Noise, optional): the noise model to be applied. Defaults to ``None``.
        nshots (int, optional): the number of shots for the circuit execution. Defaults to :math:`10000`.
        readout (dict, optional): a dictionary that may contain the following keys:

            *    ncircuits: int, specifies the number of random circuits to use for the randomized method of readout error mitigation.
            *    response_matrix: numpy.ndarray, used for applying a pre-computed response matrix for readout error mitigation.
            *    ibu_iters: int, specifies the number of iterations for the iterative Bayesian unfolding method of readout error mitigation. If provided, the corresponding readout error mitigation method is used. Defaults to {}.

        qubit_map (list, optional): the qubit map. If None, a list of range of circuit's qubits is used.
            Defaults to ``None``.
        seed (int or :class:`numpy.random.Generator`, optional): Either a generator of random
            numbers or a fixed seed to initialize a generator. If ``None``, initializes
            a generator with a random seed. Default: ``None``.
        backend (qibo.backends.abstract.Backend, optional): the backend to be used in the execution.
            If None, it uses the global backend. Defaults to ``None``.

    Returns:
        float: the mitigated expectation value of the observable.
    """
    backend, local_state = _check_backend_and_local_state(seed, backend)

    if readout is None:  # pragma: no cover
        readout = {}

    if "ncircuits" in readout:
        circuit_result, circuit_result_cal = apply_randomized_readout_mitigation(
            circuit,
            noise_model,
            nshots,
            readout["ncircuits"],
            seed=local_state,
            backend=backend,
        )
    else:
        circuit_result = _execute_circuit(
            circuit, qubit_map, noise_model, nshots, backend=backend
        )
        if "response_matrix" in readout:
            circuit_result = apply_resp_mat_readout_mitigation(
                circuit_result,
                readout["response_matrix"],
                readout.get("ibu_iters", None),
            )

    exp_val = circuit_result.expectation_from_samples(observable)

    if "ncircuits" in readout:
        return float(exp_val / circuit_result_cal.expectation_from_samples(observable))

    return float(exp_val)


def sample_clifford_training_circuit(
    circuit,
    seed=None,
    backend=None,
):
    """Samples a training circuit for CDR by susbtituting all the non-Clifford gates.

    Args:
        circuit (:class:`qibo.models.Circuit`): circuit to sample from.
        seed (int or :class:`numpy.random.Generator`, optional): Either a generator of random
            numbers or a fixed seed to initialize a generator. If ``None``, initializes
            a generator with a random seed. Default: ``None``.
        backend (:class:`qibo.backends.abstract.Backend`, optional): backend to be used
            in the execution. If ``None``, it uses the current backend.
            Defaults to ``None``.

    Returns:
        :class:`qibo.models.Circuit`: the sampled circuit.
    """
    from qibo.quantum_info import (  # pylint: disable=import-outside-toplevel
        random_clifford,
    )

    backend, local_state = _check_backend_and_local_state(seed, backend)

    non_clifford_gates_indices = [
        i
        for i, gate in enumerate(circuit.queue)
        if not gate.clifford and not isinstance(gate, gates.M)
    ]

    if not non_clifford_gates_indices:
        raise_error(ValueError, "No non-Clifford gate found, no circuit sampled.")

    sampled_circuit = circuit.__class__(**circuit.init_kwargs)

    for i, gate in enumerate(circuit.queue):
<<<<<<< HEAD
        if isinstance(gate, gates.M):
            for q in gate.qubits:
                gate_rand = gates.Unitary(
                    random_clifford(
                        1, return_circuit=True, seed=local_state, backend=backend
                    ).unitary(backend),
                    q,
                )
                gate_rand.clifford = True
                sampled_circuit.add(gate_rand)
            sampled_circuit.add(gate)
        else:
            if i in non_clifford_gates_indices:
                gate = gates.Unitary(
                    random_clifford(
                        len(gate.qubits),
                        return_circuit=True,
                        seed=local_state,
                        backend=backend,
                    ).unitary(backend),
                    *gate.qubits,
                )
                gate.clifford = True
            sampled_circuit.add(gate)
=======
        if i in non_clifford_gates_indices:
            clifford_matrix = random_clifford(
                len(gate.qubits),
                return_circuit=False,
                seed=local_state,
                backend=backend,
            )

            gate = gates.Unitary(
                clifford_matrix,
                *gate.qubits,
            )

            gate.clifford = True
        sampled_circuit.add(gate)
>>>>>>> fb24107b

    return sampled_circuit


def error_sensitive_circuit(circuit, observable, seed=None, backend=None):
    """
    Generates a Clifford circuit that preserves the same circuit frame as the input circuit, and stabilizes the specified Pauli observable.

    Args:
        circuit (:class:`qibo.models.Circuit`): input circuit.
        observable (:class:`qibo.hamiltonians.Hamiltonian` or :class:`qibo.hamiltonians.SymbolicHamiltonian`):
            Pauli observable to be measured.
        seed (int or :class:`numpy.random.Generator`, optional): Either a generator of random
            numbers or a fixed seed to initialize a generator. If ``None``, initializes
            a generator with a random seed. Default: ``None``.
        backend (:class:`qibo.backends.CliffordBackend`, optional): Clifford backend to be used
            in the execution. if ``None``, it uses the `CliffordBackend` with the platform of the current backend as engine.
            Defaults to ``None``.

    Returns:
        :class:`qibo.models.Circuit`: the error sensitive circuit.
        :class:`qibo.models.Circuit`: the sampled Clifford circuit.
        list: the list of adjustment gates.

    Reference:
        1. Dayue Qin, Yanzhu Chen et al, *Error statistics and scalability of quantum error mitigation formulas*.
           `arXiv:2112.06255 [quant-ph] <https://arxiv.org/abs/2112.06255>`_.
    """
    from qibo import gates

    backend_temp, local_state = _check_backend_and_local_state(seed, backend)
    backend = (
        CliffordBackend(engine=_get_engine_name(backend_temp))
        if backend is None
        else backend_temp
    )  # pragma: no cover

    sampled_circuit = sample_clifford_training_circuit(
        circuit, seed=local_state, backend=backend
    )

    result = backend.execute_circuit(sampled_circuit.invert(), nshots=1)

    symplectic_matrix = result.symplectic_matrix[:-1, :-1]

    terms = observable.terms[0].factors
    pauli_symplectic = backend.np.zeros((2 * circuit.nqubits, 1))
    for term in terms:
        term = str(term)
        index = int(term[1])
        if term[0] in ["X", "Y"]:  # pragma: no cover
            pauli_symplectic[index] = 1
        if term[0] in ["Z", "Y"]:  # pragma: no cover
            pauli_symplectic[index + circuit.nqubits] = 1

    # U --> symplectic_matrix and O --> observable_sym, U*O*Ut --> symplectic_matrix.T @ observable_sym
    # To get Ut*O*U we need the symplectic_matrix of the inverse circuit Ut
    pauli_symplectic = (symplectic_matrix.T @ pauli_symplectic) % 2

    x_component = pauli_symplectic[: circuit.nqubits] == 1
    z_component = pauli_symplectic[circuit.nqubits :] == 1
    y_obs = reduce(
        mul,
        [Y(i, backend=backend) for i in (x_component * z_component).nonzero()[0]],
        1,
    )
    x_obs = reduce(
        mul,
        [X(i, backend=backend) for i in (x_component * ~z_component).nonzero()[0]],
        1,
    )
    z_obs = reduce(
        mul,
        [Z(i, backend=backend) for i in (z_component * ~x_component).nonzero()[0]],
        1,
    )
    observable = y_obs * x_obs * z_obs
    observable = SymbolicHamiltonian(
        observable, nqubits=circuit.nqubits, backend=backend
    )

    terms = observable.terms[0].factors
    adjustment_gates = []
    for term in terms:
        term = str(term)
        qubit = int(term[1])
        if term[0] in ["X", "Y"]:
            adjustment_gate = gates.M(qubit, basis=term[0]).basis[0]
        else:
            adjustment_gate = gates.I(qubit)

        adjustment_gates.append(adjustment_gate)

    sensitive_circuit = sampled_circuit.__class__(**sampled_circuit.init_kwargs)

    for gate in adjustment_gates:
        sensitive_circuit.add(gate)
    for gate in sampled_circuit.queue:
        sensitive_circuit.add(gate)
    return sensitive_circuit, sampled_circuit, adjustment_gates


def ICS(
    circuit,
    observable,
    readout=None,
    qubit_map=None,
    noise_model=None,
    nshots=int(1e4),
    n_training_samples=10,
    full_output=False,
    seed=None,
    backend=None,
):
    """
    Computes the Important Clifford Sampling method.

    Args:
        circuit (:class:`qibo.models.Circuit`): input circuit.
        observable (:class:`qibo.hamiltonians.Hamiltonian/:class:`qibo.hamiltonians.SymbolicHamiltonian`): the observable to be measured.
        readout (dict, optional): a dictionary that may contain the following keys:

            *    ncircuits: int, specifies the number of random circuits to use for the randomized method of readout error mitigation.
            *    response_matrix: numpy.ndarray, used for applying a pre-computed response matrix for readout error mitigation.
            *    ibu_iters: int, specifies the number of iterations for the iterative Bayesian unfolding method of readout error mitigation. If provided, the corresponding readout error mitigation method is used. Defaults to {}.

        qubit_map (list, optional): the qubit map. If ``None``, a list of range of circuit's qubits is used.
            Defaults to ``None``.
        noise_model (qibo.models.noise.Noise, optional): the noise model to be applied. Defaults to ``None``.
        nshots (int, optional): Number of shots. Defaults to :math:`10000`. If `None`, the circuit is simulated without sampling: with statevector simulation if `noise_model` is not `None` and with density matrix simulation otherwise.
                                Readout mitigation is not available with exact simulation.
        n_training_samples (int, optional): the number of training samples. Defaults to 10.
        full_output (bool, optional): if ``True``, this function returns additional
            information: ``val``, ``optimal_params``, ``train_val``. Defaults to ``False``.
        seed (int or :class:`numpy.random.Generator`, optional): Either a generator of random
            numbers or a fixed seed to initialize a generator. If ``None``, initializes
            a generator with a random seed. Default: ``None``.
        backend (qibo.backends.abstract.Backend, optional): the backend to be used in the execution.
            If None, it uses the global backend. Defaults to ``None``.

    Returns:
        mitigated_expectation (float): the mitigated expectated value.
        mitigated_expectation_std (float): the standard deviation of the mitigated expectated value.
        dep_param (float): the depolarizing parameter.
        dep_param_std (float): the standard deviation of the depolarizing parameter.
        lambda_list (list): the list of the depolarizing parameters.
        data (dict): the data dictionary containing the noise-free and noisy expectation values obtained with the training circuits.

    Reference:
        1. Dayue Qin, Yanzhu Chen et al, *Error statistics and scalability # pragma: no coverof quantum error mitigation formulas*.
           `arXiv:2112.06255 [quant-ph] <https://arxiv.org/abs/2112.06255>`_.
    """
    backend, local_state = _check_backend_and_local_state(seed, backend)

    if readout is None:
        readout = {}

    if qubit_map is None:
        qubit_map = list(range(circuit.nqubits))

    training_circuits = [
        error_sensitive_circuit(
            circuit, observable, seed=local_state, backend=CLIFFORD_BACKEND
        )[0]
        for _ in range(n_training_samples)
    ]

    data = {"noise-free": [], "noisy": []}
    lambda_list = []

    for training_circuit in training_circuits:
        training_circuit_copy = training_circuit.copy(deep=True)
        circuit_result = CLIFFORD_BACKEND.execute_circuit(
            training_circuit_copy, nshots=nshots
        )
        if nshots is None:
            expectation = observable.expectation(circuit_result.state())
            circuit_result = _execute_circuit(
                training_circuit, qubit_map, noise_model, nshots, backend=backend
            )
            noisy_expectation = float(observable.expectation(circuit_result.state()))
        else:
            expectation = observable.expectation_from_samples(
                circuit_result.frequencies()
            )
            noisy_expectation = get_expectation_val_with_readout_mitigation(
                training_circuit,
                observable,
                noise_model,
                nshots,
                readout,
                qubit_map,
                seed=local_state,
                backend=backend,
            )

        data["noise-free"].append(expectation)
        data["noisy"].append(noisy_expectation)
        lambda_list.append(1 - noisy_expectation / expectation)

    lambda_list = backend.cast(lambda_list, dtype=lambda_list[0].dtype)
    dep_param = backend.np.mean(lambda_list)
    dep_param_std = backend.np.std(lambda_list)

    if nshots is None:
        circuit_result = _execute_circuit(
            circuit, qubit_map, noise_model, nshots, backend=backend
        )
        noisy_expectation = float(observable.expectation(circuit_result.state()))
    else:
        noisy_expectation = get_expectation_val_with_readout_mitigation(
            circuit,
            observable,
            noise_model,
            nshots,
            readout,
            qubit_map,
            seed=local_state,
            backend=backend,
        )
    one_dep_squared = (1 - dep_param) ** 2
    dep_std_squared = dep_param_std**2

    mitigated_expectation = (
        (1 - dep_param) * noisy_expectation / (one_dep_squared + dep_std_squared)
    )
    mitigated_expectation_std = (
        dep_param_std
        * abs(noisy_expectation)
        * abs((1 - dep_param) ** 2 - dep_std_squared)
        / (one_dep_squared + dep_std_squared) ** 2
    )

    if full_output:
        return (
            mitigated_expectation,
            mitigated_expectation_std,
            dep_param,
            dep_param_std,
            lambda_list,
            data,
        )

    return mitigated_expectation


def _execute_circuit(circuit, qubit_map, noise_model=None, nshots=10000, backend=None):
    """
    Helper function to execute the given circuit with the specified parameters.

    Args:
        circuit (:class:`qibo.models.Circuit`): input circuit.
        qubit_map (list): the qubit map. If ``None``, a list of range of circuit's qubits is used. Defaults to ``None``.
        noise_model (qibo.models.noise.Noise, optional): The noise model to be applied. Defaults to ``None``.
        nshots (int): the number of shots for the circuit execution. Defaults to :math:`10000`..
        backend (qibo.backends.abstract.Backend, optional): the backend to be used in the execution.
            If None, it uses the global backend. Defaults to ``None``.

    Returns:
        qibo.states.CircuitResult: The result of the circuit execution.
    """
    from qibo.transpiler.pipeline import Passes

    if backend is None:  # pragma: no cover
        backend = get_backend()
    elif backend.name == "qibolab":  # pragma: no cover
        circuit.wire_names = qubit_map
    elif noise_model is not None:
        circuit = noise_model.apply(circuit)
        if nshots is None:
            circuit.density_matrix = True

    circuit_result = backend.execute_circuit(circuit, nshots=nshots)
    return circuit_result<|MERGE_RESOLUTION|>--- conflicted
+++ resolved
@@ -969,32 +969,6 @@
     sampled_circuit = circuit.__class__(**circuit.init_kwargs)
 
     for i, gate in enumerate(circuit.queue):
-<<<<<<< HEAD
-        if isinstance(gate, gates.M):
-            for q in gate.qubits:
-                gate_rand = gates.Unitary(
-                    random_clifford(
-                        1, return_circuit=True, seed=local_state, backend=backend
-                    ).unitary(backend),
-                    q,
-                )
-                gate_rand.clifford = True
-                sampled_circuit.add(gate_rand)
-            sampled_circuit.add(gate)
-        else:
-            if i in non_clifford_gates_indices:
-                gate = gates.Unitary(
-                    random_clifford(
-                        len(gate.qubits),
-                        return_circuit=True,
-                        seed=local_state,
-                        backend=backend,
-                    ).unitary(backend),
-                    *gate.qubits,
-                )
-                gate.clifford = True
-            sampled_circuit.add(gate)
-=======
         if i in non_clifford_gates_indices:
             clifford_matrix = random_clifford(
                 len(gate.qubits),
@@ -1010,7 +984,6 @@
 
             gate.clifford = True
         sampled_circuit.add(gate)
->>>>>>> fb24107b
 
     return sampled_circuit
 
