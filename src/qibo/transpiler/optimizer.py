from typing import Optional

import networkx as nx

from qibo import gates
<<<<<<< HEAD
from qibo.backends import _check_backend
=======
from qibo.backends import Backend, _check_backend
>>>>>>> 50cf4074
from qibo.config import raise_error
from qibo.models import Circuit
from qibo.transpiler.abstract import Optimizer


class Preprocessing(Optimizer):
    """Pad the circuit with unused qubits to match the number of physical qubits.

    Args:
        connectivity (:class:`networkx.Graph`): Hardware connectivity.
    """

    def __init__(self, connectivity: Optional[nx.Graph] = None):
        self.connectivity = connectivity

    def __call__(self, circuit: Circuit) -> Circuit:
        if not all(qubit in self.connectivity.nodes for qubit in circuit.wire_names):
            raise_error(
                ValueError,
                "Some wire_names in the circuit are not in the connectivity graph.",
            )

        physical_qubits = self.connectivity.number_of_nodes()
        logical_qubits = circuit.nqubits
        if logical_qubits > physical_qubits:
            raise_error(
                ValueError,
                f"The number of qubits in the circuit ({logical_qubits}) "
                + f"can't be greater than the number of physical qubits ({physical_qubits}).",
            )
        if logical_qubits == physical_qubits:
            return circuit
        new_wire_names = circuit.wire_names + list(
            self.connectivity.nodes - circuit.wire_names
        )
        new_circuit = Circuit(nqubits=physical_qubits, wire_names=new_wire_names)
        for gate in circuit.queue:
            new_circuit.add(gate)
        return new_circuit


class Rearrange(Optimizer):
    """Rearranges gates using qibo's fusion algorithm.
    May reduce number of SWAPs when fixing for connectivity
    but this has not been tested.

    Args:
        max_qubits (int, optional): Maximum number of qubits to fuse.
            Defaults to :math:`1`.
    """

    def __init__(self, max_qubits: int = 1):
        self.max_qubits = max_qubits

<<<<<<< HEAD
    def __call__(self, circuit: Circuit, backend=None):
        backend = _check_backend(backend)

=======
    def __call__(self, circuit: Circuit, backend: Optional[Backend] = None):
        backend = _check_backend(backend)
>>>>>>> 50cf4074
        fused_circuit = circuit.fuse(max_qubits=self.max_qubits)
        new = circuit.__class__(nqubits=circuit.nqubits, wire_names=circuit.wire_names)
        for fgate in fused_circuit.queue:
            if isinstance(fgate, gates.FusedGate):
                new.add(gates.Unitary(fgate.matrix(backend), *fgate.qubits))
            else:
                new.add(fgate)
        return new<|MERGE_RESOLUTION|>--- conflicted
+++ resolved
@@ -3,11 +3,7 @@
 import networkx as nx
 
 from qibo import gates
-<<<<<<< HEAD
-from qibo.backends import _check_backend
-=======
 from qibo.backends import Backend, _check_backend
->>>>>>> 50cf4074
 from qibo.config import raise_error
 from qibo.models import Circuit
 from qibo.transpiler.abstract import Optimizer
@@ -62,14 +58,8 @@
     def __init__(self, max_qubits: int = 1):
         self.max_qubits = max_qubits
 
-<<<<<<< HEAD
-    def __call__(self, circuit: Circuit, backend=None):
-        backend = _check_backend(backend)
-
-=======
     def __call__(self, circuit: Circuit, backend: Optional[Backend] = None):
         backend = _check_backend(backend)
->>>>>>> 50cf4074
         fused_circuit = circuit.fuse(max_qubits=self.max_qubits)
         new = circuit.__class__(nqubits=circuit.nqubits, wire_names=circuit.wire_names)
         for fgate in fused_circuit.queue:
