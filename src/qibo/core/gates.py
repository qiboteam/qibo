# -*- coding: utf-8 -*-
# @authors: S. Efthymiou
import sys
import math
from qibo import K
from qibo.abstractions import gates as abstract_gates
from qibo.abstractions.abstract_gates import BaseBackendGate, ParametrizedGate
from qibo.config import raise_error
from typing import Dict, List, Optional, Sequence, Tuple


class BackendGate(BaseBackendGate):
    module = sys.modules[__name__]

    def __new__(cls, *args, **kwargs):
        if K.hardware_module and cls.module == sys.modules[__name__]: # pragma: no cover
            # hardware backend is not tested until `qiboicarusq` is available
            return getattr(K.hardware_gates, cls.__name__)(*args, **kwargs)
        return super().__new__(cls)

    def __init__(self):
        if K.is_custom and not K.executing_eagerly(): # pragma: no cover
            raise_error(NotImplementedError, "Custom operator gates should not "
                                             "be used in compiled mode.")
        super().__init__()
        self._native_op_matrix = None
        self._custom_op_matrix = None

    @staticmethod
    def _control_unitary(unitary):
        shape = tuple(unitary.shape)
        if not isinstance(unitary, K.Tensor):
            unitary = K.cast(unitary)
        if shape != (2, 2):
            raise_error(ValueError, "Cannot use ``_control_unitary`` method for "
                                    "input matrix of shape {}.".format(shape))
        zeros = K.zeros((2, 2), dtype='DTYPECPX')
        part1 = K.concatenate([K.eye(2, dtype='DTYPECPX'), zeros], axis=0)
        part2 = K.concatenate([zeros, unitary], axis=0)
        return K.concatenate([part1, part2], axis=1)

    def _reset_unitary(self):
        super()._reset_unitary()
        self._native_op_matrix = None
        self._custom_op_matrix = None
        for gate in self.device_gates:
            gate._reset_unitary()

    @property
    def cache(self):
        if self._cache is None:
            self._cache = K.create_gate_cache(self)
        return self._cache

    @property
    def native_op_matrix(self):
        if self._native_op_matrix is None:
            self._native_op_matrix = self._construct_unitary()
        return self._native_op_matrix

    @property
    def custom_op_matrix(self):
        if self._custom_op_matrix is None:
            self._custom_op_matrix = self._construct_unitary()
        return self._custom_op_matrix

    def _set_nqubits(self, state):
        if self._nqubits is None:
            self.nqubits = int(math.log2(tuple(state.shape)[0]))

    def _state_vector_call(self, state):
        return K._state_vector_call(self, state)

    def _density_matrix_call(self, state):
        return K._density_matrix_call(self, state)

    def _density_matrix_half_call(self, state):
        self._set_nqubits(state)
        return K._density_matrix_half_call(self, state)


class MatrixGate(BackendGate):
    """Gate that uses matrix multiplication to be applied to states."""

    def _state_vector_call(self, state):
        return K.state_vector_matrix_call(self, state)

    def _density_matrix_call(self, state):
        return K.density_matrix_matrix_call(self, state)

    def _density_matrix_half_call(self, state):
        self._set_nqubits(state)
        return K.density_matrix_half_matrix_call(self, state)


class H(MatrixGate, abstract_gates.H):

    def __init__(self, q):
        MatrixGate.__init__(self)
        abstract_gates.H.__init__(self, q)

    def _construct_unitary(self):
        return K.matrices.H


class X(BackendGate, abstract_gates.X):

    def __init__(self, q):
        BackendGate.__init__(self)
        abstract_gates.X.__init__(self, q)

    def _construct_unitary(self):
        return K.matrices.X


class Y(BackendGate, abstract_gates.Y):

    def __init__(self, q):
        BackendGate.__init__(self)
        abstract_gates.Y.__init__(self, q)
        if K.is_custom:
            self._density_matrix_call = lambda state: self._custom_density_matrix_call(state)

    def _construct_unitary(self):
        return K.matrices.Y

    def _custom_density_matrix_call(self, state):
        state = K._density_matrix_half_call(self, state)
        matrix = K.conj(K.matrices.Y)
        shape = state.shape
        state = K.reshape(state, (K.np.prod(shape),))
        original_targets = tuple(self.target_qubits)
        self._target_qubits = self.cache.target_qubits_dm
        self._nqubits *= 2
        self.name = "Unitary" # change name temporarily so that ``apply_gate`` op is used
        self._custom_op_matrix = K.conj(K.matrices.Y)
        state = K.state_vector_matrix_call(self, state)
        self._custom_op_matrix = K.matrices.Y
        self.name = "y"
        self._nqubits //= 2
        self._target_qubits = original_targets
        return K.reshape(state, shape)


class Z(BackendGate, abstract_gates.Z):

    def __init__(self, q):
        BackendGate.__init__(self)
        abstract_gates.Z.__init__(self, q)

    def _construct_unitary(self):
        return K.matrices.Z


class I(BackendGate, abstract_gates.I):

    def __init__(self, *q):
        BackendGate.__init__(self)
        abstract_gates.I.__init__(self, *q)

    def _construct_unitary(self):
        return K.eye(2 ** len(self.target_qubits))

    def _state_vector_call(self, state):
        return state

    def _density_matrix_call(self, state):
        return state


class Align(BackendGate, abstract_gates.Align):

    def __init__(self, *q):
        BackendGate.__init__(self)
        abstract_gates.Align.__init__(self, *q)

    def _construct_unitary(self):
        return K.eye(2 ** len(self.target_qubits))

    def _state_vector_call(self, state):
        return state

    def _density_matrix_call(self, state):
        return state


class M(BackendGate, abstract_gates.M):
    from qibo.core import measurements, states

    def __init__(self, *q, register_name: Optional[str] = None,
                 collapse: bool = False,
                 p0: Optional["ProbsType"] = None,
                 p1: Optional["ProbsType"] = None):
        BackendGate.__init__(self)
        abstract_gates.M.__init__(self, *q, register_name=register_name,
                                  collapse=collapse, p0=p0, p1=p1)
        self.result = None
        self._result_list = None
        if collapse:
            self.result = self.measurements.MeasurementResult(self.qubits)
        self.order = None

    @property
    def cache(self):
        if self._cache is None:
            cache = K.create_gate_cache(self)
            target_qubits = set(self.target_qubits)
            unmeasured_qubits = []
            reduced_target_qubits = dict()
            for i in range(self.nqubits):
                if i in target_qubits:
                    reduced_target_qubits[i] = i - len(unmeasured_qubits)
                else:
                    unmeasured_qubits.append(i)
            cache.unmeasured_qubits = tuple(unmeasured_qubits)
            cache.reduced_target_qubits = list(
                reduced_target_qubits[i] for i in self.target_qubits)

            if not K.is_custom:
                sorted_qubits = sorted(self.target_qubits)
                cache.order = list(sorted_qubits)
                s = 1 + self.density_matrix
                cache.tensor_shape = K.cast(s * self.nqubits * (2,), dtype='DTYPEINT')
                cache.flat_shape = K.cast(s * (2 ** self.nqubits,), dtype='DTYPEINT')
                if self.density_matrix:
                    cache.order.extend((q + self.nqubits for q in sorted_qubits))
                    cache.order.extend((q for q in range(self.nqubits)
                                        if q not in sorted_qubits))
                    cache.order.extend((q + self.nqubits for q in range(self.nqubits)
                                        if q not in sorted_qubits))
                else:
                    cache.order.extend((q for q in range(self.nqubits)
                                        if q not in sorted_qubits))
            self._cache = cache
        return self._cache

    def _construct_unitary(self):
        raise_error(ValueError, "Measurement gate does not have unitary "
                                "representation.")

    def symbol(self):
        if self._symbol is None:
            from qibo.core.measurements import MeasurementSymbol
            self._symbol = MeasurementSymbol(self.result)
        return self._symbol

    def result_list(self):
        if self._result_list is None:
            pairs = zip(self.target_qubits, self.result.binary[-1])
            resdict = {q: r for q, r in pairs}
            self._result_list = [resdict[q] for q in sorted(self.target_qubits)]
        return self._result_list

    def measure(self, state, nshots):
        if isinstance(state, K.tensor_types):
            self._set_nqubits(state)
            if self.density_matrix:
                state = self.states.MatrixState.from_tensor(state)
            else:
                state = self.states.VectorState.from_tensor(state)
        elif isinstance(state, self.states.AbstractState):
            self._set_nqubits(state.tensor)
        else:
            raise_error(TypeError, "Measurement gate called on state of type "
                                   "{} that is not supported."
                                   "".format(type(state)))

        def calculate_probs():
            probs_dim = K.cast((2 ** len(self.target_qubits),), dtype='DTYPEINT')
            probs = state.probabilities(measurement_gate=self)
            probs = K.transpose(probs, axes=self.cache.reduced_target_qubits)
            probs = K.reshape(probs, probs_dim)
            return probs

        probs = K.cpu_fallback(calculate_probs)
        if self.collapse:
            self._result_list = None
            self._result_tensor = None
            self.result.add_shot(probs)
            return self.result

        result = self.measurements.MeasurementResult(self.qubits, probs, nshots)
        if sum(sum(x.values()) for x in self.bitflip_map) > 0:
            result = result.apply_bitflips(*self.bitflip_map)
        return result

    def _state_vector_call(self, state):
        return K.state_vector_collapse(self, state, self.result.binary[-1])

    def _density_matrix_call(self, state):
        return K.density_matrix_collapse(self, state, self.result_list())

    def __call__(self, state, nshots=1):
        self.result = self.measure(state, nshots)
        if self.collapse:
            if nshots > 1:
                raise_error(ValueError, "Cannot perform measurement collapse "
                                        "for more than one shots.")
            return getattr(self, self._active_call)(state)
        return self.result


class RX(MatrixGate, abstract_gates.RX):

    def __init__(self, q, theta, trainable=True):
        MatrixGate.__init__(self)
        abstract_gates.RX.__init__(self, q, theta, trainable)

    def _construct_unitary(self):
        theta = self.parameters
        if isinstance(theta, K.native_types): # pragma: no cover
            p = K
            theta = K.cast(theta)
        else:
            p = K.qnp
        cos, isin = p.cos(theta / 2.0) + 0j, -1j * p.sin(theta / 2.0)
        return K.cast([[cos, isin], [isin, cos]])


class RY(MatrixGate, abstract_gates.RY):

    def __init__(self, q, theta, trainable=True):
        MatrixGate.__init__(self)
        abstract_gates.RY.__init__(self, q, theta, trainable)

    def _construct_unitary(self):
        theta = self.parameters
        if isinstance(theta, K.native_types):
            p = K
            theta = K.cast(theta)
        else:
            p = K.qnp
        cos, sin = p.cos(theta / 2.0), p.sin(theta / 2.0)
        return K.cast([[cos, -sin], [sin, cos]])


class RZ(MatrixGate, abstract_gates.RZ):

    def __init__(self, q, theta, trainable=True):
        MatrixGate.__init__(self)
        abstract_gates.RZ.__init__(self, q, theta, trainable)

    def _construct_unitary(self):
        if isinstance(self.parameters, K.native_types): # pragma: no cover
            p = K
            theta = K.cast(self.parameters)
        else:
            p = K.qnp
            theta = self.parameters
        phase = p.exp(1j * theta / 2.0)
        return K.cast(p.diag([p.conj(phase), phase]))


class U1(MatrixGate, abstract_gates.U1):

    def __init__(self, q, theta, trainable=True):
        MatrixGate.__init__(self)
        abstract_gates.U1.__init__(self, q, theta, trainable)

    @property
    def custom_op_matrix(self):
        if self._custom_op_matrix is None:
            self._custom_op_matrix = K.qnp.exp(1j * self.parameters)
        return self._custom_op_matrix

    def _construct_unitary(self):
        if isinstance(self.parameters, K.native_types): # pragma: no cover
            p = K
            theta = K.cast(self.parameters)
        else:
            p = K.qnp
            theta = self.parameters
        return p.diag([1, p.exp(1j * theta)])


class U2(MatrixGate, abstract_gates.U2):

    def __init__(self, q, phi, lam, trainable=True):
        MatrixGate.__init__(self)
        abstract_gates.U2.__init__(self, q, phi, lam, trainable)

    def _construct_unitary(self):
        phi, lam = self.parameters
        if isinstance(phi, K.native_types) or isinstance(lam, K.native_types): # pragma: no cover
            p = K
        else:
            p = K.qnp
        eplus = p.exp(1j * (phi + lam) / 2.0)
        eminus = p.exp(1j * (phi - lam) / 2.0)
        return K.cast([[p.conj(eplus), - p.conj(eminus)],
                       [eminus, eplus]]) / p.sqrt(2)


class U3(MatrixGate, abstract_gates.U3):

    def __init__(self, q, theta, phi, lam, trainable=True):
        MatrixGate.__init__(self)
        abstract_gates.U3.__init__(self, q, theta, phi, lam, trainable)

    def _construct_unitary(self):
        theta, phi, lam = self.parameters
        if isinstance(theta, K.native_types) or isinstance(phi, K.native_types) or isinstance(lam, K.native_types): # pragma: no cover
            p = K
        else:
            p = K.qnp
        cost, sint = p.cos(theta / 2), p.sin(theta / 2)
        eplus, eminus = p.exp(1j * (phi + lam) / 2.0), p.exp(1j * (phi - lam) / 2.0)
        return K.cast([[p.conj(eplus) * cost, - p.conj(eminus) * sint],
                       [eminus * sint, eplus * cost]])


class CNOT(BackendGate, abstract_gates.CNOT):

    def __init__(self, q0, q1):
        BackendGate.__init__(self)
        abstract_gates.CNOT.__init__(self, q0, q1)

    def _construct_unitary(self):
        return K.matrices.CNOT


class CZ(BackendGate, abstract_gates.CZ):

    def __init__(self, q0, q1):
        BackendGate.__init__(self)
        abstract_gates.CZ.__init__(self, q0, q1)

    def _construct_unitary(self):
        return K.matrices.CZ


class _CUn_(MatrixGate):
    base = U1

    def __init__(self, q0, q1, **params):
        MatrixGate.__init__(self)
        cbase = "C{}".format(self.base.__name__)
        getattr(abstract_gates, cbase).__init__(self, q0, q1, **params)

    def _construct_unitary(self):
        return MatrixGate._control_unitary(self.base._construct_unitary(self))

    @property
    def custom_op_matrix(self):
        if self._custom_op_matrix is None:
            self._custom_op_matrix = self.base._construct_unitary(self)
        return self._custom_op_matrix


class CRX(_CUn_, abstract_gates.CRX):
    base = RX

    def __init__(self, q0, q1, theta, trainable=True):
        _CUn_.__init__(self, q0, q1, theta=theta, trainable=trainable)


class CRY(_CUn_, abstract_gates.CRY):
    base = RY

    def __init__(self, q0, q1, theta, trainable=True):
        _CUn_.__init__(self, q0, q1, theta=theta, trainable=trainable)


class CRZ(_CUn_, abstract_gates.CRZ):
    base = RZ

    def __init__(self, q0, q1, theta, trainable=True):
        _CUn_.__init__(self, q0, q1, theta=theta, trainable=trainable)


class CU1(_CUn_, abstract_gates.CU1):
    base = U1

    def __init__(self, q0, q1, theta, trainable=True):
        _CUn_.__init__(self, q0, q1, theta=theta, trainable=trainable)

    @property
    def custom_op_matrix(self):
        if self._custom_op_matrix is None:
            self._custom_op_matrix = K.qnp.exp(1j * self.parameters)
        return self._custom_op_matrix


class CU2(_CUn_, abstract_gates.CU2):
    base = U2

    def __init__(self, q0, q1, phi, lam, trainable=True):
        _CUn_.__init__(self, q0, q1, phi=phi, lam=lam, trainable=trainable)


class CU3(_CUn_, abstract_gates.CU3):
    base = U3

    def __init__(self, q0, q1, theta, phi, lam, trainable=True):
        _CUn_.__init__(self, q0, q1, theta=theta, phi=phi, lam=lam,
                       trainable=trainable)


class SWAP(BackendGate, abstract_gates.SWAP):

    def __init__(self, q0, q1):
        BackendGate.__init__(self)
        abstract_gates.SWAP.__init__(self, q0, q1)

    def _construct_unitary(self):
        return K.matrices.SWAP


class fSim(MatrixGate, abstract_gates.fSim):

    def __init__(self, q0, q1, theta, phi, trainable=True):
        MatrixGate.__init__(self)
        abstract_gates.fSim.__init__(self, q0, q1, theta, phi, trainable)

    @property
    def custom_op_matrix(self):
        if self._custom_op_matrix is None:
            theta, phi = self.parameters
            cos, isin = K.qnp.cos(theta) + 0j, -1j * K.qnp.sin(theta)
            phase = K.qnp.exp(-1j * phi)
            self._custom_op_matrix = K.cast([cos, isin, isin, cos, phase])
        return self._custom_op_matrix

    def _construct_unitary(self):
        theta, phi = self.parameters
        if isinstance(theta, K.native_types) or isinstance(phi, K.native_types): # pragma: no cover
            p = K
        else:
            p = K.qnp
        cos, isin = p.cos(theta), -1j * p.sin(theta)
        matrix = p.eye(4)
        matrix[1, 1], matrix[2, 2] = cos, cos
        matrix[1, 2], matrix[2, 1] = isin, isin
        matrix[3, 3] = p.exp(-1j * phi)
        return K.cast(matrix)


class GeneralizedfSim(MatrixGate, abstract_gates.GeneralizedfSim):

    def __init__(self, q0, q1, unitary, phi, trainable=True):
        BackendGate.__init__(self)
        abstract_gates.GeneralizedfSim.__init__(self, q0, q1, unitary, phi, trainable)

    @property
    def custom_op_matrix(self):
        if self._custom_op_matrix is None:
            unitary, phi = self.parameters
            matrix = K.qnp.zeros(5)
            matrix[:4] = K.qnp.reshape(unitary, (4,))
            matrix[4] = K.qnp.exp(-1j * phi)
            self._custom_op_matrix = K.cast(matrix)
        return self._custom_op_matrix

    def _construct_unitary(self):
        unitary, phi = self.parameters
        if isinstance(unitary, K.native_types) or isinstance(phi, K.native_types): # pragma: no cover
            p = K
        else:
            p = K.qnp
        matrix = p.eye(4)
        matrix[1:3, 1:3] = p.reshape(unitary, (2, 2))
        matrix[3, 3] = p.exp(-1j * phi)
        return K.cast(matrix)

    def _dagger(self) -> "GenerelizedfSim":
        unitary, phi = self.parameters
        if isinstance(unitary, K.native_types):
            ud = K.conj(K.transpose(unitary))
        else:
            ud = unitary.conj().T
        q0, q1 = self.target_qubits
        return self.__class__(q0, q1, ud, -phi)


class TOFFOLI(BackendGate, abstract_gates.TOFFOLI):

    def __init__(self, q0, q1, q2):
        BackendGate.__init__(self)
        abstract_gates.TOFFOLI.__init__(self, q0, q1, q2)

    def _construct_unitary(self):
        return K.matrices.TOFFOLI

    @property
    def matrix(self):
        if self._matrix is None:
            self._matrix = self._construct_unitary()
        return self._matrix


class Unitary(MatrixGate, abstract_gates.Unitary):

    def __init__(self, unitary, *q, trainable=True, name: Optional[str] = None):
        if not isinstance(unitary, K.tensor_types):
            raise_error(TypeError, "Unknown type {} of unitary matrix."
                                   "".format(type(unitary)))
        MatrixGate.__init__(self)
        abstract_gates.Unitary.__init__(self, unitary, *q, trainable=trainable, name=name)
        n = len(self.target_qubits)

    def _construct_unitary(self):
        return self.parameters

    def _dagger(self) -> "Unitary":
        ud = K.conj(K.transpose(self.parameters))
        return self.__class__(ud, *self.target_qubits, **self.init_kwargs)

    @ParametrizedGate.parameters.setter
    def parameters(self, x):
        x = K.cast(x)
        shape = tuple(x.shape)
        if len(shape) > 2 and shape[0] == 1:
            shape = shape[1:]
            x = K.squeeze(x, axis=0)
        true_shape = (2 ** self.rank, 2 ** self.rank)
        if shape == (2 ** (2 * self.rank),):
            x = K.reshape(x, true_shape)
        elif shape != true_shape:
            raise_error(ValueError, "Invalid shape {} of unitary matrix "
                                    "acting on {} target qubits."
                                    "".format(shape, self.rank))
        ParametrizedGate.parameters.fset(self, x) # pylint: disable=no-member


class VariationalLayer(BackendGate, abstract_gates.VariationalLayer):

    def _calculate_unitaries(self):
        matrices = K.qnp.stack([K.qnp.kron(
            self.one_qubit_gate(q1, theta=self.params[q1]).matrix,
            self.one_qubit_gate(q2, theta=self.params[q2]).matrix)
                             for q1, q2 in self.pairs], axis=0)
        entangling_matrix = self.two_qubit_gate(0, 1).matrix
        matrices = entangling_matrix @ matrices

        additional_matrix = None
        q = self.additional_target
        if q is not None:
            additional_matrix = self.one_qubit_gate(
                q, theta=self.params[q]).matrix

        if self.params2:
            matrices2 = K.qnp.stack([K.qnp.kron(
                self.one_qubit_gate(q1, theta=self.params2[q1]).matrix,
                self.one_qubit_gate(q2, theta=self.params2[q2]).matrix)
                                for q1, q2 in self.pairs], axis=0)
            matrices = matrices2 @ matrices

            q = self.additional_target
            if q is not None:
                _new = self.one_qubit_gate(q, theta=self.params2[q]).matrix
                additional_matrix = _new @ additional_matrix
        return matrices, additional_matrix

    def __init__(self, qubits: List[int], pairs: List[Tuple[int, int]],
                 one_qubit_gate, two_qubit_gate,
                 params: List[float], params2: Optional[List[float]] = None,
                 trainable: bool = True,
                 name: Optional[str] = None):
        BackendGate.__init__(self)
        abstract_gates.VariationalLayer.__init__(self, qubits, pairs,
                                                 one_qubit_gate, two_qubit_gate,
                                                 params, params2,
                                                 trainable=trainable, name=name)

        matrices, additional_matrix = self._calculate_unitaries()
        self.unitaries = [Unitary(matrix, *targets)
                          for targets, matrix in zip(self.pairs, matrices)]
        if self.additional_target is not None:
            self.additional_unitary = Unitary(
                additional_matrix, self.additional_target)
            self.additional_unitary.density_matrix = self.density_matrix

    @BaseBackendGate.density_matrix.setter
    def density_matrix(self, x: bool):
        BaseBackendGate.density_matrix.fset(self, x) # pylint: disable=no-member
        for unitary in self.unitaries:
            unitary.density_matrix = x
        if self.additional_unitary is not None:
            self.additional_unitary.density_matrix = x

    @ParametrizedGate.parameters.setter
    def parameters(self, x):
        abstract_gates.VariationalLayer.parameters.fset(self, x) # pylint: disable=no-member
        if self.unitaries:
            matrices, additional_matrix = self._calculate_unitaries()
            for gate, matrix in zip(self.unitaries, matrices):
                gate.parameters = matrix
        if self.additional_unitary is not None:
            self.additional_unitary.parameters = additional_matrix

    def _dagger(self):
        import copy
        varlayer = copy.copy(self)
        varlayer.unitaries = [u.dagger() for u in self.unitaries]
        if self.additional_unitary is not None:
            varlayer.additional_unitary = self.additional_unitary.dagger()
        return varlayer

    def _construct_unitary(self):
        raise_error(ValueError, "VariationalLayer gate does not have unitary "
                                "representation.")

    def _state_vector_call(self, state):
        for i, unitary in enumerate(self.unitaries):
            state = unitary(state)
        if self.additional_unitary is not None:
            state = self.additional_unitary(state)
        return state

    def _density_matrix_call(self, state):
        return self._state_vector_call(state)


class Flatten(BackendGate, abstract_gates.Flatten):

    def __init__(self, coefficients):
        BackendGate.__init__(self)
        abstract_gates.Flatten.__init__(self, coefficients)
        self.swap_reset = []

    def _construct_unitary(self):
        raise_error(ValueError, "Flatten gate does not have unitary "
                                 "representation.")

    def _state_vector_call(self, state):
        shape = tuple(state.shape)
        _state = K.qnp.reshape(K.qnp.cast(self.coefficients), shape)
        return K.cast(_state, dtype="DTYPECPX")

    def _density_matrix_call(self, state):
        return self._state_vector_call(state)


class CallbackGate(BackendGate, abstract_gates.CallbackGate):

    def __init__(self, callback):
        BackendGate.__init__(self)
        abstract_gates.CallbackGate.__init__(self, callback)
        self.swap_reset = []

    @BaseBackendGate.density_matrix.setter
    def density_matrix(self, x):
        BaseBackendGate.density_matrix.fset(self, x) # pylint: disable=no-member
        self.callback.density_matrix = x

    def _construct_unitary(self):
        raise_error(ValueError, "Callback gate does not have unitary "
                                "representation.")

    def _state_vector_call(self, state):
        self.callback.append(self.callback(state))
        return state

    def _density_matrix_call(self, state):
        return self._state_vector_call(state)


class PartialTrace(BackendGate, abstract_gates.PartialTrace):

    def __init__(self, *q):
        BackendGate.__init__(self)
        abstract_gates.PartialTrace.__init__(self, *q)

    class GateCache:
        pass

    @property
    def cache(self):
        if self._cache is None:
            cache = self.GateCache()
            qubits = set(self.target_qubits)
            # Create |00...0><00...0| for qubits that are traced out
            n = len(self.target_qubits)
            row0 = K.cast([1] + (2 ** n - 1) * [0], dtype='DTYPECPX')
            shape = K.cast((2 ** n - 1, 2 ** n), dtype='DTYPEINT')
            rows = K.zeros(shape, dtype='DTYPECPX')
            cache.zero_matrix = K.concatenate([row0[K.newaxis], rows], axis=0)
            cache.zero_matrix = K.reshape(cache.zero_matrix, 2 * n * (2,))
            # Calculate initial transpose order
            order = tuple(sorted(self.target_qubits))
            order += tuple(i for i in range(self.nqubits) if i not in qubits)
            order += tuple(i + self.nqubits for i in order)
            cache.einsum_order = order
            # Calculate final transpose order
            order1 = tuple(i for i in range(self.nqubits) if i not in qubits)
            order2 = tuple(self.target_qubits)
            order = (order1 + tuple(i + self.nqubits for i in order1) +
                     order2 + tuple(i + self.nqubits for i in order2))
            cache.final_order = tuple(order.index(i) for i in range(2 * self.nqubits))
            # Shapes
            cache.einsum_shape = K.cast(2 * (2 ** n, 2 ** (self.nqubits - n)), dtype='DTYPEINT')
            cache.output_shape = K.cast(2 * (2 ** self.nqubits,), dtype='DTYPEINT')
            cache.reduced_shape = K.cast(2 * (2 ** (self.nqubits - n),), dtype='DTYPEINT')
            self._cache = cache
        return self._cache

    def _construct_unitary(self):
        raise_error(ValueError, "Partial trace gate does not have unitary "
                                "representation.")

    def state_vector_partial_trace(self, state):
        self._set_nqubits(state)
        state = K.reshape(state, self.nqubits * (2,))
        axes = 2 * [list(self.target_qubits)]
        rho = K.tensordot(state, K.conj(state), axes=axes)
        return K.reshape(rho, self.cache.reduced_shape)

    def density_matrix_partial_trace(self, state):
        self._set_nqubits(state)
        state = K.reshape(state, 2 * self.nqubits * (2,))
        state = K.transpose(state, self.cache.einsum_order)
        state = K.reshape(state, self.cache.einsum_shape)
        return K.einsum("abac->bc", state)

    def _state_vector_call(self, state):
        raise_error(RuntimeError, "Partial trace gate cannot be used on state "
                                  "vectors. Please switch to density matrix "
                                  "simulation.")

    def _density_matrix_call(self, state):
        substate = self.density_matrix_partial_trace(state)
        n = self.nqubits - len(self.target_qubits)
        substate = K.reshape(substate, 2 * n * (2,))
        state = K.tensordot(substate, self.cache.zero_matrix, axes=0)
        state = K.transpose(state, self.cache.final_order)
        return K.reshape(state, self.cache.output_shape)


class KrausChannel(BackendGate, abstract_gates.KrausChannel):

    def __init__(self, ops):
        BackendGate.__init__(self)
        abstract_gates.KrausChannel.__init__(self, ops)

    def calculate_inverse_gates(self):
        inv_gates = []
        for gate in self.gates[:-1]:
            matrix = gate.parameters
            if isinstance(matrix, K.tensor_types):
                inv_matrix = K.qnp.inv(matrix)
            inv_gates.append(Unitary(inv_matrix, *gate.target_qubits))
        inv_gates.append(None)
        return tuple(inv_gates)

    def _construct_unitary(self):
        raise_error(ValueError, "Channels do not have unitary representation.")

    def _state_vector_call(self, state):
        raise_error(ValueError, "`KrausChannel` cannot be applied to state "
                                "vectors. Please switch to density matrices.")

    def _density_matrix_call(self, state):
        new_state = K.zeros_like(state)
        for gate, inv_gate in zip(self.gates, self.inverse_gates):
            new_state += gate(state)
            if inv_gate is not None:
                inv_gate(state)
        return new_state


class UnitaryChannel(KrausChannel, abstract_gates.UnitaryChannel):

    def __init__(self, p: List[float], ops: List["Gate"],
                 seed: Optional[int] = None):
        BackendGate.__init__(self)
        abstract_gates.UnitaryChannel.__init__(self, p, ops, seed=seed)
        self.set_seed()

    def calculate_inverse_gates(self):
        inv_gates = tuple(gate.dagger() for gate in self.gates[:-1])
        return inv_gates + (None,)

    def set_seed(self):
        if self.seed is not None:
            K.qnp.random.seed(self.seed)

    def _state_vector_call(self, state):
        for p, gate in zip(self.probs, self.gates):
            if K.qnp.random.random() < p:
                state = gate(state)
        return state

    def _density_matrix_call(self, state):
        new_state = (1 - self.psum) * state
        for p, gate, inv_gate in zip(self.probs, self.gates, self.inverse_gates):
            state = gate(state)
            new_state += p * state
            if inv_gate is not None:
                state = inv_gate(state) # reset to the original state vector
        return new_state


class PauliNoiseChannel(UnitaryChannel, abstract_gates.PauliNoiseChannel):

    def __init__(self, q: int, px: float = 0, py: float = 0, pz: float = 0,
                 seed: Optional[int] = None):
        BackendGate.__init__(self)
        abstract_gates.PauliNoiseChannel.__init__(self, q, px, py, pz, seed=seed)
        self.set_seed()

    def calculate_inverse_gates(self):
        return tuple(self.gates[:-1]) + (None,)


class ResetChannel(UnitaryChannel, abstract_gates.ResetChannel):

    def __init__(self, q: int, p0: float = 0.0, p1: float = 0.0,
                 seed: Optional[int] = None):
        BackendGate.__init__(self)
        abstract_gates.ResetChannel.__init__(self, q, p0=p0, p1=p1, seed=seed)
        self.set_seed()

    def calculate_inverse_gates(self):
        inv_gates = tuple(gate.dagger() if not isinstance(gate, abstract_gates.M) else None
                          for gate in self.gates[:-1])
        return inv_gates + (None,)

    def _state_vector_call(self, state):
        not_collapsed = True
        if K.qnp.random.random() < self.probs[-2]:
            state = K.state_vector_collapse(self.gates[-2], state, [0])
            not_collapsed = False
        if K.qnp.random.random() < self.probs[-1]:
            if not_collapsed:
                state = K.state_vector_collapse(self.gates[-2], state, [0])
            state = self.gates[-1](state)
        return state

    def _density_matrix_call(self, state):
        new_state = (1 - self.psum) * state
        for p, gate, inv_gate in zip(self.probs, self.gates, self.inverse_gates):
            if isinstance(gate, M):
                state = K.density_matrix_collapse(gate, state, [0])
            else:
                state = gate(state)
            new_state += p * state
            if inv_gate is not None:
                state = inv_gate(state) # reset to the original state vector
        return new_state


class ThermalRelaxationChannel(abstract_gates.ThermalRelaxationChannel):

    def __new__(cls, q, t1, t2, time, excited_population=0, seed=None):
        if t2 > t1:
            cls_s = _ThermalRelaxationChannelB
        else:
            cls_s = _ThermalRelaxationChannelA
        return cls_s(
            q, t1, t2, time, excited_population=excited_population, seed=seed)

    def calculate_probabilities(self, t1, t2, time, excited_population):
        cls = abstract_gates.ThermalRelaxationChannel
        cls.calculate_probabilities(self, t1, t2, time, excited_population)
        p_reset = 1 - K.qnp.exp(-time / t1)
        p0 = p_reset * (1 - excited_population)
        p1 = p_reset * excited_population
        if t1 < t2:
            exp = K.qnp.exp(-time / t2)
        else:
            rate1, rate2 = 1 / t1, 1 / t2
            exp = (1 - p_reset) * (1 - K.qnp.exp(-time * (rate2 - rate1))) / 2
        return (exp, p0, p1)


class _ThermalRelaxationChannelA(ResetChannel, abstract_gates._ThermalRelaxationChannelA):

    def calculate_probabilities(self, t1, t2, time, excited_population):
        return ThermalRelaxationChannel.calculate_probabilities(
            self, t1, t2, time, excited_population)

    def __init__(self, q, t1, t2, time, excited_population=0, seed=None):
        BackendGate.__init__(self)
        abstract_gates._ThermalRelaxationChannelA.__init__(
            self, q, t1, t2, time, excited_population=excited_population,
            seed=seed)
        self.set_seed()

    def _state_vector_call(self, state):
        if K.qnp.random.random() < self.probs[0]:
            state = self.gates[0](state)
        return ResetChannel._state_vector_call(self, state)


class _ThermalRelaxationChannelB(MatrixGate, abstract_gates._ThermalRelaxationChannelB):

    def calculate_probabilities(self, t1, t2, time, excited_population):
        return ThermalRelaxationChannel.calculate_probabilities(
            self, t1, t2, time, excited_population)

    def __init__(self, q, t1, t2, time, excited_population=0, seed=None):
        BackendGate.__init__(self)
        abstract_gates._ThermalRelaxationChannelB.__init__(
            self, q, t1, t2, time, excited_population=excited_population,
            seed=seed)
        self._qubits_tensor = None

    @property
    def cache(self):
        if self._cache is None:
            cache = K.create_gate_cache(self)

            qubits = sorted(self.nqubits - q - 1 for q in self.target_qubits)
            cache.qubits_tensor = qubits + [q + self.nqubits for q in qubits]
            cache.target_qubits_dm = self.qubits + tuple(q + self.nqubits for q in self.qubits)

            if not K.is_custom:
                cache.calculation_cache = K.create_einsum_cache(
                    cache.target_qubits_dm, 2 * self.nqubits)

            self._cache = cache

        return self._cache

    def _construct_unitary(self):
        matrix = K.qnp.diag([1 - self.preset1, self.exp_t2, self.exp_t2,
                             1 - self.preset0])
        matrix[0, -1] = self.preset1
        matrix[-1, 0] = self.preset0
        return K.cast(matrix)

    def _state_vector_call(self, state):
        raise_error(ValueError, "Thermal relaxation cannot be applied to "
                                "state vectors when T1 < T2.")

    def _density_matrix_call(self, state):
        if K.is_custom:
            shape = state.shape
            state = K.reshape(state, (K.np.prod(shape),))
            original_targets = tuple(self.target_qubits)
            self._target_qubits = self.cache.target_qubits_dm
            self._nqubits *= 2
            state = K.state_vector_matrix_call(self, state)
            self._nqubits //= 2
            self._target_qubits = original_targets
            return K.reshape(state, shape)
        return K._state_vector_call(self, state)


class FusedGate(MatrixGate, abstract_gates.FusedGate):

    def __init__(self, *q):
        BackendGate.__init__(self)
        abstract_gates.FusedGate.__init__(self, *q)
        if K.is_custom and len(self.target_qubits) > 2:
            # Custom kernels currently support up to two target qubits
<<<<<<< HEAD
            n = len(self.target_qubits)
            if n == 1:
                self.gate_op = K.op.apply_gate
            elif n == 2:
                self.gate_op = K.op.apply_two_qubit_gate
            else:
                if K.name == "qibotf":
                    raise_error(NotImplementedError,
                                "qibotf supports up to two-qubit gates but "
                                "fusion with {} qubits was requested. Please "
                                "switch to a different backend to execute "
                                "this operation.".format(n))
                self.gate_op = K.op.apply_multiqubit_gate
=======
            raise_error(NotImplementedError, "Fused gates can target up to two qubits.")
>>>>>>> 317b21fd

    def _construct_unitary(self):
        """Constructs a single unitary by multiplying the matrices of the gates that are fused.

        This matrix is used to perform a single update in the state during
        simulation instead of applying the fused gates one by one.
        """
        rank = len(self.target_qubits)
        matrix = K.qnp.eye(2 ** rank)
        for gate in self.gates:
            # transfer gate matrix to numpy as it is more efficient for
            # small tensor calculations
            gmatrix = K.to_numpy(gate.matrix)
            # Kronecker product with identity is needed to make the
            # original matrix have shape (2**rank x 2**rank)
            eye = K.qnp.eye(2 ** (rank - len(gate.qubits)))
            gmatrix = K.qnp.kron(gmatrix, eye)
            # Transpose the new matrix indices so that it targets the
            # target qubits of the original gate
            original_shape = gmatrix.shape
            gmatrix = K.qnp.reshape(gmatrix, 2 * rank * (2,))
            qubits = list(gate.qubits)
            indices = qubits + [q for q in self.target_qubits if q not in qubits]
            indices = K.np.argsort(indices)
            transpose_indices = list(indices)
            transpose_indices.extend(indices + rank)
            gmatrix = K.qnp.transpose(gmatrix, transpose_indices)
            gmatrix = K.qnp.reshape(gmatrix, original_shape)
            # fuse the individual gate matrix to the total ``FusedGate`` matrix
            matrix = gmatrix @ matrix
        return K.cast(matrix)<|MERGE_RESOLUTION|>--- conflicted
+++ resolved
@@ -1042,25 +1042,6 @@
     def __init__(self, *q):
         BackendGate.__init__(self)
         abstract_gates.FusedGate.__init__(self, *q)
-        if K.is_custom and len(self.target_qubits) > 2:
-            # Custom kernels currently support up to two target qubits
-<<<<<<< HEAD
-            n = len(self.target_qubits)
-            if n == 1:
-                self.gate_op = K.op.apply_gate
-            elif n == 2:
-                self.gate_op = K.op.apply_two_qubit_gate
-            else:
-                if K.name == "qibotf":
-                    raise_error(NotImplementedError,
-                                "qibotf supports up to two-qubit gates but "
-                                "fusion with {} qubits was requested. Please "
-                                "switch to a different backend to execute "
-                                "this operation.".format(n))
-                self.gate_op = K.op.apply_multiqubit_gate
-=======
-            raise_error(NotImplementedError, "Fused gates can target up to two qubits.")
->>>>>>> 317b21fd
 
     def _construct_unitary(self):
         """Constructs a single unitary by multiplying the matrices of the gates that are fused.
