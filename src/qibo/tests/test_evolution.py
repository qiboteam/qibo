--- conflicted
+++ resolved
@@ -62,8 +62,6 @@
     assert_states_equal(final_psi, target_psi)
 
 
-<<<<<<< HEAD
-=======
 def test_state_time_dependent_evolution_final_state(nqubits=2, dt=1e-2):
     """Check time-dependent Hamiltonian state evolution."""
     ham = lambda t: np.cos(t) * hamiltonians.Z(nqubits)
@@ -102,7 +100,6 @@
     assert_states_equal(final_psi, target_psi[-1], atol=1e-4)
 
 
->>>>>>> 2c923120
 def test_hamiltonian_t():
     """Test adiabatic evolution hamiltonian as a function of time."""
     h0 = hamiltonians.X(2)
@@ -115,7 +112,6 @@
     m1 = np.array([[0, 1, 1, 0], [1, 0, 0, 1],
                    [1, 0, 0, 1], [0, 1, 1, 0]])
     m2 = np.diag([2, -2, -2, 2])
-<<<<<<< HEAD
     ham = lambda t, T: - (1 - t / T) * m1 - (t / T) * m2
 
     adev.set_hamiltonian(total_time=1)
@@ -126,14 +122,6 @@
     for t in [0, 0.3, 0.7, 1.0]:
         matrix = adev.hamiltonian(t, total_time=2).matrix
         np.testing.assert_allclose(matrix, ham(t, 2))
-=======
-    ham = lambda t: - (1 - t) * m1 - t * m2
-
-    adev.set_hamiltonian(final_time=1)
-    for t in np.random.random(10):
-        matrix = adev.solver.hamiltonian(t).matrix
-        np.testing.assert_allclose(matrix, ham(t))
->>>>>>> 2c923120
 
 
 @pytest.mark.parametrize("dt", [1e-1, 1e-2])
@@ -254,7 +242,7 @@
 
 
 @pytest.mark.parametrize("nqubits", [3, 4])
-def test_local_hamiltonian_t(nqubits, h=1.0, dt=1e-3):
+def test_trotter_hamiltonian_t(nqubits, h=1.0, dt=1e-3):
     """Test using ``TrotterHamiltonian`` in adiabatic evolution model."""
     dense_h0 = hamiltonians.X(nqubits)
     dense_h1 = hamiltonians.TFIM(nqubits, h=h)
@@ -264,16 +252,12 @@
     local_h1 = hamiltonians.TFIM(nqubits, h=h, trotter=True)
     local_adev = models.AdiabaticEvolution(local_h0, local_h1, lambda t: t, dt)
 
-    dense_adev.set_hamiltonian(final_time=1)
-    local_adev.set_hamiltonian(final_time=1)
     for t in np.random.random(10):
-        local_matrix = local_adev.solver.hamiltonian(t)
-        local_matrix = local_matrix.dense.matrix
-        target_matrix = dense_adev.solver.hamiltonian(t).matrix
+        local_matrix = local_adev.hamiltonian(t, total_time=1).dense.matrix
+        target_matrix = dense_adev.hamiltonian(t, total_time=1).matrix
         np.testing.assert_allclose(local_matrix, target_matrix)
 
 
-#@pytest.mark.parametrize("nqubits", [3, 4])
 @pytest.mark.parametrize("nqubits,accelerators,dt",
                          [(3, None, 1e-3),
                           (4, None, 1e-3),
