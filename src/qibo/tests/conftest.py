--- conflicted
+++ resolved
@@ -9,10 +9,6 @@
 
 
 INACTIVE_TESTS = {
-<<<<<<< HEAD
-=======
-    "qibo.tests.test_abstract_states",
->>>>>>> 4e2cae12
     "qibo.tests.test_abstract_callbacks",
     "qibo.tests.test_backends_agreement",
     "qibo.tests.test_backends_init",
@@ -33,16 +29,7 @@
     "qibo.tests.test_core_states",
     "qibo.tests.test_core_terms",
     "qibo.tests.test_hamiltonians",
-<<<<<<< HEAD
     "qibo.tests.test_models_evolution",
-    "qibo.tests.test_models_grover",
-=======
-    "qibo.tests.test_measurement_gate",
-    "qibo.tests.test_measurement_gate_collapse",
-    "qibo.tests.test_measurement_gate_probabilistic",
-    "qibo.tests.test_measurement_gate_registers",
-    "qibo.tests.test_models_evolution",
->>>>>>> 4e2cae12
     "qibo.tests.test_models_hep",
     "qibo.tests.test_models_qgan",
     "qibo.tests.test_models_variational",
