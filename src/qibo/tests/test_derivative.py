--- conflicted
+++ resolved
@@ -34,7 +34,7 @@
 
     test_hamiltonian = hamiltonian(nqubits=1, backend=backend)
 
-    # ------------------- normal parameter shift rule ---------------------------
+    # ------------------- normal parameter shift rule --------------------------
 
     # testing parameter out of bounds
     with pytest.raises(ValueError):
@@ -55,12 +55,11 @@
 
     # check of known values
     # calculated using tf.GradientTape
-<<<<<<< HEAD
-    assert round(grad_0, 10) == 8.51104358e-02
-    assert round(grad_1, 8) == 5.20075970e-01
-    assert round(grad_2, 10) == 0.0000000000
+    backend.assert_allclose(grad_0, 8.51104358e-02, atol=1e-10)
+    backend.assert_allclose(grad_1, 5.20075970e-01, atol=1e-10)
+    backend.assert_allclose(grad_2, 0, atol=1e-10)
 
-    # ------------------- rescaled parameter shift rule -------------------------
+    # ------------------- rescaled parameter shift rule ------------------------
 
     # params * scale_factor
     x = 0.5
@@ -69,13 +68,13 @@
 
     # testing parameter out of bounds
     with pytest.raises(ValueError):
-        grad_0 = rescaled_parameter_shift(
+        grad_0_res = rescaled_parameter_shift(
             circuit=c, hamiltonian=test_hamiltonian, parameter_index=5, scale_factor=x
         )
 
     # testing hamiltonian type
     with pytest.raises(TypeError):
-        grad_0 = rescaled_parameter_shift(
+        grad_0_res = rescaled_parameter_shift(
             circuit=c, hamiltonian=c, parameter_index=0, scale_factor=x
         )
 
@@ -92,11 +91,6 @@
 
     # check of known values
     # calculated using tf.GradientTape
-    assert round(grad_0_res, 8) == 0.02405061
-    assert round(grad_1_res, 8) == 0.13560379
-    assert round(grad_2_res, 8) == 0.00000000
-=======
-    backend.assert_allclose(grad_0, 8.51104358e-02, atol=1e-10)
-    backend.assert_allclose(grad_1, 5.20075970e-01, atol=1e-10)
-    backend.assert_allclose(grad_2, 0, atol=1e-10)
->>>>>>> dd9f4109
+    backend.assert_allclose(grad_0_res, 0.02405061, atol=1e-8)
+    backend.assert_allclose(grad_1_res, 0.13560379, atol=1e-8)
+    backend.assert_allclose(grad_2_res, 0, atol=1e-8)