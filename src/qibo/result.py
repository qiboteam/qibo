--- conflicted
+++ resolved
@@ -30,14 +30,8 @@
         backend (qibo.backends.AbstractBackend): Backend used for the calculations. If not provided the :class:`qibo.backends.GlobalBackend` is going to be used.
     """
 
-<<<<<<< HEAD
     def __init__(self, state, backend=None, batch=False):
-        if backend is None:  # pragma: no cover
-            from qibo.backends import GlobalBackend
-=======
-    def __init__(self, state, backend=None):
         from qibo.backends import _check_backend
->>>>>>> 176d75c6
 
         self.backend = _check_backend(backend)
         self.density_matrix = len(state.shape) == 2
