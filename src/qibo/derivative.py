import numpy as np

from qibo.config import raise_error
from qibo.hamiltonians.abstract import AbstractHamiltonian


def parameter_shift(
    circuit,
    hamiltonian,
    parameter_index,
    initial_state=None,
    scale_factor=1,
    nshots=None,
):
    """In this method the parameter shift rule (PSR) is implemented.
    Given a circuit :math:`U` and an observable :math:`H`, the PSR allows to calculate the derivative
    of the expected value of :math:`H` on the final state with respect to a variational
    parameter of the circuit.
    There is also the possibility of setting a scale factor. It is useful when a
    circuit's parameter is obtained by combination of a variational
    parameter and an external object, such as a training variable in a Quantum
    Machine Learning problem. For example, performing a re-uploading strategy
    to embed some data into a circuit, we apply to the quantum state rotations
    whose angles are in the form :math:`\\theta^{\\prime} = x \\, \\theta`,
    where :math:`\\theta` is a variational parameter, and :math:`x` an input variable.
    The PSR allows to calculate the derivative with respect to :math:`\\theta^{\\prime}`.
    However, if we want to optimize a system with respect to its
    variational parameters, we need to "free" this procedure from the :math:`x` depencency.
    If the ``scale_factor`` is not provided, it is set equal to one and doesn't
    affect the calculation.
    If the PSR is needed to be executed on a real quantum device, it is important
    to set ``nshots`` to some integer value. This enables the execution on the
    hardware by calling the proper methods.

    Args:
        circuit (:class:`qibo.models.circuit.Circuit`): custom quantum circuit.
        hamiltonian (:class:`qibo.hamiltonians.Hamiltonian`): target observable.
            if you want to execute on hardware, a symbolic hamiltonian must be
            provided as follows (example with Pauli-:math:`Z` and :math:`n = 1`):
            ``SymbolicHamiltonian(np.prod([ Z(i) for i in range(1) ]))``.
        parameter_index (int): the index which identifies the target parameter
            in the ``circuit.get_parameters()`` list.
        initial_state (ndarray, optional): initial state on which the circuit
            acts. If ``None``, defaults to the zero state :math:`\\ket{\\mathbf{0}}`.
            Defaults to ``None``.
        scale_factor (float, optional): parameter scale factor. Defaults to :math:`1`.
        nshots (int, optional): number of shots if derivative is evaluated on
            hardware. If ``None``, the simulation mode is executed.
            Defaults to ``None``.

    Returns:
        float: Value of the derivative of the expectation value of the hamiltonian
            with respect to the target variational parameter.

    Example:

        .. testcode::

            import qibo
            import numpy as np
            from qibo import Circuit, gates, hamiltonians
            from qibo.derivative import parameter_shift

            # defining an observable
            def hamiltonian(nqubits = 1):
                m0 = (1/nqubits)*hamiltonians.Z(nqubits).matrix
                ham = hamiltonians.Hamiltonian(nqubits, m0)

                return ham

            # defining a dummy circuit
            def circuit(nqubits = 1):
                c = Circuit(nqubits = 1)
                c.add(gates.RY(q = 0, theta = 0))
                c.add(gates.RX(q = 0, theta = 0))
                c.add(gates.M(0))

                return c

            # initializing the circuit
            c = circuit(nqubits = 1)

            # some parameters
            test_params = np.random.randn(2)
            c.set_parameters(test_params)

            test_hamiltonian = hamiltonian()

            # running the psr with respect to the two parameters
            grad_0 = parameter_shift(circuit=c, hamiltonian=test_hamiltonian, parameter_index=0)
            grad_1 = parameter_shift(circuit=c, hamiltonian=test_hamiltonian, parameter_index=1)

    """

    # some raise_error
    if parameter_index > len(circuit.get_parameters()):
        raise_error(ValueError, """This index is out of bounds.""")

    if not isinstance(hamiltonian, AbstractHamiltonian):
        raise_error(
            TypeError,
            "hamiltonian must be a qibo.hamiltonians.Hamiltonian or qibo.hamiltonians.SymbolicHamiltonian object",
        )

    # inheriting hamiltonian's backend
    backend = hamiltonian.backend
<<<<<<< HEAD
    # TODO: make this work wih pytorch backend
    if backend.name == "pytorch":
        raise_error(
            NotImplementedError,
            "PyTorchBackend for the parameter shift rule is not supported.",
        )
=======
>>>>>>> f20f4330

    # getting the gate's type
    gate = circuit.associate_gates_with_parameters()[parameter_index]

    # getting the generator_eigenvalue
    generator_eigenval = gate.generator_eigenvalue()

    # defining the shift according to the psr
    s = np.pi / (4 * generator_eigenval)

    # saving original parameters and making a copy
    original = np.asarray(circuit.get_parameters()).copy()
    shifted = original.copy()

    # forward shift
    shifted[parameter_index] += s
    circuit.set_parameters(shifted)

    if nshots is None:
        # forward evaluation
        forward = hamiltonian.expectation(
            backend.execute_circuit(
                circuit=circuit, initial_state=initial_state
            ).state()
        )

        # backward shift and evaluation
        shifted[parameter_index] -= 2 * s
        circuit.set_parameters(shifted)

        backward = hamiltonian.expectation(
            backend.execute_circuit(
                circuit=circuit, initial_state=initial_state
            ).state()
        )

    # same but using expectation from samples
    else:
        forward = backend.execute_circuit(
            circuit=circuit, initial_state=initial_state, nshots=nshots
        ).expectation_from_samples(hamiltonian)

        shifted[parameter_index] -= 2 * s
        circuit.set_parameters(shifted)

        backward = backend.execute_circuit(
            circuit=circuit, initial_state=initial_state, nshots=nshots
        ).expectation_from_samples(hamiltonian)

    circuit.set_parameters(original)

    # float() necessary to not return a 0-dim ndarray
    result = float(generator_eigenval * (forward - backward) * scale_factor)

    return result


def finite_differences(
    circuit,
    hamiltonian,
    parameter_index,
    initial_state=None,
    step_size=1e-7,
):
    """
    Calculate derivative of the expectation value of ``hamiltonian`` on the
    final state obtained by executing ``circuit`` on ``initial_state`` with
    respect to the variational parameter identified by ``parameter_index``
    in the circuit's parameters list. This method can be used only in
    exact simulation mode.

    Args:
        circuit (:class:`qibo.models.circuit.Circuit`): custom quantum circuit.
        hamiltonian (:class:`qibo.hamiltonians.Hamiltonian`): target observable.
            To execute on hardware, a symbolic hamiltonian must be
            provided as follows (example with Pauli-:math:`Z` and :math:`n = 1`):
            ``SymbolicHamiltonian(np.prod([ Z(i) for i in range(1) ]))``.
        parameter_index (int): the index which identifies the target parameter
            in the :meth:`qibo.models.Circuit.get_parameters` list.
        initial_state (ndarray, optional): initial state on which the circuit
            acts. If ``None``, defaults to the zero state :math:`\\ket{\\mathbf{0}}`.
            Defaults to ``None``.
        step_size (float, optional): step size used to evaluate the finite difference.
            Defaults to :math:`10^{-7}`.

    Returns:
        float: Value of the derivative of the expectation value of the hamiltonian
            with respect to the target variational parameter.
    """

    if parameter_index > len(circuit.get_parameters()):
        raise_error(ValueError, f"""Index {parameter_index} is out of bounds.""")

    if not isinstance(hamiltonian, AbstractHamiltonian):
        raise_error(
            TypeError,
            "hamiltonian must be a qibo.hamiltonians.Hamiltonian or qibo.hamiltonians.SymbolicHamiltonian object",
        )

    backend = hamiltonian.backend

    # parameters copies
    parameters = np.asarray(circuit.get_parameters()).copy()
    shifted = parameters.copy()

    # shift the parameter_index element
    shifted[parameter_index] += step_size
    circuit.set_parameters(shifted)

    # forward evaluation
    forward = hamiltonian.expectation(
        backend.execute_circuit(circuit=circuit, initial_state=initial_state).state()
    )

    # backward shift and evaluation
    shifted[parameter_index] -= 2 * step_size
    circuit.set_parameters(shifted)

    backward = hamiltonian.expectation(
        backend.execute_circuit(circuit=circuit, initial_state=initial_state).state()
    )

    circuit.set_parameters(parameters)

    result = (forward - backward) / (2 * step_size)

    return result<|MERGE_RESOLUTION|>--- conflicted
+++ resolved
@@ -104,15 +104,6 @@
 
     # inheriting hamiltonian's backend
     backend = hamiltonian.backend
-<<<<<<< HEAD
-    # TODO: make this work wih pytorch backend
-    if backend.name == "pytorch":
-        raise_error(
-            NotImplementedError,
-            "PyTorchBackend for the parameter shift rule is not supported.",
-        )
-=======
->>>>>>> f20f4330
 
     # getting the gate's type
     gate = circuit.associate_gates_with_parameters()[parameter_index]
