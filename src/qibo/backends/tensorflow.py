--- conflicted
+++ resolved
@@ -194,12 +194,9 @@
 
 class TensorflowCustomBackend(TensorflowBackend):
 
-<<<<<<< HEAD
-=======
     description = "Uses precompiled primitives to apply gates to states. " \
                   "This is the fastest simulation engine."
 
->>>>>>> 84d8e410
     def __init__(self):
         from qibo.tensorflow import custom_operators as op
         if not op._custom_operators_loaded: # pragma: no cover
@@ -215,10 +212,6 @@
         self.op = op
         from qibo.config import get_threads
         self.get_threads = get_threads
-<<<<<<< HEAD
-        self.einsum_module = None
-=======
->>>>>>> 84d8e410
 
     def initial_state(self, nqubits, is_matrix=False):
         return self.op.initial_state(nqubits, self.dtypes('DTYPECPX'),
@@ -244,7 +237,6 @@
             frequencies, probs, nshots, nqubits, seed, self.get_threads())
         return frequencies
 
-<<<<<<< HEAD
     def create_einsum_cache(self, qubits, nqubits, ncontrol=None): # pragma: no cover
         raise_error(NotImplementedError)
 
@@ -300,6 +292,16 @@
 
 
 class TensorflowDefaultEinsumBackend(TensorflowBackend):
+    """Gate application backend that based on default ``einsum``.
+
+    This is the most efficient implementation for GPU, however its
+    backpropagation is not working properly for complex numbers.
+    The user should switch to :class:`qibo.core.einsum.MatmulEinsum`
+    if automatic differentiation is required.
+    """
+
+    description = "Uses `tf.einsum` to apply gates to states via matrix " \
+                  "multiplication."
 
     def __init__(self):
         super().__init__()
@@ -314,24 +316,31 @@
     def einsum_call(self, cache, state, matrix):
         return numpy.NumpyDefaultEinsumBackend.einsum_call(
             self, cache, state, matrix)
-=======
-
-class TensorflowDefaultEinsumBackend(TensorflowBackend):
-
-    description = "Uses `tf.einsum` to apply gates to states via matrix " \
-                  "multiplication."
-
-    def __init__(self):
-        super().__init__()
-        self.name = "tensorflow_defaulteinsum"
-        self.custom_gates = False
-        self.custom_einsum = "DefaultEinsum"
->>>>>>> 84d8e410
 
 
 class TensorflowMatmulEinsumBackend(TensorflowBackend):
 
-<<<<<<< HEAD
+    """Gate application backend based on ``matmul``.
+
+    For Tensorflow this is more efficient than ``einsum`` on CPU but slower on GPU.
+    The matmul version implemented here is not the most efficient possible.
+    The implementation algorithm is the following.
+
+    Assume that we are applying
+    a two qubit gate of shape (4, 4) to qubits 0 and 3 of a five qubit state
+    vector of shape 5 * (2,). We perform the following steps:
+
+    * Reshape the state to (2, 4, 2, 2)
+    * Transpose to (2, 2, 4, 2) to bring the target qubits in the beginning.
+    * Reshape to (4, 8).
+    * Apply the gate using the matmul (4, 4) x (4, 8).
+    * Reshape to the original shape 5 * (2,) and traspose so that the final
+      qubit order agrees with the initial.
+    """
+
+    description = "Uses `tf.matmul` as well as transpositions and reshapes " \
+                  "to apply gates to states via matrix multiplication."
+
     def __init__(self):
         from qibo.backends import einsum
         super().__init__()
@@ -344,14 +353,4 @@
 
     def einsum_call(self, cache, state, matrix):
         return numpy.NumpyMatmulEinsumBackend.einsum_call(
-            self, cache, state, matrix)
-=======
-    description = "Uses `tf.matmul` as well as transpositions and reshapes " \
-                  "to apply gates to states via matrix multiplication."
-
-    def __init__(self):
-        super().__init__()
-        self.name = "tensorflow_matmuleinsum"
-        self.custom_gates = False
-        self.custom_einsum = "MatmulEinsum"
->>>>>>> 84d8e410
+            self, cache, state, matrix)