--- conflicted
+++ resolved
@@ -193,7 +193,6 @@
             return self.tf.linalg.expm(-1j * a * matrix)
         return super().calculate_matrix_exp(a, matrix, eigenvectors, eigenvalues)
 
-<<<<<<< HEAD
     def calculate_matrix_power(
         self,
         matrix,
@@ -218,12 +217,11 @@
                 return V @ self.np.diag(S_inv) @ self.np.linalg.inv(U)
 
         return super().calculate_matrix_power(matrix, power, precision_singularity)
-=======
+
     def calculate_singular_value_decomposition(self, matrix):
         # needed to unify order of return
         S, U, V = self.tf.linalg.svd(matrix)
         return U, S, self.np.conj(self.np.transpose(V))
->>>>>>> b53ce52f
 
     def calculate_hamiltonian_matrix_product(self, matrix1, matrix2):
         if self.is_sparse(matrix1) or self.is_sparse(matrix2):
