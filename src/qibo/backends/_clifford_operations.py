from functools import cache, reduce

import numpy as np
from scipy import sparse

name = "numpy"


def _get_rxz(symplectic_matrix, nqubits):
    return (
        symplectic_matrix[:, -1],
        symplectic_matrix[:, :nqubits],
        symplectic_matrix[:, nqubits:-1],
    )


def I(symplectic_matrix, q, nqubits):
    return symplectic_matrix


def H(symplectic_matrix, q, nqubits):
    r, x, z = _get_rxz(symplectic_matrix, nqubits)
    symplectic_matrix[:, -1] = r ^ (x[:, q] & z[:, q])
    symplectic_matrix[:, [q, nqubits + q]] = symplectic_matrix[:, [nqubits + q, q]]
    return symplectic_matrix


def CNOT(symplectic_matrix, control_q, target_q, nqubits):
    ind_zt = nqubits + target_q
    ind_zc = nqubits + control_q
    r = symplectic_matrix[:, -1]
    xcq = symplectic_matrix[:, control_q]
    xtq = symplectic_matrix[:, target_q]
    ztq = symplectic_matrix[:, ind_zt]
    zcq = symplectic_matrix[:, ind_zc]
    symplectic_matrix[:, -1] = r ^ (xcq & ztq) & (xtq ^ ~zcq)
    symplectic_matrix[:, target_q] = xtq ^ xcq
    symplectic_matrix[:, ind_zc] = zcq ^ ztq
    return symplectic_matrix


def CZ(symplectic_matrix, control_q, target_q, nqubits):
    """Decomposition --> H-CNOT-H"""
    ind_zt = nqubits + target_q
    ind_zc = nqubits + control_q
    r = symplectic_matrix[:, -1]
    xcq = symplectic_matrix[:, control_q]
    xtq = symplectic_matrix[:, target_q]
    ztq = symplectic_matrix[:, ind_zt]
    zcq = symplectic_matrix[:, ind_zc]
    ztq_xor_xcq = ztq ^ xcq
    symplectic_matrix[:, -1] = (
        r ^ (xtq & ztq) ^ (xcq & xtq & (ztq ^ ~zcq)) ^ (xtq & ztq_xor_xcq)
    )
    z_control_q = xtq ^ zcq
    z_target_q = ztq_xor_xcq
    symplectic_matrix[:, ind_zc] = z_control_q
    symplectic_matrix[:, ind_zt] = z_target_q
    return symplectic_matrix


def S(symplectic_matrix, q, nqubits):
    r, x, z = _get_rxz(symplectic_matrix, nqubits)
    symplectic_matrix[:, -1] = r ^ (x[:, q] & z[:, q])
    symplectic_matrix[:, q + nqubits] = z[:, q] ^ x[:, q]
    return symplectic_matrix


def Z(symplectic_matrix, q, nqubits):
    """Decomposition --> S-S"""
    r, x, z = _get_rxz(symplectic_matrix, nqubits)
    symplectic_matrix[:, -1] = r ^ ((x[:, q] & z[:, q]) ^ x[:, q] & (z[:, q] ^ x[:, q]))
    return symplectic_matrix


def X(symplectic_matrix, q, nqubits):
    """Decomposition --> H-S-S-H"""
    r, x, z = _get_rxz(symplectic_matrix, nqubits)
    symplectic_matrix[:, -1] = r ^ (z[:, q] & (z[:, q] ^ x[:, q])) ^ (z[:, q] & x[:, q])
    return symplectic_matrix


def Y(symplectic_matrix, q, nqubits):
    """Decomposition --> S-S-H-S-S-H"""
    r, x, z = _get_rxz(symplectic_matrix, nqubits)
    symplectic_matrix[:, -1] = (
        r ^ (z[:, q] & (z[:, q] ^ x[:, q])) ^ (x[:, q] & (z[:, q] ^ x[:, q]))
    )
    return symplectic_matrix


def SX(symplectic_matrix, q, nqubits):
    """Decomposition --> H-S-H"""
    r, x, z = _get_rxz(symplectic_matrix, nqubits)
    symplectic_matrix[:, -1] = r ^ (z[:, q] & (z[:, q] ^ x[:, q]))
    symplectic_matrix[:, q] = z[:, q] ^ x[:, q]
    return symplectic_matrix


def SDG(symplectic_matrix, q, nqubits):
    """Decomposition --> S-S-S"""
    r, x, z = _get_rxz(symplectic_matrix, nqubits)
    symplectic_matrix[:, -1] = r ^ (x[:, q] & (z[:, q] ^ x[:, q]))
    symplectic_matrix[:, nqubits + q] = z[:, q] ^ x[:, q]
    return symplectic_matrix


def SXDG(symplectic_matrix, q, nqubits):
    """Decomposition --> H-S-S-S-H"""
    r, x, z = _get_rxz(symplectic_matrix, nqubits)
    symplectic_matrix[:, -1] = r ^ (z[:, q] & x[:, q])
    symplectic_matrix[:, q] = z[:, q] ^ x[:, q]
    return symplectic_matrix


def RX(symplectic_matrix, q, nqubits, theta):
    if theta % (2 * np.pi) == 0:
        return I(symplectic_matrix, q, nqubits)
    elif (theta / np.pi - 1) % 2 == 0:
        return X(symplectic_matrix, q, nqubits)
    elif (theta / (np.pi / 2) - 1) % 4 == 0:
        return SX(symplectic_matrix, q, nqubits)
    else:  # theta == 3*pi/2 + 2*n*pi
        return SXDG(symplectic_matrix, q, nqubits)


def RZ(symplectic_matrix, q, nqubits, theta):
    if theta % (2 * np.pi) == 0:
        return I(symplectic_matrix, q, nqubits)
    elif (theta / np.pi - 1) % 2 == 0:
        return Z(symplectic_matrix, q, nqubits)
    elif (theta / (np.pi / 2) - 1) % 4 == 0:
        return S(symplectic_matrix, q, nqubits)
    else:  # theta == 3*pi/2 + 2*n*pi
        return SDG(symplectic_matrix, q, nqubits)


def RY_pi(symplectic_matrix, q, nqubits):
    """Decomposition --> H-S-S"""
    r, x, z = _get_rxz(symplectic_matrix, nqubits)
    symplectic_matrix[:, -1] = r ^ (x[:, q] & (z[:, q] ^ x[:, q]))
    symplectic_matrix[:, [nqubits + q, q]] = symplectic_matrix[:, [q, nqubits + q]]
    return symplectic_matrix


def RY_3pi_2(symplectic_matrix, q, nqubits):
    """Decomposition --> H-S-S-H-S-S-H-S-S"""
    r, x, z = _get_rxz(symplectic_matrix, nqubits)
    symplectic_matrix[:, -1] = r ^ (z[:, q] & (z[:, q] ^ x[:, q]))
    symplectic_matrix[:, [nqubits + q, q]] = symplectic_matrix[:, [q, nqubits + q]]
    return symplectic_matrix


def RY(symplectic_matrix, q, nqubits, theta):
    if theta % (2 * np.pi) == 0:
        return I(symplectic_matrix, q, nqubits)
    elif (theta / np.pi - 1) % 2 == 0:
        return Y(symplectic_matrix, q, nqubits)
    elif (theta / (np.pi / 2) - 1) % 4 == 0:
        """Decomposition --> H-S-S"""
        return RY_pi(symplectic_matrix, q, nqubits)
    else:  # theta == 3*pi/2 + 2*n*pi
        """Decomposition --> H-S-S-H-S-S-H-S-S"""
        return RY_3pi_2(symplectic_matrix, q, nqubits)


def GPI2(symplectic_matrix, q, nqubits, phi):
    if phi % (2 * np.pi) == 0:
        return RX(symplectic_matrix, q, nqubits, np.pi / 2)

    if (phi / np.pi - 1) % 2 == 0:
        return RX(symplectic_matrix, q, nqubits, -np.pi / 2)

    if (phi / (np.pi / 2) - 1) % 4 == 0:
        return RY(symplectic_matrix, q, nqubits, np.pi / 2)

    # theta == 3*pi/2 + 2*n*pi
    return RY(symplectic_matrix, q, nqubits, -np.pi / 2)


def SWAP(symplectic_matrix, control_q, target_q, nqubits):
    """Decomposition --> CNOT-CNOT-CNOT"""
    r, x, z = _get_rxz(symplectic_matrix, nqubits)
    symplectic_matrix[:, -1] = (
        r
        ^ (x[:, control_q] & z[:, target_q] & (x[:, target_q] ^ ~z[:, control_q]))
        ^ (
            (x[:, target_q] ^ x[:, control_q])
            & (z[:, target_q] ^ z[:, control_q])
            & (z[:, target_q] ^ ~x[:, control_q])
        )
        ^ (
            x[:, target_q]
            & z[:, control_q]
            & (x[:, control_q] ^ x[:, target_q] ^ z[:, control_q] ^ ~z[:, target_q])
        )
    )
    symplectic_matrix[
        :, [control_q, target_q, nqubits + control_q, nqubits + target_q]
    ] = symplectic_matrix[
        :, [target_q, control_q, nqubits + target_q, nqubits + control_q]
    ]
    return symplectic_matrix


def iSWAP(symplectic_matrix, control_q, target_q, nqubits):
    """Decomposition --> H-CNOT-CNOT-H-S-S"""
    r, x, z = _get_rxz(symplectic_matrix, nqubits)
    symplectic_matrix[:, -1] = (
        r
        ^ (x[:, target_q] & z[:, target_q])
        ^ (x[:, control_q] & z[:, control_q])
        ^ (x[:, control_q] & (z[:, control_q] ^ x[:, control_q]))
        ^ (
            (z[:, control_q] ^ x[:, control_q])
            & (z[:, target_q] ^ x[:, target_q])
            & (x[:, target_q] ^ ~x[:, control_q])
        )
        ^ (
            (x[:, target_q] ^ z[:, control_q] ^ x[:, control_q])
            & (x[:, target_q] ^ z[:, target_q] ^ x[:, control_q])
            & (x[:, target_q] ^ z[:, target_q] ^ x[:, control_q] ^ ~z[:, control_q])
        )
        ^ (x[:, control_q] & (x[:, target_q] ^ x[:, control_q] ^ z[:, control_q]))
    )
    z_control_q = x[:, target_q] ^ z[:, target_q] ^ x[:, control_q]
    z_target_q = x[:, target_q] ^ z[:, control_q] ^ x[:, control_q]
    symplectic_matrix[:, nqubits + control_q] = z_control_q
    symplectic_matrix[:, nqubits + target_q] = z_target_q
    symplectic_matrix[:, [control_q, target_q]] = symplectic_matrix[
        :, [target_q, control_q]
    ]
    return symplectic_matrix


def FSWAP(symplectic_matrix, control_q, target_q, nqubits):
    """Decomposition --> X-CNOT-RY-CNOT-RY-CNOT-CNOT-X"""
    symplectic_matrix = X(symplectic_matrix, target_q, nqubits)
    symplectic_matrix = CNOT(symplectic_matrix, control_q, target_q, nqubits)
    symplectic_matrix = RY(symplectic_matrix, control_q, nqubits, np.pi / 2)
    symplectic_matrix = CNOT(symplectic_matrix, target_q, control_q, nqubits)
    symplectic_matrix = RY(symplectic_matrix, control_q, nqubits, -np.pi / 2)
    symplectic_matrix = CNOT(symplectic_matrix, target_q, control_q, nqubits)
    symplectic_matrix = CNOT(symplectic_matrix, control_q, target_q, nqubits)
    return X(symplectic_matrix, control_q, nqubits)


def CY(symplectic_matrix, control_q, target_q, nqubits):
    """Decomposition --> S-CNOT-SDG"""
    r, x, z = _get_rxz(symplectic_matrix, nqubits)
    symplectic_matrix[:, -1] = (
        r
        ^ (x[:, target_q] & (z[:, target_q] ^ x[:, target_q]))
        ^ (
            x[:, control_q]
            & (x[:, target_q] ^ z[:, target_q])
            & (z[:, control_q] ^ ~x[:, target_q])
        )
        ^ ((x[:, target_q] ^ x[:, control_q]) & (z[:, target_q] ^ x[:, target_q]))
    )
    x_target_q = x[:, control_q] ^ x[:, target_q]
    z_control_q = z[:, control_q] ^ z[:, target_q] ^ x[:, target_q]
    z_target_q = z[:, target_q] ^ x[:, control_q]
    symplectic_matrix[:, target_q] = x_target_q
    symplectic_matrix[:, nqubits + control_q] = z_control_q
    symplectic_matrix[:, nqubits + target_q] = z_target_q
    return symplectic_matrix


def CRX(symplectic_matrix, control_q, target_q, nqubits, theta):
    # theta = 4 * n * pi
    if theta % (4 * np.pi) == 0:
        return I(symplectic_matrix, target_q, nqubits)
    # theta = pi + 4 * n * pi
    elif (theta / np.pi - 1) % 4 == 0:
        symplectic_matrix = X(symplectic_matrix, target_q, nqubits)
        symplectic_matrix = CZ(symplectic_matrix, control_q, target_q, nqubits)
        symplectic_matrix = X(symplectic_matrix, target_q, nqubits)
        return CY(symplectic_matrix, control_q, target_q, nqubits)
    # theta = 2 * pi + 4 * n * pi
    elif (theta / (2 * np.pi) - 1) % 2 == 0:
        symplectic_matrix = CZ(symplectic_matrix, control_q, target_q, nqubits)
        symplectic_matrix = Y(symplectic_matrix, target_q, nqubits)
        symplectic_matrix = CZ(symplectic_matrix, control_q, target_q, nqubits)
        return Y(symplectic_matrix, target_q, nqubits)
    # theta = 3 * pi + 4 * n * pi
    elif (theta / np.pi - 3) % 4 == 0:
        symplectic_matrix = X(symplectic_matrix, target_q, nqubits)
        symplectic_matrix = CY(symplectic_matrix, control_q, target_q, nqubits)
        symplectic_matrix = X(symplectic_matrix, target_q, nqubits)
        return CZ(symplectic_matrix, control_q, target_q, nqubits)


def CRZ(symplectic_matrix, control_q, target_q, nqubits, theta):
    # theta = 4 * n * pi
    if theta % (4 * np.pi) == 0:
        return I(symplectic_matrix, target_q, nqubits)
    # theta = pi + 4 * n * pi
    elif (theta / np.pi - 1) % 4 == 0:
        symplectic_matrix = X(symplectic_matrix, target_q, nqubits)
        symplectic_matrix = CY(symplectic_matrix, control_q, target_q, nqubits)
        symplectic_matrix = X(symplectic_matrix, target_q, nqubits)
        return CNOT(symplectic_matrix, control_q, target_q, nqubits)
    # theta = 2 * pi + 4 * n * pi
    elif (theta / (2 * np.pi) - 1) % 2 == 0:
        symplectic_matrix = CZ(symplectic_matrix, control_q, target_q, nqubits)
        symplectic_matrix = X(symplectic_matrix, target_q, nqubits)
        symplectic_matrix = CZ(symplectic_matrix, control_q, target_q, nqubits)
        return X(symplectic_matrix, target_q, nqubits)
    # theta = 3 * pi + 4 * n * pi
    elif (theta / np.pi - 3) % 4 == 0:
        symplectic_matrix = CNOT(symplectic_matrix, control_q, target_q, nqubits)
        symplectic_matrix = X(symplectic_matrix, target_q, nqubits)
        symplectic_matrix = CY(symplectic_matrix, control_q, target_q, nqubits)
        return X(symplectic_matrix, target_q, nqubits)


def CRY(symplectic_matrix, control_q, target_q, nqubits, theta):
    # theta = 4 * n * pi
    if theta % (4 * np.pi) == 0:
        return I(symplectic_matrix, target_q, nqubits)
    # theta = pi + 4 * n * pi
    elif (theta / np.pi - 1) % 4 == 0:
        symplectic_matrix = Z(symplectic_matrix, target_q, nqubits)
        symplectic_matrix = CNOT(symplectic_matrix, control_q, target_q, nqubits)
        symplectic_matrix = Z(symplectic_matrix, target_q, nqubits)
        return CZ(symplectic_matrix, control_q, target_q, nqubits)
    # theta = 2 * pi + 4 * n * pi
    elif (theta / (2 * np.pi) - 1) % 2 == 0:
        return CRZ(symplectic_matrix, control_q, target_q, nqubits, theta)
    # theta = 3 * pi + 4 * n * pi
    elif (theta / np.pi - 3) % 4 == 0:
        symplectic_matrix = CZ(symplectic_matrix, control_q, target_q, nqubits)
        symplectic_matrix = Z(symplectic_matrix, target_q, nqubits)
        symplectic_matrix = CNOT(symplectic_matrix, control_q, target_q, nqubits)
        return Z(symplectic_matrix, target_q, nqubits)


def ECR(symplectic_matrix, control_q, target_q, nqubits):
    symplectic_matrix = S(symplectic_matrix, control_q, nqubits)
    symplectic_matrix = SX(symplectic_matrix, target_q, nqubits)
    symplectic_matrix = CNOT(symplectic_matrix, control_q, target_q, nqubits)
    return X(symplectic_matrix, control_q, nqubits)


def _exponent(
    x1: np.ndarray, z1: np.ndarray, x2: np.ndarray, z2: np.ndarray
) -> np.ndarray:
    """Helper function that computes the exponent to which i is raised for the product of the x and z paulis encoded in the symplectic matrix. This is used in _rowsum. The computation is performed parallely over the separated paulis x1[i], z1[i], x2[i] and z2[i].

    Args:
        x1 (np.array): Bits of the first x paulis.
        z1 (np.array): Bits of the first z paulis.
        x2 (np.array): Bits of the second x paulis.
        z2 (np.array): Bits of the second z paulis.

    Returns:
        ndarray: The calculated exponents.
    """
    # this cannot be performed in the packed representation for measurements (thus packed rows)
    # because bitwise arithmetic difference and sum are needed, which cannot be done directly
    # in the packed representation.
    return 2 * (x1 * x2 * (z2 - z1) + z1 * z2 * (x1 - x2)) - x1 * z2 + x2 * z1


def _rowsum(symplectic_matrix, h, i, nqubits, determined=False):
    """Helper function that updates the symplectic matrix by setting the h-th generator equal to the (i+h)-th one. This is done to keep track of the phase of the h-th row of the symplectic matrix (r[h]). The function is applied parallely over all the rows h and i passed.

    Args:
        symplectic_matrix (np.array): Input symplectic matrix.
        h (np.array): Indices of the rows encoding the generators to update.
        i (np.array): Indices of the rows encoding the generators to use.
        nqubits (int): Total number of qubits.

    Returns:
        ndarray: The updated symplectic matrix.
    """
    # calculate the exponent in the unpacked representation
    xi, zi = symplectic_matrix[i, :nqubits], symplectic_matrix[i, nqubits:-1]
    xh, zh = symplectic_matrix[h, :nqubits], symplectic_matrix[h, nqubits:-1]
    exponents = _exponent(xi, zi, xh, zh)
    ind = (
        2 * symplectic_matrix[h, -1]
        + 2 * symplectic_matrix[i, -1]
        + np.sum(exponents, axis=-1)
    ) % 4 == 0
    r = np.ones(h.shape[0], dtype=np.uint8)
    r[ind] = 0

    # the rest can be done in the packed representation
    symplectic_matrix = _pack_for_measurements(symplectic_matrix, nqubits)
    packed_n = _packed_size(nqubits)
    xi, zi = symplectic_matrix[i, :packed_n], symplectic_matrix[i, packed_n:-1]
    xh, zh = symplectic_matrix[h, :packed_n], symplectic_matrix[h, packed_n:-1]
    xi_xh = xi ^ xh
    zi_zh = zi ^ zh
    if determined:
        r = reduce(np.logical_xor, r)
        xi_xh = reduce(np.logical_xor, xi_xh)
        zi_zh = reduce(np.logical_xor, zi_zh)
        symplectic_matrix[h[0], -1] = r
        symplectic_matrix[h[0], :packed_n] = xi_xh
        symplectic_matrix[h[0], packed_n:-1] = zi_zh
    else:
        symplectic_matrix[h, -1] = r
        symplectic_matrix[h, :packed_n] = xi_xh
        symplectic_matrix[h, packed_n:-1] = zi_zh
    return _unpack_for_measurements(symplectic_matrix, nqubits)


def _determined_outcome(state, q, nqubits):
    """Extracts the outcome for a measurement in case it is determined."""
    state[-1, :] = 0
    idx = (state[:nqubits, q].nonzero()[0] + nqubits).astype(np.uint)
    if len(idx) == 0:
        return state, state[-1, -1]
    state = _rowsum(
        state,
        _dim_xz(nqubits) * np.ones(idx.shape, dtype=np.uint),
        idx,
        nqubits,
        True,
    )
    return state, state[-1, -1]


def _random_outcome(state, p, q, nqubits):
    """Extracts the outcome for a measurement in case it is random."""
    p = p[0] + nqubits
    state[p, q] = 0
    h = state[:-1, q].nonzero()[0]
    state[p, q] = 1
    if h.shape[0] > 0:
        state = _rowsum(
            state,
            h.astype(np.uint),
            np.uint(p) * np.ones(h.shape[0], dtype=np.uint),
            nqubits,
            False,
        )
    state[p - nqubits, :] = state[p, :]
    outcome = np.random.randint(2, size=1).item()
    state[p, :] = 0
    state[p, -1] = outcome
    state[p, nqubits + q] = 1
    return state, outcome


@cache
def _dim(nqubits):
    """Returns the dimension of the symplectic matrix for a given number of qubits."""
    return _dim_xz(nqubits) + 1


@cache
def _dim_xz(nqubits):
    """Returns the dimension of the symplectic matrix (only the de/stabilizers generators part,
    without the phases and scratch row) for a given number of qubits."""
    return 2 * nqubits


@cache
def _packed_size(n):
    """Returns the size of an array of `n` booleans after packing."""
    return np.ceil(n / 8).astype(int)


def _packbits(array, axis):
    return np.packbits(array, axis=axis)


def _unpackbits(array, axis, count):
    return np.unpackbits(array, axis=axis, count=count)


def _pack_for_measurements(state, nqubits):
    """Prepares the state for measurements by packing the rows of the X and Z sections of the symplectic matrix."""
    r, x, z = _get_rxz(state, nqubits)
    x = _packbits(x, axis=1)
    z = _packbits(z, axis=1)
    return np.hstack((x, z, r[:, None]))


def _unpack_for_measurements(state, nqubits):
    """Unpacks the symplectc matrix that was packed for measurements."""
    x = _unpackbits(state[:, : _packed_size(nqubits)], axis=1, count=nqubits)
    z = _unpackbits(state[:, _packed_size(nqubits) : -1], axis=1, count=nqubits)
    return np.hstack((x, z, state[:, -1][:, None]))


def _init_state_for_measurements(state, nqubits, collapse):
    if collapse:
        return _unpackbits(state, axis=0, count=_dim(nqubits))
    return state.copy()


# valid for a standard basis measurement only
def M(state, qubits, nqubits, collapse=False):
    sample = []
    state = _init_state_for_measurements(state, nqubits, collapse)
    # TODO: parallelize this and get rid of the loop
    for q in qubits:
        p = state[nqubits:-1, q].nonzero()[0]
        # random outcome, affects the state
        if len(p) > 0:
            state, outcome = _random_outcome(state, p, q, nqubits)
        # determined outcome, state unchanged
        else:
            _, outcome = _determined_outcome(state, q, nqubits)
        sample.append(outcome)
    if collapse:
        state = _packbits(state, axis=0)
    return sample


def cast(x, dtype=None, copy: bool = False):
    if dtype is None:
        dtype = "complex128"
    if isinstance(x, np.ndarray):
        return x.astype(dtype, copy=copy)
    elif sparse.issparse(x):  # pragma: no cover
        return x.astype(dtype, copy=copy)
    return np.asarray(x, dtype=dtype, copy=copy if copy else None)


def _clifford_pre_execution_reshape(state):
    """Reshape and packing applied to the symplectic matrix before execution to prepare the state in the form needed by each engine.

    Args:
        state (np.array): Input state.

    Returns:
        (np.array) The packed and reshaped state.
    """
    return _packbits(state, axis=0)


def _clifford_post_execution_reshape(state, nqubits: int):
    """Reshape and unpacking applied to the state after execution to retrieve the standard symplectic matrix form.

    Args:
        state (np.array): Input state.
        nqubits (int): Number of qubits.

    Returns:
        (np.array) The unpacked and reshaped state.
    """
    state = _unpackbits(state, axis=0, count=_dim(nqubits))[: _dim(nqubits)]
<<<<<<< HEAD
    return state
=======
    return state


def identity_density_matrix(nqubits, normalize: bool = True):
    state = np.eye(2**nqubits, dtype="complex128")
    if normalize is True:  # pragma: no cover
        state /= 2**nqubits
    return state


def set_seed(seed):
    np.random.seed(seed)
>>>>>>> 50cf4074
<|MERGE_RESOLUTION|>--- conflicted
+++ resolved
@@ -546,19 +546,4 @@
         (np.array) The unpacked and reshaped state.
     """
     state = _unpackbits(state, axis=0, count=_dim(nqubits))[: _dim(nqubits)]
-<<<<<<< HEAD
-    return state
-=======
-    return state
-
-
-def identity_density_matrix(nqubits, normalize: bool = True):
-    state = np.eye(2**nqubits, dtype="complex128")
-    if normalize is True:  # pragma: no cover
-        state /= 2**nqubits
-    return state
-
-
-def set_seed(seed):
-    np.random.seed(seed)
->>>>>>> 50cf4074
+    return state