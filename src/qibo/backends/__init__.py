import os
from importlib import import_module

import numpy as np

from qibo.backends.clifford import CliffordBackend
from qibo.backends.npmatrices import NumpyMatrices
from qibo.backends.numpy import NumpyBackend
from qibo.backends.pytorch import PyTorchBackend
from qibo.backends.tensorflow import TensorflowBackend
from qibo.config import log, raise_error

QIBO_NATIVE_BACKENDS = ("numpy", "tensorflow", "pytorch")
QIBO_NON_NATIVE_BACKENDS = ("qibojit", "qibolab", "qibo-cloud-backends", "qibotn")


class MetaBackend:
    """Meta-backend class which takes care of loading the qibo backends."""

    @staticmethod
    def load(backend: str, **kwargs) -> Backend:
        """Loads the native qibo backend.

        Args:
            backend (str): Name of the backend to load.
            kwargs (dict): Additional arguments for the qibo backend.
        Returns:
            qibo.backends.abstract.Backend: The loaded backend.
        """

        if backend == "numpy":
            return NumpyBackend()
        elif backend == "tensorflow":
            return TensorflowBackend()
        elif backend == "pytorch":
            return PyTorchBackend()
        elif backend == "clifford":
            engine = kwargs.pop("platform", None)
            kwargs["engine"] = engine
            return CliffordBackend(**kwargs)
        else:
            raise_error(
                ValueError,
                f"Backend {backend} is not available. The native qibo backends are {QIBO_NATIVE_BACKENDS}.",
            )

    def list_available(self) -> dict:
        """Lists all the available native qibo backends."""
        available_backends = {}
        for backend in QIBO_NATIVE_BACKENDS:
            try:
                MetaBackend.load(backend)
                available = True
            except:  # pragma: no cover
                available = False
            available_backends[backend] = available
        return available_backends


class GlobalBackend(NumpyBackend):
    """The global backend will be used as default by ``circuit.execute()``."""

    _instance = None
    _dtypes = {"double": "complex128", "single": "complex64"}
    _default_order = [
        {"backend": "qibojit", "platform": "cupy"},
        {"backend": "qibojit", "platform": "numba"},
        {"backend": "tensorflow"},
        {"backend": "numpy"},
        {"backend": "pytorch"},
    ]

    def __new__(cls):
        if cls._instance is not None:
            return cls._instance

        backend = os.environ.get("QIBO_BACKEND")
        if backend:  # pragma: no cover
            # Create backend specified by user
            platform = os.environ.get("QIBO_PLATFORM")
            cls._instance = construct_backend(backend, platform=platform)
        else:
            # Create backend according to default order
            for kwargs in cls._default_order:
                try:
                    cls._instance = construct_backend(**kwargs)
                    break
                except (ModuleNotFoundError, ImportError):
                    pass

        if cls._instance is None:  # pragma: no cover
            raise_error(RuntimeError, "No backends available.")

        log.info(f"Using {cls._instance} backend on {cls._instance.device}")
        return cls._instance

    @classmethod
    def set_backend(cls, backend, **kwargs):  # pragma: no cover
        if (
            cls._instance is None
            or cls._instance.name != backend
            or cls._instance.platform != kwargs.get("platform")
        ):
            cls._instance = construct_backend(backend, **kwargs)
        log.info(f"Using {cls._instance} backend on {cls._instance.device}")


class QiboMatrices:
    def __init__(self, dtype="complex128"):
        self.create(dtype)

    def create(self, dtype):
        self.matrices = NumpyMatrices(dtype)
        self.I = self.matrices.I(2)
        self.X = self.matrices.X
        self.Y = self.matrices.Y
        self.Z = self.matrices.Z
        self.SX = self.matrices.SX
        self.H = self.matrices.H
        self.S = self.matrices.S
        self.SDG = self.matrices.SDG
        self.CNOT = self.matrices.CNOT
        self.CY = self.matrices.CY
        self.CZ = self.matrices.CZ
        self.CSX = self.matrices.CSX
        self.CSXDG = self.matrices.CSXDG
        self.SWAP = self.matrices.SWAP
        self.iSWAP = self.matrices.iSWAP
        self.SiSWAP = self.matrices.SiSWAP
        self.SiSWAPDG = self.matrices.SiSWAPDG
        self.FSWAP = self.matrices.FSWAP
        self.ECR = self.matrices.ECR
        self.SYC = self.matrices.SYC
        self.TOFFOLI = self.matrices.TOFFOLI


matrices = QiboMatrices()


def get_backend():
    return str(GlobalBackend())


def set_backend(backend, **kwargs):
    GlobalBackend.set_backend(backend, **kwargs)


def get_precision():
    return GlobalBackend().precision


def set_precision(precision):
    GlobalBackend().set_precision(precision)
    matrices.create(GlobalBackend().dtype)


def get_device():
    return GlobalBackend().device


def set_device(device):
    parts = device[1:].split(":")
    if device[0] != "/" or len(parts) < 2 or len(parts) > 3:
        raise_error(
            ValueError,
            "Device name should follow the pattern: /{device type}:{device number}.",
        )
    backend = GlobalBackend()
    backend.set_device(device)
    log.info(f"Using {backend} backend on {backend.device}")


def get_threads():
    return GlobalBackend().nthreads


def set_threads(nthreads):
    if not isinstance(nthreads, int):
        raise_error(TypeError, "Number of threads must be integer.")
    if nthreads < 1:
        raise_error(ValueError, "Number of threads must be positive.")
    GlobalBackend().set_threads(nthreads)


def _check_backend(backend):
    if backend is None:
        return GlobalBackend()

    return backend


<<<<<<< HEAD
def list_available_backends() -> dict:
    """Lists all the backends that are available."""
    available_backends = MetaBackend().list_available()
    for backend in QIBO_NON_NATIVE_BACKENDS:
        try:
            module = import_module(backend.replace("-", "_"))
            available = getattr(module, "MetaBackend")().list_available()
        except:
            available = False
        available_backends.update({backend: available})
    return available_backends


def construct_backend(backend, **kwargs) -> Backend:
    """Construct a generic native or non-native qibo backend.
    Args:
        backend (str): Name of the backend to load.
        kwargs (dict): Additional arguments for constructing the backend.
    Returns:
        qibo.backends.abstract.Backend: The loaded backend.

    """
    if backend in QIBO_NATIVE_BACKENDS + ("clifford",):
        return MetaBackend.load(backend, **kwargs)
    elif backend in QIBO_NON_NATIVE_BACKENDS:
        module = import_module(backend.replace("-", "_"))
        return getattr(module, "MetaBackend").load(**kwargs)
    else:
        raise_error(
            ValueError,
            f"Backend {backend} is not available. To check which backends are installed use `qibo.list_available_backends()`.",
        )
=======
def _check_backend_and_local_state(seed, backend):
    if (
        seed is not None
        and not isinstance(seed, int)
        and not isinstance(seed, np.random.Generator)
    ):
        raise_error(
            TypeError, "seed must be either type int or numpy.random.Generator."
        )

    backend = _check_backend(backend)

    if seed is None or isinstance(seed, int):
        if backend.__class__.__name__ in [
            "CupyBackend",
            "CuQuantumBackend",
        ]:  # pragma: no cover
            local_state = backend.np.random.default_rng(seed)
        else:
            local_state = np.random.default_rng(seed)
    else:
        local_state = seed

    return backend, local_state
>>>>>>> 6fe21bb3
<|MERGE_RESOLUTION|>--- conflicted
+++ resolved
@@ -189,7 +189,6 @@
     return backend
 
 
-<<<<<<< HEAD
 def list_available_backends() -> dict:
     """Lists all the backends that are available."""
     available_backends = MetaBackend().list_available()
@@ -222,7 +221,8 @@
             ValueError,
             f"Backend {backend} is not available. To check which backends are installed use `qibo.list_available_backends()`.",
         )
-=======
+
+
 def _check_backend_and_local_state(seed, backend):
     if (
         seed is not None
@@ -246,5 +246,4 @@
     else:
         local_state = seed
 
-    return backend, local_state
->>>>>>> 6fe21bb3
+    return backend, local_state