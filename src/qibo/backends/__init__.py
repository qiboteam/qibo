--- conflicted
+++ resolved
@@ -59,21 +59,15 @@
             backend_obj = QulacsBackend()
             backend_obj.set_dtype(dtype=dtype)
 
-<<<<<<< HEAD
         if backend == "slos":
             from qibo.backends.photonic_strong_simulation import SlosBackend
 
             return SlosBackend()
 
-        return NumpyBackend()
-=======
-            return backend_obj
-
         backend_obj = NumpyBackend()
         backend_obj.set_dtype(dtype=dtype)
 
         return backend_obj
->>>>>>> 91f5847a
 
     def list_available(self) -> dict:
         """Lists all the available native qibo backends."""
