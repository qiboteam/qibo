--- conflicted
+++ resolved
@@ -35,19 +35,6 @@
 
         # find the default backend name
         default_backend = os.environ.get('QIBO_BACKEND', self.profile.get('default'))
-<<<<<<< HEAD
-        # change the default backend if it is not available
-        if not self.check_availability(default_backend):  # pragma: no cover
-            for backend in self.profile.get('backends'):
-                name = backend.get('name')
-                if self.check_availability(name) and not backend.get('is_hardware'):
-                    # excluding hardware backends from default for development
-                    # convenience until proper hardware testing is implemented
-                    default_backend = name
-                    break
-                # make numpy default if no other backend is available
-                default_backend = "numpy"
-=======
 
         # check if default backend is described in the profile file
         if default_backend != "numpy":
@@ -61,12 +48,13 @@
                 # if none is available it falls back to numpy
                 for backend in self.profile.get('backends'):
                     name = backend.get('name')
-                    if self.check_availability(name):
+                    if self.check_availability(name) and not backend.get('is_hardware'):
+                        # excluding hardware backends from default for development
+                        # convenience until proper hardware testing is implemented
                         default_backend = name
                         break
                     # make numpy default if no other backend is available
                     default_backend = "numpy"
->>>>>>> 6d7fd952
 
         self.active_backend = None
         self.constructed_backends = {"numpy": self.qnp}
