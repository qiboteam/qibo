--- conflicted
+++ resolved
@@ -59,93 +59,9 @@
                 clifford_operations_gpu,
             )
 
-<<<<<<< HEAD
-    @staticmethod
-    def _set_scratch(symplectic_matrix, val):
-        symplectic_matrix[-1, :] = val
-
-    def _exponent(self, x1, z1, x2, z2):
-        """Computes the exponent to which i is raised for the product of the x and z Paulis encoded in the symplectic matrix.
-
-        This is used in _rowsum.
-        The computation is performed parallely over the separated Paulis
-        x1[i], z1[i], x2[i] and z2[i].
-
-        Args:
-            x1 (ndarray): Bits of the first x Paulis.
-            z1 (ndarray): Bits of the first z Paulis.
-            x2 (ndarray): Bits of the second x Paulis.
-            z2 (ndarray): Bits of the second z Paulis.
-
-        Returns:
-            (ndarray): Calculated exponents.
-        """
-        exp = self.np.zeros(x1.shape, dtype=int)
-        x1_eq_z1 = (x1 ^ z1) == 0
-        x1_neq_z1 = x1_eq_z1 ^ True
-        x1_eq_0 = x1 == 0
-        x1_eq_1 = x1 == 1
-        ind2 = x1_eq_z1 & x1_eq_1
-        ind3 = x1_eq_1 & x1_neq_z1
-        ind4 = x1_eq_0 & x1_neq_z1
-        exp[ind2] = z2[ind2].astype(int) - x2[ind2].astype(int)
-        exp[ind3] = z2[ind3].astype(int) * (2 * x2[ind3].astype(int) - 1)
-        exp[ind4] = x2[ind4].astype(int) * (1 - 2 * z2[ind4].astype(int))
-
-        return exp
-
-    def _rowsum(self, symplectic_matrix, h, i, nqubits, include_scratch: bool = False):
-        """Updates the symplectic matrix by setting the h-th generator equal to the (i+h)-th one. This is done to keep track of the phase of the h-th row of the symplectic matrix (r[h]). The function is applied parallely over all the rows h and i passed.
-
-        Args:
-            symplectic_matrix (np.array): Input symplectic matrix.
-            h (np.array): Indices of the rows encoding the generators to update.
-            i (np.array): Indices of the rows encoding the generators to use.
-            nqubits (int): Total number of qubits.
-            include_scratch (bool): If ``True`` the scratch row (last row of the symplectic matrix) is inlcuded in the computation as well.
-
-        Returns:
-            (np.array): The updated symplectic matrix.
-        """
-        x, z = self._get_x(symplectic_matrix, nqubits, include_scratch), self._get_z(
-            symplectic_matrix, nqubits, include_scratch
-        )
-        exponents = self._exponent(x[i, :], z[i, :], x[h, :], z[h, :])
-        ind = (
-            2 * symplectic_matrix[h, -1]
-            + 2 * symplectic_matrix[i, -1]
-            + self.np.sum(exponents, axis=-1)
-        ) % 4 == 0
-        r = self.np.ones(h.shape[0], dtype=bool)
-        r[ind] = False
-
-        symplectic_matrix[h, -1] = r
-        symplectic_matrix[h, :nqubits] = x[i, :] ^ x[h, :]
-        symplectic_matrix[h, nqubits:-1] = z[i, :] ^ z[h, :]
-
-        return symplectic_matrix
-
-
-class CliffordBackend(NumpyBackend):
-    """Backend for the simulation of Clifford circuits following `Aaronson & Gottesman (2004) <https://arxiv.org/abs/quant-ph/0406196>`_.
-
-    Args:
-        engine (:class:`qibo.backends.abstract.Backend`): Backend used for the calculation.
-    """
-
-    def __init__(self, engine=None):
-        super().__init__()
-
-        from qibo.backends import _check_backend
-
-        engine = _check_backend(engine)
-
-        if isinstance(engine, TensorflowBackend):
-=======
             for method in dir(clifford_operations_gpu):
                 setattr(self.engine, method, getattr(clifford_operations_gpu, method))
         else:
->>>>>>> 46c10ca8
             raise_error(
                 NotImplementedError,
                 f"Backend `{engine}` is not supported for Clifford Simulation.",
