import numpy as np
from functools import cached_property
from qibo.config import raise_error


class Matrices:
    """Matrix representation of every gate as a numpy array."""

    def __init__(self, dtype):
        self.dtype = dtype

    @cached_property
    def H(self):
        return np.array([
            [1, 1], 
            [1, -1]
        ], dtype=self.dtype) / np.sqrt(2)

    @cached_property
    def X(self):
        return np.array([
            [0, 1], 
            [1, 0]
        ], dtype=self.dtype)

    @cached_property
    def Y(self):
        return np.array([
            [0, -1j], 
            [1j, 0]
        ], dtype=self.dtype)

    @cached_property
    def Z(self):
        return np.array([
            [1, 0], 
            [0, -1]
        ], dtype=self.dtype)

    @cached_property
    def S(self):
        return np.array([
            [1, 0], 
            [0, 1j]
        ], dtype=self.dtype)

    @cached_property
    def SDG(self):
        return np.conj(self.S)

    @cached_property
    def T(self):
        return np.array([
            [1, 0],
            [0, np.exp(1j * np.pi / 4.0)]
        ], dtype=self.dtype)

    @cached_property
    def TDG(self):
        return np.conj(self.T)

<<<<<<< HEAD
    def I(self, nqubits=1):
        return np.eye(2 ** nqubits, dtype=self.dtype)
=======
    def I(self, n=2):
        return np.eye(n, dtype=self.dtype)
>>>>>>> c7f0d55a

    def Align(self, n=2):
        return self.I(n)

    def M(self):
        raise_error(NotImplementedError)

    def RX(self, theta):
        cos = np.cos(theta / 2.0) + 0j
        isin = -1j * np.sin(theta / 2.0)
        return np.array([
            [cos, isin], 
            [isin, cos]
        ], dtype=self.dtype)

    def RY(self, theta):
        cos = np.cos(theta / 2.0) + 0j
        sin = np.sin(theta / 2.0)
        return np.array([
            [cos, -sin], 
            [sin, cos]
        ], dtype=self.dtype)

    def RZ(self, theta):
        phase = np.exp(0.5j * theta)
        return np.array([
            [np.conj(phase), 0], 
            [0, phase]
        ], dtype=self.dtype)

    def U1(self, theta):
        phase = np.exp(1j * theta)
        return np.array([
            [1, 0], 
            [0, phase]
        ], dtype=self.dtype)

    def U2(self, phi, lam):
        eplus = np.exp(1j * (phi + lam) / 2.0)
        eminus = np.exp(1j * (phi - lam) / 2.0)
        return np.array([
            [np.conj(eplus), - np.conj(eminus)],
            [eminus, eplus]
        ], dtype=self.dtype) / np.sqrt(2)

    def U3(self, theta, phi, lam):
        cost = np.cos(theta / 2)
        sint = np.sin(theta / 2)
        eplus = np.exp(1j * (phi + lam) / 2.0)
        eminus = np.exp(1j * (phi - lam) / 2.0)
        return np.array([
            [np.conj(eplus) * cost, - np.conj(eminus) * sint],
            [eminus * sint, eplus * cost]
        ], dtype=self.dtype)

    @cached_property
    def CNOT(self):
        return np.array([
            [1, 0, 0, 0], 
            [0, 1, 0, 0], 
            [0, 0, 0, 1], 
            [0, 0, 1, 0]
        ], dtype=self.dtype)

    @cached_property
    def CZ(self):
        return np.array([
            [1, 0, 0, 0], 
            [0, 1, 0, 0], 
            [0, 0, 1, 0], 
            [0, 0, 0, -1]
        ], dtype=self.dtype)

    def CRX(self, theta):
        m = np.eye(4, dtype=self.dtype)
        m[2:, 2:] = self.RX(theta)
        return m

    def CRY(self, theta):
        m = np.eye(4, dtype=self.dtype)
        m[2:, 2:] = self.RY(theta)
        return m

    def CRZ(self, theta):
        m = np.eye(4, dtype=self.dtype)
        m[2:, 2:] = self.RZ(theta)
        return m

    def CU1(self, theta):
        m = np.eye(4, dtype=self.dtype)
        m[2:, 2:] = self.U1(theta)
        return m

    def CU2(self, phi, lam):
        m = np.eye(4, dtype=self.dtype)
        m[2:, 2:] = self.U2(phi, lam)
        return m

    def CU3(self, theta, phi, lam):
        m = np.eye(4, dtype=self.dtype)
        m[2:, 2:] = self.U3(theta, phi, lam)
        return m

    @cached_property
    def SWAP(self):
        return np.array([
            [1, 0, 0, 0], 
            [0, 0, 1, 0], 
            [0, 1, 0, 0], 
            [0, 0, 0, 1]
        ], dtype=self.dtype)

    @cached_property
    def FSWAP(self):
        return np.array([
            [1, 0, 0, 0], 
            [0, 0, 1, 0], 
            [0, 1, 0, 0], 
            [0, 0, 0, -1]
        ], dtype=self.dtype)

    def fSim(self, theta, phi):
        cost = np.cos(theta) + 0j
        isint = -1j * np.sin(theta)
        phase = np.exp(-1j * phi)
        return np.array([
            [1, 0, 0, 0],
            [0, cost, isint, 0],
            [0, isint, cost, 0],
            [0, 0, 0, phase],
        ], dtype=self.dtype)

    def GeneralizedfSim(self, u, phi):
        phase = np.exp(-1j * phi)
        return np.array([
            [1, 0, 0, 0],
            [0, u[0, 0], u[0, 1], 0],
            [0, u[1, 0], u[1, 1], 0],
            [0, 0, 0, phase],
        ], dtype=self.dtype)

    @cached_property
    def TOFFOLI(self):
        m = np.eye(8, dtype=self.dtype)
        m[-2, -2], m[-2, -1] = 0, 1
        m[-1, -2], m[-1, -1] = 1, 0
        return m

    def Unitary(self, u):
        return np.array(u, dtype=self.dtype, copy=False)

    def VariationalLayer(self, *args):
        raise_error(NotImplementedError)

    def CallbackGate(self):
        raise_error(NotImplementedError)

    def PartialTrace(self):
        raise_error(NotImplementedError)

    def UnitaryChannel(self):
        raise_error(NotImplementedError)

    def PauliNoiseChannel(self):
        raise_error(NotImplementedError)

    def ResetChannel(self):
        raise_error(NotImplementedError)

    def ThermalRelaxationChannel(self):
        raise_error(NotImplementedError)

    def FusedGate(self):
        raise_error(NotImplementedError)<|MERGE_RESOLUTION|>--- conflicted
+++ resolved
@@ -59,13 +59,8 @@
     def TDG(self):
         return np.conj(self.T)
 
-<<<<<<< HEAD
-    def I(self, nqubits=1):
-        return np.eye(2 ** nqubits, dtype=self.dtype)
-=======
     def I(self, n=2):
         return np.eye(n, dtype=self.dtype)
->>>>>>> c7f0d55a
 
     def Align(self, n=2):
         return self.I(n)
